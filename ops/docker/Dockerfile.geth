--- conflicted
+++ resolved
@@ -1,9 +1,7 @@
 # Build Geth in a stock Go builder container
-<<<<<<< HEAD
-FROM golang:1.14-buster as builder
-=======
+
 FROM golang:1.15-alpine as builder
->>>>>>> e389ba10
+
 
 RUN apt-get update && apt-get install -y build-essential
 RUN apt-get install -y make gcc musl-dev git
