version: "3"

services:
  
  # base service builder
  builder:
    image: omgx/builder:latest
    build:
      context: ..
      dockerfile: ./ops/docker/Dockerfile.monorepo

  # this is a helper service used because there's no official hardhat image
  l1_chain:
    image: omgx/hardhat:latest
    build:
      context: ./docker/hardhat
      dockerfile: Dockerfile
    ports:
        # expose the service to the host for integration testing
      - ${L1CHAIN_HTTP_PORT:-9545}:8545

  deployer:
    depends_on:
      - l1_chain
    image: omgx/deployer:latest
    build:
      context: ..
      dockerfile: ./ops/docker/Dockerfile.deployer
    entrypoint: ./deployer.sh
    environment:
      FRAUD_PROOF_WINDOW_SECONDS: 0
      L1_NODE_WEB3_URL: http://l1_chain:8545
      CHAIN_ID: 28
      # these keys are hardhat's first accounts, DO NOT use in production
      DEPLOYER_PRIVATE_KEY: "0xac0974bec39a17e36ba4a6b4d238ff944bacb478cbed5efcae784d7bf4f2ff80"
      SEQUENCER_PRIVATE_KEY: "0x59c6995e998f97a5a0044966f0945389dc9e86dae88c7a8412f4603b6b78690d"
      PROPOSER_PRIVATE_KEY: "0x5de4111afa1a4b94908f83103eb1f1706367c2e68ca870fc3fb9a804cdab365a"
      RELAYER_PRIVATE_KEY: "0xdbda1821b80551c9d65939329250298aa3472ba22feea921c0cf5d620ea67b97"
      # skip compilation when run in docker-compose, since the contracts
      # were already compiled in the builder step
      NO_COMPILE: 1
    ports:
        # expose the service to the host for getting the contract addrs
      - ${DEPLOYER_PORT:-8080}:8081

  # deploys OMGX contracts and serves contract addresses
  omgx_deployer:
    depends_on:
      - l1_chain
      - deployer
      - l2geth
    image: omgx/omgx_deployer
    build:
      context: ..
      dockerfile: ./ops/docker/Dockerfile.omgx_deployer
    environment:
      SERVE_ONLY: 0 #if EQ 1, then do not deploy any contracts
      IF_SERVE_ONLY_EQ_1_THEN_SERVE: rinkeby #e.g. serve whatever is in /deployments/rinkeby - other choice is mainnet
      L1_NODE_WEB3_URL: http://l1_chain:8545
      L2_NODE_WEB3_URL: http://l2geth:8545
      URL: http://deployer:8081/addresses.json
      # DO NOT use in production
      DEPLOYER_PRIVATE_KEY: "0xac0974bec39a17e36ba4a6b4d238ff944bacb478cbed5efcae784d7bf4f2ff80"
      RETRIES: 70
    ports:
        # expose the service to the host for getting the contract addrs
      - ${OMGX_DEPLOYER_PORT:-8078}:8079

  dtl:
    depends_on:
      - l1_chain
      - deployer
      - l2geth
    image: omgx/data-transport-layer:latest
    build:
      context: ..
      dockerfile: ./ops/docker/Dockerfile.data-transport-layer
    # override with the dtl script and the env vars required for it
    entrypoint: ./dtl.sh
    env_file:
      -  ./envs/dtl.env
    # set the rest of the env vars for the network whcih do not
    # depend on the docker-compose setup
    environment:
      # used for setting the address manager address
      URL: http://deployer:8081/addresses.json
      # connect to the 2 layers
      DATA_TRANSPORT_LAYER__L1_RPC_ENDPOINT: http://l1_chain:8545
      DATA_TRANSPORT_LAYER__L2_RPC_ENDPOINT: http://l2geth:8545
      DATA_TRANSPORT_LAYER__SYNC_FROM_L2: 'true'
      DATA_TRANSPORT_LAYER__L2_CHAIN_ID: 28
    ports:
      - ${DTL_PORT:-7878}:7878

  l2geth:
    depends_on:
      - l1_chain
      - deployer
    image: omgx/l2geth:latest
    build:
      context: ..
      dockerfile: ./ops/docker/Dockerfile.geth
    # override with the geth script and the env vars required for it
    entrypoint: sh ./geth.sh
    env_file:
      - ./envs/geth.env
    environment:
      ETH1_HTTP: http://l1_chain:8545
      ROLLUP_TIMESTAMP_REFRESH: 5s
      ROLLUP_STATE_DUMP_PATH: http://deployer:8081/state-dump.latest.json
      # used for getting the addresses
      URL: http://deployer:8081/addresses.json
      # connecting to the DTL
      ROLLUP_CLIENT_HTTP: http://dtl:7878
      ETH1_CTC_DEPLOYMENT_HEIGHT: 8
      RETRIES: 60
      CHAIN_ID: 28
    ports:
      - ${L2GETH_HTTP_PORT:-8545}:8545
      - ${L2GETH_WS_PORT:-8546}:8546

  relayer:
    depends_on:
      - l1_chain
      - deployer
      - l2geth
    image: omgx/message-relayer:latest
    build:
      context: ..
      dockerfile: ./ops/docker/Dockerfile.message-relayer
    entrypoint: ./relayer.sh
    environment:
<<<<<<< HEAD
        L1_NODE_WEB3_URL: http://l1_chain:8545
        L2_NODE_WEB3_URL: http://l2geth:8545
        URL: http://deployer:8081/addresses.json
        # a funded hardhat account
        RELAYER_PRIVATE_KEY: "0xdbda1821b80551c9d65939329250298aa3472ba22feea921c0cf5d620ea67b97"
        RETRIES: 60
        POLLING_INTERVAL: 500
        GET_LOGS_INTERVAL: 500
        FILTER_ENDPOINT: http://omgx_deployer:8079/addresses.json #this will fail early, but then start to work when the omgx_deployer comes up
        FILTER_POLLING_INTERVAL: 30000
=======
      L1_NODE_WEB3_URL: http://l1_chain:8545
      L2_NODE_WEB3_URL: http://l2geth:8545
      URL: http://deployer:8081/addresses.json
      # a funded hardhat account
      L1_WALLET_KEY: "0xdbda1821b80551c9d65939329250298aa3472ba22feea921c0cf5d620ea67b97"
      RETRIES: 60
      POLLING_INTERVAL: 500
      GET_LOGS_INTERVAL: 500
      FILTER_ENDPOINT: http://omgx_deployer:8079/addresses.json #this will fail early, but then start to work when the omgx_deployer comes up
      FILTER_POLLING_INTERVAL: 30000
>>>>>>> 86ccc408

  # a second relay system for messages that need to get to L1 quickly
  # NOTE - all withdrawal messenges use the standard relayer with its 7 day window
  omgx_message-relayer-fast:
    depends_on:
      - l1_chain
      - deployer
      - omgx_deployer
      - l2geth
    image: omgx/omgx_message-relayer-fast
    build:
      context: ..
      dockerfile: ./ops/docker/Dockerfile.omgx_message-relayer-fast
    environment:
      L1_NODE_WEB3_URL: http://l1_chain:8545
      L2_NODE_WEB3_URL: http://l2geth:8545
      URL: http://deployer:8081/addresses.json
      OMGX_URL: http://omgx_deployer:8079/addresses.json
      # This is who pays for the fast message relayer
      FAST_RELAYER_PRIVATE_KEY: "0xde9be858da4a475276426320d5e9262ecfc3ba460bfac56360bfa6c4c28b4ee0"
      RETRIES: 70
      POLLING_INTERVAL: 1500
      GET_LOGS_INTERVAL: 500
      FILTER_ENDPOINT: http://omgx_deployer:8079/addresses.json
      FILTER_POLLING_INTERVAL: 30000

  batch_submitter:
    depends_on:
      - l1_chain
      - deployer
      - l2geth
    image: omgx/batch-submitter:latest
    build:
      context: ..
      dockerfile: ./ops/docker/Dockerfile.batch-submitter
    entrypoint: ./batches.sh
    env_file:
      - ./envs/batches.env
    environment:
        L1_NODE_WEB3_URL: http://l1_chain:8545
        L2_NODE_WEB3_URL: http://l2geth:8545
        URL: http://deployer:8081/addresses.json
        SEQUENCER_PRIVATE_KEY: "0x59c6995e998f97a5a0044966f0945389dc9e86dae88c7a8412f4603b6b78690d"
        PROPOSER_PRIVATE_KEY: "0x5de4111afa1a4b94908f83103eb1f1706367c2e68ca870fc3fb9a804cdab365a"

  verifier:
    depends_on:
      - l1_chain
      - deployer
      - dtl
    image: omgx/l2geth:latest
    deploy:
      replicas: 0
    build:
      context: ..
      dockerfile: ./ops/docker/Dockerfile.geth
    entrypoint: sh ./geth.sh
    env_file:
      - ./envs/geth.env
    environment:
        ETH1_HTTP: http://l1_chain:8545
        ROLLUP_STATE_DUMP_PATH: http://deployer:8081/state-dump.latest.json
        URL: http://deployer:8081/addresses.json
        ROLLUP_CLIENT_HTTP: http://dtl:7878
        ROLLUP_BACKEND: 'l1'
        ETH1_CTC_DEPLOYMENT_HEIGHT: 8
        RETRIES: 60
        ROLLUP_VERIFIER_ENABLE: 'true'
    ports:
      - ${VERIFIER_HTTP_PORT:-8547}:8545
      - ${VERIFIER_WS_PORT:-8548}:8546

  replica:
    depends_on:
      - dtl
    image: omgx/l2geth:latest
    deploy:
      replicas: 0
    build:
      context: ..
      dockerfile: ./ops/docker/Dockerfile.geth
    entrypoint: sh ./geth.sh
    env_file:
      - ./envs/geth.env
    environment:
      ETH1_HTTP: http://l1_chain:8545
      ROLLUP_STATE_DUMP_PATH: http://deployer:8081/state-dump.latest.json
      URL: http://deployer:8081/addresses.json
      ROLLUP_CLIENT_HTTP: http://dtl:7878
      ROLLUP_BACKEND: 'l2'
      ROLLUP_VERIFIER_ENABLE: 'true'
      ETH1_CTC_DEPLOYMENT_HEIGHT: 8
      RETRIES: 60
    ports:
      - ${L2GETH_HTTP_PORT:-8549}:8545
      - ${L2GETH_WS_PORT:-8550}:8546

  integration_tests:
    image: omgx/integration-tests:latest
    deploy:
      replicas: 0
    build:
      context: ..
      dockerfile: ./ops/docker/Dockerfile.integration-tests
    entrypoint: ./integration-tests.sh
    environment:
      L1_URL: http://l1_chain:8545
      L2_URL: http://l2geth:8545
      URL: http://deployer:8081/addresses.json
      ENABLE_GAS_REPORT: 1
      NO_NETWORK: 1
      L2_CHAINID: 28 #unfortunately, elsewhere the L2_CHAINID is called CHAIN_ID

  # and, tests for all the OMGX-specific services
  omgx_test_contracts:
    image: omgx/builder
    deploy:
      replicas: 0
    build:
      context: ..
      dockerfile: ./ops/docker/Dockerfile.monorepo
    entrypoint:
      - "/bin/sh"
      - -ecx
      - |
        cd /optimism/packages/omgx/contracts
        yarn test:integration
    environment:
      L1_NODE_WEB3_URL: http://l1_chain:8545
      L2_NODE_WEB3_URL: http://l2geth:8545
      URL: http://deployer:8081/addresses.json
      OMGX_URL: http://omgx_deployer:8079/addresses.json
      TEST_PRIVATE_KEY_1: "0xac0974bec39a17e36ba4a6b4d238ff944bacb478cbed5efcae784d7bf4f2ff80"
      TEST_PRIVATE_KEY_2: "0x8b3a350cf5c34c9194ca85829a2df0ec3153be0318b5e2d3348e872092edffba"
      TEST_PRIVATE_KEY_3: "0x92db14e403b83dfe3df233f83dfa3a0d7096f21ca9b0d6d6b8d88b2b4ec1564e"

  omgx_test_relayer:
    image: omgx/builder
    deploy:
      replicas: 0
    build:
      context: ..
      dockerfile: ./ops/docker/Dockerfile.monorepo
    entrypoint:
      - "/bin/sh"
      - -ecx
      - |
        cd /optimism/packages/omgx/message-relayer-fast
        yarn test:integration
    environment:
      L1_NODE_WEB3_URL: http://l1_chain:8545
      L2_NODE_WEB3_URL: http://l2geth:8545
      URL: http://deployer:8081/addresses.json
      OMGX_URL: http://omgx_deployer:8079/addresses.json
      TEST_PRIVATE_KEY_1: "0xac0974bec39a17e36ba4a6b4d238ff944bacb478cbed5efcae784d7bf4f2ff80"
      TEST_PRIVATE_KEY_2: "0x8b3a350cf5c34c9194ca85829a2df0ec3153be0318b5e2d3348e872092edffba"
      TEST_PRIVATE_KEY_3: "0x92db14e403b83dfe3df233f83dfa3a0d7096f21ca9b0d6d6b8d88b2b4ec1564e"

  # gas price system
  gas_oracle:
    depends_on:
      - l1_chain
      - l2geth
    image: omgx/omgx_gas-price-oracle
    build:
      context: ..
      dockerfile: ./ops/docker/Dockerfile.omgx_gas-price-oracle
    environment:
      #GAS_PRICE_ORACLE_ETHEREUM_HTTP_URL: http://l2geth:8545 # Defined in the upstream ethereum-optimism .yml file
      L1_NODE_WEB3_URL: http://l1_chain:8545
      L2_NODE_WEB3_URL: http://l2geth:8545
      GAS_PRICE_ORACLE_PRIVATE_KEY: "0xac0974bec39a17e36ba4a6b4d238ff944bacb478cbed5efcae784d7bf4f2ff80"
      GAS_PRICE_ORACLE_ADDRESS: "0x420000000000000000000000000000000000000F"
      DEPLOYER_PRIVATE_KEY: "0xac0974bec39a17e36ba4a6b4d238ff944bacb478cbed5efcae784d7bf4f2ff80"
      SEQUENCER_PRIVATE_KEY: "0x59c6995e998f97a5a0044966f0945389dc9e86dae88c7a8412f4603b6b78690d"
      PROPOSER_PRIVATE_KEY: "0x5de4111afa1a4b94908f83103eb1f1706367c2e68ca870fc3fb9a804cdab365a"
      RELAYER_PRIVATE_KEY: "0xdbda1821b80551c9d65939329250298aa3472ba22feea921c0cf5d620ea67b97"
      FAST_RELAYER_PRIVATE_KEY: "0xde9be858da4a475276426320d5e9262ecfc3ba460bfac56360bfa6c4c28b4ee0"
      GAS_PRICE_ORACLE_FLOOR_PRICE:
      GAS_PRICE_ORACLE_ROOF_PRICE:
      GAS_PRICE_ORACLE_MIN_PERCENT_CHANGE:
      POLLING_INTERVAL:
      ETHERSCAN_API:
      RETRIES: 70<|MERGE_RESOLUTION|>--- conflicted
+++ resolved
@@ -130,29 +130,16 @@
       dockerfile: ./ops/docker/Dockerfile.message-relayer
     entrypoint: ./relayer.sh
     environment:
-<<<<<<< HEAD
-        L1_NODE_WEB3_URL: http://l1_chain:8545
-        L2_NODE_WEB3_URL: http://l2geth:8545
-        URL: http://deployer:8081/addresses.json
-        # a funded hardhat account
-        RELAYER_PRIVATE_KEY: "0xdbda1821b80551c9d65939329250298aa3472ba22feea921c0cf5d620ea67b97"
-        RETRIES: 60
-        POLLING_INTERVAL: 500
-        GET_LOGS_INTERVAL: 500
-        FILTER_ENDPOINT: http://omgx_deployer:8079/addresses.json #this will fail early, but then start to work when the omgx_deployer comes up
-        FILTER_POLLING_INTERVAL: 30000
-=======
       L1_NODE_WEB3_URL: http://l1_chain:8545
       L2_NODE_WEB3_URL: http://l2geth:8545
       URL: http://deployer:8081/addresses.json
       # a funded hardhat account
-      L1_WALLET_KEY: "0xdbda1821b80551c9d65939329250298aa3472ba22feea921c0cf5d620ea67b97"
+      RELAY_PRIVATE_KEY: "0xdbda1821b80551c9d65939329250298aa3472ba22feea921c0cf5d620ea67b97"
       RETRIES: 60
       POLLING_INTERVAL: 500
       GET_LOGS_INTERVAL: 500
       FILTER_ENDPOINT: http://omgx_deployer:8079/addresses.json #this will fail early, but then start to work when the omgx_deployer comes up
       FILTER_POLLING_INTERVAL: 30000
->>>>>>> 86ccc408
 
   # a second relay system for messages that need to get to L1 quickly
   # NOTE - all withdrawal messenges use the standard relayer with its 7 day window
