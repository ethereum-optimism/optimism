--- conflicted
+++ resolved
@@ -1,7 +1,3 @@
 export * from './contract-deploy'
-<<<<<<< HEAD
-export { RollupDeployConfig, AddressResolverMapping } from './types'
-=======
 export * from './default-config'
-export * from './types'
->>>>>>> 82e353e2
+export * from './types'