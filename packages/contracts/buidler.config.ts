--- conflicted
+++ resolved
@@ -31,12 +31,8 @@
   networks: {
     buidlerevm: {
       accounts: DEFAULT_ACCOUNTS_BUIDLER,
-<<<<<<< HEAD
-      blockGasLimit: GAS_LIMIT * 2
-=======
       blockGasLimit: GAS_LIMIT * 2,
       allowUnlimitedContractSize: true, // TEMPORARY: Will be fixed by AddressResolver PR.
->>>>>>> 88b56728
     },
     coverage: {
       url: 'http://localhost:8555',
