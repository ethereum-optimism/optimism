{
  "name": "@eth-optimism/contracts",
  "version": "0.2.11",
  "main": "dist/index",
  "files": [
    "dist/**/*.js",
    "dist/types/*.ts",
    "dist/types-ovm/*.ts",
<<<<<<< HEAD
    "artifacts/contracts/*.json",
    "artifacts-ovm/contracts/*.json",
    "deployments/**/*.json",
=======
    "artifacts/contracts/**/*.json",
    "artifacts-ovm/contracts/**/*.json",
>>>>>>> 6dc453fc
    "OVM",
    "iOVM",
    "libraries",
    "mockOVM"
  ],
  "types": "dist/index",
  "license": "MIT",
  "scripts": {
    "all": "yarn build && yarn test && yarn lint:fix && yarn lint",
    "build": "yarn clean && ./scripts/build.sh",
    "build:kovan": "yarn run build:contracts && yarn run build:typescript && yarn run build:copy && CHAIN_ID=69 yarn run build:dump && yarn run build:typechain",
    "build:mainnet": "yarn run build:contracts && yarn run build:typescript && yarn run build:copy && CHAIN_ID=10 yarn run build:dump && yarn run build:typechain",
    "build:typescript": "tsc -p ./tsconfig.build.json",
    "build:contracts": "hardhat compile --show-stack-traces",
    "build:contracts:ovm": "hardhat compile --network optimism",
    "build:dump": "ts-node \"bin/take-dump.ts\"",
    "build:typechain": "hardhat typechain",
    "build:typechain:ovm": "hardhat --network optimism typechain",
    "test": "yarn run test:contracts",
    "test:contracts": "hardhat test --show-stack-traces",
    "test:gas": "hardhat test \"test/contracts/OVM/execution/OVM_StateManager.gas-spec.ts\" --no-compile --show-stack-traces",
    "test:coverage": "NODE_OPTIONS=--max_old_space_size=8192 hardhat coverage",
    "test:connect-contracts": "yarn run test:contracts test/connect-contracts.spec.ts",
    "lint": "yarn lint:fix && yarn lint:check",
    "lint:typescript": "tslint --format stylish --project .",
    "lint:fix": "yarn run lint:fix:typescript",
    "lint:fix:typescript": "prettier --config .prettierrc.json --write \"hardhat.config.ts\" \"{src,test}/**/*.ts\"",
    "lint:check": "yarn run lint:typescript",
    "clean": "rm -rf ./dist ./artifacts ./artifacts-ovm ./cache ./cache-ovm ./tsconfig.build.tsbuildinfo",
    "deploy": "./bin/deploy.ts && yarn generate-markdown",
    "serve": "./bin/serve_dump.sh",
    "prepublishOnly": "yarn copyfiles -u 2 \"contracts/optimistic-ethereum/**/*\" ./",
    "postpublish": "rimraf OVM iOVM libraries mockOVM",
    "prepack": "yarn prepublishOnly",
    "postpack": "yarn postpublish",
    "generate-markdown": "node scripts/generate-markdown.js"
  },
  "dependencies": {
    "@eth-optimism/core-utils": "^0.4.1",
    "@ethersproject/abstract-provider": "^5.0.8",
    "@ethersproject/contracts": "^5.0.5",
    "@openzeppelin/contracts": "^3.3.0",
    "@openzeppelin/contracts-upgradeable": "^3.3.0",
    "@typechain/hardhat": "^1.0.1",
    "ganache-core": "^2.13.2",
    "glob": "^7.1.6",
    "solidity-coverage": "^0.7.16"
  },
  "devDependencies": {
    "@codechecks/client": "0.1.10-beta",
    "@eth-optimism/hardhat-ovm": "^0.1.2",
    "@eth-optimism/smock": "^1.1.3",
    "@nomiclabs/hardhat-ethers": "^2.0.1",
    "@nomiclabs/hardhat-waffle": "^2.0.1",
    "@typechain/ethers-v5": "1.0.0",
    "@types/buffer-xor": "^2.0.0",
    "@types/chai": "^4.2.17",
    "@types/copyfiles": "^2.4.0",
    "@types/glob": "^7.1.3",
    "@types/lodash": "^4.14.161",
    "@types/mkdirp": "^1.0.1",
    "@types/mocha": "^8.2.2",
    "@types/yargs": "^16.0.1",
    "buffer-xor": "^2.0.2",
    "chai": "^4.3.1",
    "copyfiles": "^2.3.0",
    "directory-tree": "^2.2.7",
    "dotenv": "^8.2.0",
    "ethereum-waffle": "^3.3.0",
    "ethers": "^5.0.31",
    "hardhat": "^2.2.1",
    "hardhat-deploy": "^0.7.4",
    "hardhat-gas-reporter": "^1.0.4",
    "lodash": "^4.17.20",
    "merkle-patricia-tree": "^4.0.0",
    "merkletreejs": "^0.2.12",
    "mkdirp": "^1.0.4",
    "mocha": "^8.3.0",
    "prettier": "^2.2.1",
    "random-bytes-seed": "^1.0.3",
    "rlp": "^2.2.6",
    "solidity-coverage": "^0.7.16",
    "ts-generator": "0.0.8",
    "ts-node": "^9.1.1",
    "tslint": "^6.1.3",
    "tslint-config-prettier": "^1.18.0",
    "tslint-no-focused-test": "^0.5.0",
    "tslint-plugin-prettier": "^2.3.0",
    "typechain": "2.0.0",
    "yargs": "^16.2.0"
  },
  "peerDependencies": {
    "ethers": "^5.0.0"
  }
}<|MERGE_RESOLUTION|>--- conflicted
+++ resolved
@@ -6,14 +6,9 @@
     "dist/**/*.js",
     "dist/types/*.ts",
     "dist/types-ovm/*.ts",
-<<<<<<< HEAD
-    "artifacts/contracts/*.json",
-    "artifacts-ovm/contracts/*.json",
-    "deployments/**/*.json",
-=======
     "artifacts/contracts/**/*.json",
     "artifacts-ovm/contracts/**/*.json",
->>>>>>> 6dc453fc
+    "deployments/**/*.json",
     "OVM",
     "iOVM",
     "libraries",
