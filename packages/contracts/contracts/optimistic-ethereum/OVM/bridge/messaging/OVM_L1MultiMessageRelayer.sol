--- conflicted
+++ resolved
@@ -56,13 +56,9 @@
      * @notice Forwards multiple cross domain messages to the L1 Cross Domain Messenger for relaying
      * @param _messages An array of L2 to L1 messages
      */
-<<<<<<< HEAD
     function batchRelayMessages(
         L2ToL1Message[] calldata _messages
     ) 
-=======
-    function batchRelayMessages(L2ToL1Message[] calldata _messages)
->>>>>>> fc730148
         override
         external
         onlyBatchRelayer
