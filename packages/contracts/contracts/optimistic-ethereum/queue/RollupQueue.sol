pragma solidity ^0.5.0;
pragma experimental ABIEncoderV2;

/* Library Imports */
import { DataTypes } from "../utils/libraries/DataTypes.sol";

/**
 * @title RollupQueue
 */
contract RollupQueue {
    /*
     * Contract Variables
     */

    DataTypes.TimestampedHash[] public batchHeaders;
    uint256 public front;

    /*
     * Public Functions
     */

    /**
     * Gets the total number of batches.
     * @return Total submitted batches.
     */
    function getBatchHeadersLength()
        public
        view
        returns (uint)
    {
        return batchHeaders.length;
    }

    /**
     * Checks if the queue is empty.
     * @return Whether or not the queue is empty.
     */
    function isEmpty()
        public
        view
        returns (bool)
    {
        return front >= batchHeaders.length;
    }

    /**
     * Peeks the front element on the queue.
     * @return Front queue element.
     */
    function peek()
        public
        view
        returns (DataTypes.TimestampedHash memory)
    {
        require(!isEmpty(), "Queue is empty, no element to peek at");
        return batchHeaders[front];
    }

    /**
     * Peeks the timestamp of the front element on the queue.
     * @return Front queue element timestamp (lowest in queue).
     */
    function peekTimestamp()
        public
        view
        returns (uint)
    {
        DataTypes.TimestampedHash memory frontBatch = peek();
        return frontBatch.timestamp;
    }

    /**
<<<<<<< HEAD
     * Peeks the blocknumber of the front element on the queue.
     * @return Front queue element blocknumber (lowest in queue).
     */
    function peekBlocknumber()
        public
        view
        returns (uint)
    {
        DataTypes.TimestampedHash memory frontBatch = peek();
        return frontBatch.blocknumber;
    }

    /**
=======
>>>>>>> 43665583
     * Checks if this is a calldata transaction queue.
     * @return Whether or not this is a calldata tx queue.
     */
    function isCalldataTxQueue()
        public
        returns (bool)
    {
        return true;
    }
    
    /*
    * Internal Functions
    */

    /**
     * Attempts to enqueue a single data block (i.e. will not be merklized).
     * @param _data Transaction data to enqueue.
     */
    function _enqueue(
        bytes memory _data
    )
        internal
    {
        bytes32 txHash = keccak256(_data);

        batchHeaders.push(DataTypes.TimestampedHash({
            txHash: txHash,
            timestamp: now,
            blocknumber: block.number
        }));
    }

    /**
     * Attempts to dequeue a transaction.
     */
    function _dequeue()
        internal
    {
        require(front < batchHeaders.length, "Cannot dequeue from an empty queue");

        delete batchHeaders[front];
        front++;
    }
}<|MERGE_RESOLUTION|>--- conflicted
+++ resolved
@@ -70,7 +70,6 @@
     }
 
     /**
-<<<<<<< HEAD
      * Peeks the blocknumber of the front element on the queue.
      * @return Front queue element blocknumber (lowest in queue).
      */
@@ -83,18 +82,16 @@
         return frontBatch.blocknumber;
     }
 
-    /**
-=======
->>>>>>> 43665583
-     * Checks if this is a calldata transaction queue.
-     * @return Whether or not this is a calldata tx queue.
-     */
-    function isCalldataTxQueue()
-        public
-        returns (bool)
-    {
-        return true;
-    }
+    // /**
+    //  * Checks if this is a calldata transaction queue.
+    //  * @return Whether or not this is a calldata tx queue.
+    //  */
+    // function isCalldataTxQueue()
+    //     public
+    //     returns (bool)
+    // {
+    //     return true;
+    // }
     
     /*
     * Internal Functions
