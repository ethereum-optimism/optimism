import { ethers } from 'ethers'
import linker from 'solc/linker'
import { KECCAK256_RLP_S, KECCAK256_NULL_S } from 'ethereumjs-util'
import {
  POOL_INIT_CODE_HASH_OPTIMISM,
  POOL_INIT_CODE_HASH_OPTIMISM_KOVAN,
} from '@uniswap/v3-sdk'
import { sleep, add0x } from '@eth-optimism/core-utils'
import {
  OLD_ETH_ADDRESS,
  WETH_TRANSFER_ADDRESSES,
  COMPILER_VERSIONS_TO_SOLC,
} from './constants'
import {
  clone,
  findAccount,
  hexStringIncludes,
  transferStorageSlot,
  getMappingKey,
  getUniswapV3Factory,
  solcInput,
  getSolc,
  getMainContract,
} from './utils'
import {
  Account,
  AccountType,
  SurgeryDataSources,
  ImmutableReference,
} from './types'

export const handlers: {
  [key in AccountType]: (
    account: Account,
    data: SurgeryDataSources
  ) => Account | Promise<Account>
} = {
  [AccountType.ONEINCH_DEPLOYER]: (account, data) => {
    return {
      ...handlers[AccountType.EOA](account, data),
      nonce: 0,
    }
  },
  [AccountType.DELETE]: () => {
    return undefined // delete the account
  },
  [AccountType.EOA]: (account) => {
    return {
      address: account.address,
      nonce: account.nonce,
      balance: account.balance,
      codeHash: KECCAK256_NULL_S,
      root: KECCAK256_RLP_S,
    }
  },
  [AccountType.PRECOMPILE]: (account) => {
    return account
  },
  [AccountType.PREDEPLOY_WIPE]: (account, data) => {
    const genesisAccount = findAccount(data.genesis, account.address)
    return {
      ...account,
      code: genesisAccount.code,
      codeHash: genesisAccount.codeHash,
      storage: genesisAccount.storage,
    }
  },
  [AccountType.PREDEPLOY_NO_WIPE]: (account, data) => {
    const genesisAccount = findAccount(data.genesis, account.address)
    return {
      ...account,
      code: genesisAccount.code,
      codeHash: genesisAccount.codeHash,
      storage: {
        ...account.storage,
        ...genesisAccount.storage,
      },
    }
  },
  [AccountType.PREDEPLOY_ETH]: (account, data) => {
    // Get a copy of the old account so we don't modify the one in dump by accident.
    const oldAccount = clone(findAccount(data.dump, OLD_ETH_ADDRESS))

    // Special handling for moving certain balances over to the WETH predeploy.
    // We need to trasnfer all statically defined addresses AND all uni pools.
    const addressesToXfer = WETH_TRANSFER_ADDRESSES.concat(
      data.pools.map((pool) => {
        return pool.oldAddress
      })
    )

    // For each of the listed addresses, check if it has an ETH balance. If so, we remove the ETH
    // balance and give WETH a balance instead.
    let wethBalance = ethers.BigNumber.from(0)
    for (const address of addressesToXfer) {
      const balanceKey = getMappingKey([address], 0)
      if (oldAccount.storage[balanceKey] !== undefined) {
        const accBalance = ethers.BigNumber.from(oldAccount.storage[balanceKey])
        wethBalance = wethBalance.add(accBalance)

        // Remove this balance from the old account storage.
        delete oldAccount.storage[balanceKey]
      }
    }

    const wethBalanceKey = getMappingKey([OLD_ETH_ADDRESS], 0)
    return {
      ...account,
      storage: {
        ...oldAccount.storage,
        ...account.storage,
        [wethBalanceKey]: wethBalance.toHexString(),
      },
    }
  },
  [AccountType.PREDEPLOY_WETH]: async (account, data) => {
    // Treat it like a wipe of the old ETH account.
    account = await handlers[AccountType.PREDEPLOY_WIPE](account, data)

    // Get a copy of the old ETH account so we don't modify the one in dump by accident.
    const ethAccount = clone(findAccount(data.dump, OLD_ETH_ADDRESS))

    // Special handling for moving certain balances over from the old account.
    for (const address of WETH_TRANSFER_ADDRESSES) {
      const balanceKey = getMappingKey([address], 0)
      if (ethAccount.storage[balanceKey] !== undefined) {
        const newBalanceKey = getMappingKey([address], 3)

        // Give this account a balance inside of WETH.
        account.storage[newBalanceKey] = ethAccount.storage[balanceKey]
      }
    }

    // Need to handle pools in a special manner because we want to get the balance for the old pool
    // address but we need to transfer the balance to the new pool address.
    for (const pool of data.pools) {
      const balanceKey = getMappingKey([pool.oldAddress], 0)
      if (ethAccount.storage[balanceKey] !== undefined) {
        const newBalanceKey = getMappingKey([pool.newAddress], 3)

        // Give this account a balance inside of WETH.
        account.storage[newBalanceKey] = ethAccount.storage[balanceKey]
      }
    }

    return account
  },
  [AccountType.UNISWAP_V3_FACTORY]: async (account, data) => {
    // Transfer the owner slot
    transferStorageSlot({
      account,
      oldSlot: 0,
      newSlot: 3,
    })

    // Transfer the feeAmountTickSpacing slot
    for (const fee of [500, 3000, 10000]) {
      transferStorageSlot({
        account,
        oldSlot: getMappingKey([fee], 1),
        newSlot: getMappingKey([fee], 4),
      })
    }

    // Transfer the getPool slot
    for (const pool of data.pools) {
      // Fix the token0 => token1 => fee mapping
      transferStorageSlot({
        account,
        oldSlot: getMappingKey([pool.token0, pool.token1, pool.fee], 2),
        newSlot: getMappingKey([pool.token0, pool.token1, pool.fee], 5),
        newValue: pool.newAddress,
      })

      // Fix the token1 => token0 => fee mapping
      transferStorageSlot({
        account,
        oldSlot: getMappingKey([pool.token1, pool.token0, pool.fee], 2),
        newSlot: getMappingKey([pool.token1, pool.token0, pool.fee], 5),
        newValue: pool.newAddress,
      })
    }

    return handlers[AccountType.UNISWAP_V3_OTHER](account, data)
  },
  [AccountType.UNISWAP_V3_NFPM]: async (account, data) => {
    for (const pool of data.pools) {
      try {
        transferStorageSlot({
          account,
          oldSlot: getMappingKey([pool.oldAddress], 10),
          newSlot: getMappingKey([pool.newAddress], 10),
        })
      } catch (err) {
        if (err.message.includes('old slot not found in state dump')) {
          // It's OK for this to happen because some pools may not have any position NFTs.
          console.log(
            `pool not found in NonfungiblePositionManager _poolIds mapping: ${pool.oldAddress}`
          )
        } else {
          throw err
        }
      }
    }

    return handlers[AccountType.UNISWAP_V3_OTHER](account, data)
  },
  [AccountType.UNISWAP_V3_POOL]: async (account, data) => {
    // Find the pool by its old address
    const pool = data.pools.find((poolData) => {
      return poolData.oldAddress === account.address
    })

    // Get the pool's code.
    let poolCode = await data.l1TestnetProvider.getCode(pool.newAddress)
    if (poolCode === '0x') {
      const UniswapV3Factory = getUniswapV3Factory(data.l1TestnetWallet)
      await UniswapV3Factory.createPool(pool.token0, pool.token1, pool.fee)

      // Repeatedly try to get the remote pool code from the testnet.
      let retries = 0
      while (poolCode === '0x') {
        retries++
        if (retries > 50) {
          throw new Error(`unable to create pool with data: ${pool}`)
        }

        poolCode = await data.l1TestnetProvider.getCode(pool.newAddress)
        await sleep(5000)
      }
    }

    return {
      ...account,
      address: pool.newAddress,
      code: poolCode,
      codeHash: ethers.utils.keccak256(poolCode),
    }
  },
  [AccountType.UNISWAP_V3_OTHER]: async (account, data) => {
    const code = await data.l1MainnetProvider.getCode(account.address)
    return {
      ...account,
      code,
      codeHash: ethers.utils.keccak256(code),
    }
  },
  [AccountType.UNVERIFIED]: () => {
    return undefined // delete the account
  },
  [AccountType.VERIFIED]: (account: Account, data: SurgeryDataSources) => {
    // Find the account in the etherscan dump
    const contract = data.etherscanDump.find((acc) => {
      return acc.contractAddress === account.address
    })

    // The contract must exist
    if (!contract) {
      throw new Error(`Unable to find ${account.address} in etherscan dump`)
    }

    // Get the correct solidity compiler
    const version = COMPILER_VERSIONS_TO_SOLC[contract.compilerVersion]
    if (!version) {
      throw new Error(`Unable to find solc version ${contract.compilerVersion}`)
    }
    const currSolc = getSolc(version)

    // Compile the contract
    const input = solcInput(contract)
    const output = JSON.parse(currSolc.compile(JSON.stringify(input)))
    if (!output.contracts) {
      throw new Error(`Cannot compile ${contract.contractAddress}`)
    }

    // This copies the output so it is safe to mutate below
    const mainOutput = getMainContract(contract, output)
    if (!mainOutput) {
      throw new Error(`Contract filename mismatch: ${contract.contractAddress}`)
    }

    // Pull out the bytecode, exact handling depends on the Solidity version
    let bytecode = mainOutput.evm.deployedBytecode
    if (typeof bytecode === 'object') {
      bytecode = bytecode.object
    }
    deployedBytecode = add0x(deployedBytecode)

    // Handle external library references.
    if (contract.library) {
<<<<<<< HEAD
      const linkReferences = linker.findLinkReferences(bytecode)
=======
      console.log('Handling libraries')
      const linkReferences = linker.findLinkReferences(deployedBytecode)
>>>>>>> 402d62b2

      // The logic only handles linking single libraries. Throw an error in the
      // case where there are multiple libraries.
      if (contract.library.split(':').length > 2) {
        throw new Error(
          `Implement multi library linking handling: ${contract.contractAddress}`
        )
      }

      const [name, address] = contract.library.split(':')
      let key: string
      if (Object.keys(linkReferences).length > 0) {
        key = Object.keys(linkReferences)[0]
      } else {
        key = name
      }

<<<<<<< HEAD
      // Inject the libraries at the required locations
      bytecode = linker.linkBytecode(bytecode, {
=======
      console.log('Linking')
      deployedBytecode = linker.linkBytecode(deployedBytecode, {
>>>>>>> 402d62b2
        [key]: add0x(address),
      })
    }

<<<<<<< HEAD
    // Make sure the bytecode is 0x-prefixed.
    bytecode = add0x(bytecode)
=======
    bytecode = add0x(deployedBytecode)
>>>>>>> 402d62b2

    // If the contract has immutables in it, then the contracts
    // need to be compiled with the ovm compiler so that the offsets
    // can be found. The immutables must be pulled out of the old code
    // and inserted into the new code
    const immutableRefs: ImmutableReference =
      mainOutput.evm.deployedBytecode.immutableReferences
    if (immutableRefs && Object.keys(immutableRefs).length !== 0) {
      console.log('Handling immutables')
      // Compile using the ovm compiler to find the location of the
      // immutableRefs in the ovm contract so they can be migrated
      // to the new contract
      const ovmSolc = getSolc(contract.compilerVersion, true)
      const ovmOutput = JSON.parse(ovmSolc.compile(JSON.stringify(input)))
      const ovmFile = getMainContract(contract, ovmOutput)
      if (!ovmFile) {
        throw new Error(
          `Contract filename mismatch: ${contract.contractAddress}`
        )
      }

      const ovmImmutableRefs: ImmutableReference =
        ovmFile.evm.deployedBytecode.immutableReferences

      let ovmObject = ovmFile.evm.deployedBytecode
      if (typeof ovmObject === 'object') {
        ovmObject = ovmObject.object
      }

      ovmObject = add0x(ovmObject)

      // Iterate over the immutableRefs and slice them into the new code
      // to carry over their values. The keys are the AST IDs
      for (const [key, value] of Object.entries(immutableRefs)) {
        const ovmValue = ovmImmutableRefs[key]
        if (!ovmValue) {
          throw new Error(`cannot find ast in ovm compiler output`)
        }

        // Each value is an array of {length, start}
        for (const [i, ref] of value.entries()) {
          const ovmRef = ovmValue[i]
          if (ref.length !== ovmRef.length) {
            throw new Error(`length mismatch`)
          }

          // Get the value from the contract code
          const immutable = ethers.utils.hexDataSlice(
            add0x(account.code),
            ovmRef.start,
            ovmRef.start + ovmRef.length
          )

          const pre = ethers.utils.hexDataSlice(bytecode, 0, ref.start)
          const post = ethers.utils.hexDataSlice(
<<<<<<< HEAD
            bytecode,
=======
            deployedBytecode,
>>>>>>> 402d62b2
            ref.start + ref.length
          )

          // Make a note of the original bytecode length so we can confirm it doesn't change
          const bytecodeLength = bytecode.length

          // Assign to the global bytecode variable
          bytecode = ethers.utils.hexConcat([pre, immutable, post])

          if (bytecode.length !== bytecodeLength) {
            throw new Error(
              `mismatch in size: ${bytecode.length} vs ${bytecodeLength}`
            )
          }
        }
      }
    }

    // Handle migrating storage slots
    if (account.storage) {
      console.log('Handling storage')
      for (const pool of data.pools) {
        // Check for references to modified values in storage.
        for (const [key, value] of Object.entries(account.storage)) {
          // Turn into hex string or hexStringIncludes will throw
          const val = add0x(value)
          if (hexStringIncludes(val, pool.oldAddress)) {
            console.log(
              `found unexpected reference to pool address ${val} in ${account.address}`
            )
            const regex = new RegExp(
              remove0x(pool.oldAddress).toLowerCase(),
              'g'
            )
            account.storage[key] = value.replace(
              regex,
              remove0x(pool.newAddress).toLowerCase()
            )
            console.log(`updated to ${account.storage[key]}`)
          }

          if (hexStringIncludes(val, POOL_INIT_CODE_HASH_OPTIMISM)) {
            throw new Error(
              `found unexpected reference to mainnet pool init code hash`
            )
          }

          if (hexStringIncludes(val, POOL_INIT_CODE_HASH_OPTIMISM_KOVAN)) {
            throw new Error(
              `found unexpected reference to kovan pool init code hash`
            )
          }
        }

        // Fix single-level mappings (e.g., balance mappings)
        for (let i = 0; i < 1000; i++) {
          const oldSlotKey = getMappingKey([pool.oldAddress], i)
          if (account.storage[oldSlotKey] !== undefined) {
            console.log(
              `fixing single-level mapping in contract`,
              `address=${account.address}`,
              `pool=${pool.oldAddress}`,
              `slot=${oldSlotKey}`
            )
            transferStorageSlot({
              account,
              oldSlot: oldSlotKey,
              newSlot: getMappingKey([pool.newAddress], i),
            })
          }
        }
<<<<<<< HEAD
=======

        if (data.l2NetworkName === 'mainnet') {
          // Fix double-level mappings (e.g., allowance mappings)
          for (let i = 0; i < 1000; i++) {
            for (const otherAccount of data.dump) {
              // otherAddress => poolAddress => xxxx
              const oldSlotKey1 = getMappingKey(
                [otherAccount.address, pool.oldAddress],
                i
              )
              if (account.storage[oldSlotKey1] !== undefined) {
                console.log(
                  `fixing double-level mapping in contract (other => pool => xxxx)`,
                  `address=${account.address}`,
                  `pool=${pool.oldAddress}`,
                  `slot=${oldSlotKey1}`
                )
                transferStorageSlot({
                  account,
                  oldSlot: oldSlotKey1,
                  newSlot: getMappingKey(
                    [otherAccount.address, pool.newAddress],
                    i
                  ),
                })
              }

              // poolAddress => otherAddress => xxxx
              const oldSlotKey2 = getMappingKey(
                [pool.oldAddress, otherAccount.address],
                i
              )
              if (account.storage[oldSlotKey2] !== undefined) {
                console.log(
                  `fixing double-level mapping in contract (pool => other => xxxx)`,
                  `address=${account.address}`,
                  `pool=${pool.oldAddress}`,
                  `slot=${oldSlotKey2}`
                )
                transferStorageSlot({
                  account,
                  oldSlot: oldSlotKey2,
                  newSlot: getMappingKey(
                    [pool.newAddress, otherAccount.address],
                    i
                  ),
                })
              }
            }
          }
        }
>>>>>>> 402d62b2
      }
    }

    return {
      ...account,
      code: bytecode,
      codeHash: ethers.utils.keccak256(bytecode),
    }
  },
}<|MERGE_RESOLUTION|>--- conflicted
+++ resolved
@@ -288,12 +288,8 @@
 
     // Handle external library references.
     if (contract.library) {
-<<<<<<< HEAD
+      console.log('Handling libraries')
       const linkReferences = linker.findLinkReferences(bytecode)
-=======
-      console.log('Handling libraries')
-      const linkReferences = linker.findLinkReferences(deployedBytecode)
->>>>>>> 402d62b2
 
       // The logic only handles linking single libraries. Throw an error in the
       // case where there are multiple libraries.
@@ -311,23 +307,15 @@
         key = name
       }
 
-<<<<<<< HEAD
       // Inject the libraries at the required locations
+      console.log('Linking')
       bytecode = linker.linkBytecode(bytecode, {
-=======
-      console.log('Linking')
-      deployedBytecode = linker.linkBytecode(deployedBytecode, {
->>>>>>> 402d62b2
         [key]: add0x(address),
       })
     }
 
-<<<<<<< HEAD
     // Make sure the bytecode is 0x-prefixed.
     bytecode = add0x(bytecode)
-=======
-    bytecode = add0x(deployedBytecode)
->>>>>>> 402d62b2
 
     // If the contract has immutables in it, then the contracts
     // need to be compiled with the ovm compiler so that the offsets
@@ -383,11 +371,7 @@
 
           const pre = ethers.utils.hexDataSlice(bytecode, 0, ref.start)
           const post = ethers.utils.hexDataSlice(
-<<<<<<< HEAD
             bytecode,
-=======
-            deployedBytecode,
->>>>>>> 402d62b2
             ref.start + ref.length
           )
 
@@ -459,60 +443,6 @@
             })
           }
         }
-<<<<<<< HEAD
-=======
-
-        if (data.l2NetworkName === 'mainnet') {
-          // Fix double-level mappings (e.g., allowance mappings)
-          for (let i = 0; i < 1000; i++) {
-            for (const otherAccount of data.dump) {
-              // otherAddress => poolAddress => xxxx
-              const oldSlotKey1 = getMappingKey(
-                [otherAccount.address, pool.oldAddress],
-                i
-              )
-              if (account.storage[oldSlotKey1] !== undefined) {
-                console.log(
-                  `fixing double-level mapping in contract (other => pool => xxxx)`,
-                  `address=${account.address}`,
-                  `pool=${pool.oldAddress}`,
-                  `slot=${oldSlotKey1}`
-                )
-                transferStorageSlot({
-                  account,
-                  oldSlot: oldSlotKey1,
-                  newSlot: getMappingKey(
-                    [otherAccount.address, pool.newAddress],
-                    i
-                  ),
-                })
-              }
-
-              // poolAddress => otherAddress => xxxx
-              const oldSlotKey2 = getMappingKey(
-                [pool.oldAddress, otherAccount.address],
-                i
-              )
-              if (account.storage[oldSlotKey2] !== undefined) {
-                console.log(
-                  `fixing double-level mapping in contract (pool => other => xxxx)`,
-                  `address=${account.address}`,
-                  `pool=${pool.oldAddress}`,
-                  `slot=${oldSlotKey2}`
-                )
-                transferStorageSlot({
-                  account,
-                  oldSlot: oldSlotKey2,
-                  newSlot: getMappingKey(
-                    [pool.newAddress, otherAccount.address],
-                    i
-                  ),
-                })
-              }
-            }
-          }
-        }
->>>>>>> 402d62b2
       }
     }
 
