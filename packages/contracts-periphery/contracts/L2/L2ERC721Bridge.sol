--- conflicted
+++ resolved
@@ -23,11 +23,7 @@
  *         wait for the one-week challenge period to elapse before their Optimism-native NFT
  *         can be refunded on L2.
  */
-<<<<<<< HEAD
-contract L2ERC721Bridge is ERC721Bridge, Semver, OwnableUpgradeable {
-=======
-contract L2ERC721Bridge is Semver, CrossDomainEnabled, Initializable {
->>>>>>> 9bb9fb28
+contract L2ERC721Bridge is ERC721Bridge, Semver {
     /**
      * @notice Emitted when an ERC721 bridge to the other network is initiated.
      *
@@ -116,19 +112,15 @@
     }
 
     /**
-<<<<<<< HEAD
-     * @notice Initiates a bridge of an NFT to the caller's account on L1.
-     *         **WARNING**: Do not bridge an ERC721 that was originally deployed on Optimism. This
-     *         bridge only supports ERC721s originally deployed on Ethereum. Users will need to
-     *         wait for the one-week challenge period to elapse before their Optimism-native NFT
-     *         can be refunded on L2.
-=======
      * @notice Initiates a bridge of an NFT to the caller's account on L1. Note that this function
      *         can only be called by EOAs. Smart contract wallets should use the `bridgeERC721To`
      *         function after ensuring that the recipient address on the remote chain exists. Also
      *         note that the current owner of the token on this chain must approve this contract to
      *         operate the NFT before it can be bridged.
->>>>>>> 9bb9fb28
+     *         **WARNING**: Do not bridge an ERC721 that was originally deployed on Optimism. This
+     *         bridge only supports ERC721s originally deployed on Ethereum. Users will need to
+     *         wait for the one-week challenge period to elapse before their Optimism-native NFT
+     *         can be refunded on L2.
      *
      * @param _localToken  Address of the ERC721 on this domain.
      * @param _remoteToken Address of the ERC721 on the remote domain.
@@ -165,17 +157,13 @@
     }
 
     /**
-<<<<<<< HEAD
-     * @notice Initiates a bridge of an NFT to some recipient's account on L1.
+     * @notice Initiates a bridge of an NFT to some recipient's account on L1. Note that the current
+     *         owner of the token on this chain must approve this contract to operate the NFT before
+     *         it can be bridged.
      *         **WARNING**: Do not bridge an ERC721 that was originally deployed on Optimism. This
      *         bridge only supports ERC721s originally deployed on Ethereum. Users will need to
      *         wait for the one-week challenge period to elapse before their Optimism-native NFT
      *         can be refunded on L2.
-=======
-     * @notice Initiates a bridge of an NFT to some recipient's account on L1. Note that the current
-     *         owner of the token on this chain must approve this contract to operate the NFT before
-     *         it can be bridged.
->>>>>>> 9bb9fb28
      *
      * @param _localToken  Address of the ERC721 on this domain.
      * @param _remoteToken Address of the ERC721 on the remote domain.
