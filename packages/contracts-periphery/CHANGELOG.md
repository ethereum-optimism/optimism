--- conflicted
+++ resolved
@@ -1,14 +1,11 @@
 # @eth-optimism/contracts-periphery
 
-<<<<<<< HEAD
-=======
 ## 1.0.4
 
 ### Patch Changes
 
 - 1d3c749a2: Bumps the version of ts-node used
 
->>>>>>> 8d8219f5
 ## 1.0.3
 
 ### Patch Changes
