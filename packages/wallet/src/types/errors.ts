--- conflicted
+++ resolved
@@ -40,7 +40,6 @@
   }
 }
 
-<<<<<<< HEAD
 export const isStateTransitionError = (error: Error): boolean => {
   return (
     error instanceof SlippageError ||
@@ -51,12 +50,12 @@
     error instanceof InvalidTokenTypeError ||
     error instanceof SignatureError
   )
-=======
+}
+
 export class NotSyncedError extends Error {
   constructor() {
     super(
       'The requested operation cannot be completed because this application is not synced.'
     )
   }
->>>>>>> 934c83f2
 }