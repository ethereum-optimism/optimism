--- conflicted
+++ resolved
@@ -1,7 +1,5 @@
 # @eth-optimism/fault-detector
 
-<<<<<<< HEAD
-=======
 ## 0.4.0
 
 ### Minor Changes
@@ -21,7 +19,6 @@
   - @eth-optimism/core-utils@0.12.0
   - @eth-optimism/common-ts@0.6.8
 
->>>>>>> 8d8219f5
 ## 0.3.2
 
 ### Patch Changes
