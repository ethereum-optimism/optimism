--- conflicted
+++ resolved
@@ -1,11 +1,7 @@
 {
   "private": true,
   "name": "@eth-optimism/fault-detector",
-<<<<<<< HEAD
-  "version": "0.3.2",
-=======
   "version": "0.4.0",
->>>>>>> 8d8219f5
   "description": "[Optimism] Service for detecting faulty L2 output proposals",
   "main": "dist/index",
   "types": "dist/index",
@@ -51,17 +47,10 @@
     "ts-node": "^10.9.1"
   },
   "dependencies": {
-<<<<<<< HEAD
-    "@eth-optimism/common-ts": "^0.6.7",
-    "@eth-optimism/contracts": "^0.5.38",
-    "@eth-optimism/core-utils": "^0.11.0",
-    "@eth-optimism/sdk": "^1.6.11",
-=======
     "@eth-optimism/common-ts": "^0.6.8",
     "@eth-optimism/contracts": "^0.5.39",
     "@eth-optimism/core-utils": "^0.12.0",
     "@eth-optimism/sdk": "^1.8.0",
->>>>>>> 8d8219f5
     "@ethersproject/abstract-provider": "^5.7.0"
   }
 }