import '../setup'

/* External Imports */
import { createMockProvider, deployContract, getWallets } from 'ethereum-waffle'
import { getLogger, remove0x } from '@pigi/core-utils'
import * as ethereumjsAbi from 'ethereumjs-abi'
import { Contract, ContractFactory } from 'ethers'

/* Contract Imports */
import * as ExecutionManager from '../../build/contracts/ExecutionManager.json'
import * as SimpleStorage from '../../build/contracts/SimpleStorage.json'
import * as PurityChecker from '../../build/contracts/PurityChecker.json'

const log = getLogger('execution-manager-create', true)

/*********
 * TESTS *
 *********/

describe('ExecutionManager -- Create opcodes', () => {
  const provider = createMockProvider()
  const [wallet] = getWallets(provider)
<<<<<<< HEAD
  let executionManager: Contract
  let purityChecker: Contract
  // Useful constants
  const ONE_FILLED_BYTES_32 = '0x' + '11'.repeat(32)
  const TWO_FILLED_BYTES_32 = '0x' + '22'.repeat(32)
=======
  let executionManager
  let contractAddressGenerator
  let rlpEncode
  let deployTx
>>>>>>> 3224c0ec

  /* Link libraries before tests */
  before(async () => {
    purityChecker = await deployContract(
      wallet,
      PurityChecker,
      [ONE_FILLED_BYTES_32],
      { gasLimit: 6700000 }
    )
  })

  /* Deploy contracts before each test */
  beforeEach(async () => {
    // Deploy the execution manager
    executionManager = await deployContract(
      wallet,
      ExecutionManager,
      [purityChecker.address, '0x' + '00'.repeat(20)],
      { gasLimit: 6700000 }
    )
    deployTx = new ContractFactory(
      SimpleStorage.abi,
      SimpleStorage.bytecode
    ).getDeployTransaction(executionManager.address)
  })

  /*
   * Test CREATE opcode
   */
  describe('ovmCREATE', async () => {
    it('does not throw when passed bytecode', async () => {
      const methodId: string = ethereumjsAbi
        .methodID('ovmCREATE', [])
        .toString('hex')

      const data = `0x${methodId}${remove0x(deployTx.data)}`

      // Now actually apply it to our execution manager
      const result = await executionManager.provider.call({
        to: executionManager.address,
        data,
        gasLimit: 6_700_000,
      })

      log.debug(`Result: [${result}]`)

      result.length.should.be.greaterThan(2, 'Should not just be 0x')
    })
  })

  /*
   * Test CREATE2 opcode
   */
  describe('ovmCREATE2', async () => {
    it('does not throw when passed salt and bytecode', async () => {
      const methodId: string = ethereumjsAbi
        .methodID('ovmCREATE2', [])
        .toString('hex')

      const data = `0x${methodId}${'00'.repeat(32)}${remove0x(deployTx.data)}`

      // Now actually apply it to our execution manager
      const result = await executionManager.provider.call({
        to: executionManager.address,
        data,
        gasLimit: 6_700_000,
      })

      log.debug(`Result: [${result}]`)

      result.length.should.be.greaterThan(2, 'Should not just be 0x')
    })
  })
})<|MERGE_RESOLUTION|>--- conflicted
+++ resolved
@@ -20,18 +20,12 @@
 describe('ExecutionManager -- Create opcodes', () => {
   const provider = createMockProvider()
   const [wallet] = getWallets(provider)
-<<<<<<< HEAD
   let executionManager: Contract
   let purityChecker: Contract
+  let deployTx
   // Useful constants
   const ONE_FILLED_BYTES_32 = '0x' + '11'.repeat(32)
   const TWO_FILLED_BYTES_32 = '0x' + '22'.repeat(32)
-=======
-  let executionManager
-  let contractAddressGenerator
-  let rlpEncode
-  let deployTx
->>>>>>> 3224c0ec
 
   /* Link libraries before tests */
   before(async () => {
