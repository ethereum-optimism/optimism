--- conflicted
+++ resolved
@@ -32,11 +32,7 @@
 
 export const ZERO_UINT = '00'.repeat(32)
 
-<<<<<<< HEAD
-export const DEFAULT_ETHNODE_GAS_LIMIT = 9_000_000_000
-=======
->>>>>>> 5b3ce22c
-export const gasLimit = 6_700_000
+export const gasLimit = 15_700_000
 const log = getLogger('helpers', true)
 
 /**
