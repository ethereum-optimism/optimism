--- conflicted
+++ resolved
@@ -98,15 +98,8 @@
           `execution manager log ${log} was unrecognized by the interface parser--Definitely not an activeContract event, ignoring...`
         )
       } else {
-<<<<<<< HEAD
-        logger.debug(
-          `Parsed execution manager event ${
-            executionManagerLog.name
-          } with values: ${JSON.stringify(
-=======
         loggerLogs.push(
           `${executionManagerLog.name}, values: ${JSON.stringify(
->>>>>>> 09a49dc3
             executionManagerLog.values
           )} and cumulativeTxEMLogIndices: ${cumulativeTxEMLogIndices}`
         )
@@ -120,18 +113,13 @@
         }
       }
     } else {
-<<<<<<< HEAD
       const newIndex = log.logIndex - cumulativeTxEMLogIndices
-      logger.debug(
+      loggerLogs.push(
         `Non-EM log: ${JSON.stringify(
           log
         )}. Using address of active contract ${activeContract} and log index ${newIndex}`
       )
       ovmLogs.push({ ...log, address: activeContract, logIndex: newIndex })
-=======
-      loggerLogs.push(`Non-EM log: ${JSON.stringify(log)}`)
-      ovmLogs.push({ ...log, address: activeContract })
->>>>>>> 09a49dc3
     }
   })
   logger.debug(loggerLogs.join(LOG_NEWLINE_STRING))
