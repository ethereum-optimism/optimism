--- conflicted
+++ resolved
@@ -3,17 +3,12 @@
 import { getLogger } from '@eth-optimism/core-utils'
 
 /* Internal Imports */
-<<<<<<< HEAD
 import {
   FullnodeRpcServer,
   deployOvmContract,
   DefaultWeb3Handler,
 } from '../../src/app'
 import * as SimpleStorage from '../contracts/build/untranspiled/SimpleStorage.json'
-=======
-import { FullnodeRpcServer, DefaultWeb3Handler } from '../../src/app'
-import * as SimpleStorage from '../contracts/build/SimpleStorage.json'
->>>>>>> 8f7e8cc9
 import { ethers, ContractFactory } from 'ethers'
 import { FullnodeHandler } from '../../src/types'
 
