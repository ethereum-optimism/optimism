--- conflicted
+++ resolved
@@ -15,12 +15,12 @@
   l2BlockTime: 2,
   startingTimestamp,
   sequencerAddress: '0x70997970C51812dc3A010C7d01b50e0d17dc79C8',
-<<<<<<< HEAD
+
   maxSequencerDrift: 10,
   sequencerWindowSize: 2,
-=======
+
   ownerAddress: '0x70997970C51812dc3A010C7d01b50e0d17dc79C8',
->>>>>>> a828da9f
+
 }
 
 export default config