--- conflicted
+++ resolved
@@ -429,12 +429,8 @@
         doi.set(doi.basefeeScalar.selector, basefeeScalar);
         doi.set(doi.blobBaseFeeScalar.selector, blobBaseFeeScalar);
         doi.set(doi.l2ChainId.selector, l2ChainId);
-<<<<<<< HEAD
-        doi.set(doi.opsm.selector, address(opsm)); // Not fuzzed since it must be an actual instance.
+        doi.set(doi.opsmProxy.selector, address(opsm)); // Not fuzzed since it must be an actual instance.
         doi.set(doi.startingAnchorRoots.selector, startingAnchorRoots);
-=======
-        doi.set(doi.opsmProxy.selector, address(opsm)); // Not fuzzed since it must be an actual instance.
->>>>>>> 57f9fbf8
 
         deployOPChain.run(doi, doo);
 
