// SPDX-License-Identifier: MIT
pragma solidity 0.8.15;

import { console2 as console } from "forge-std/console2.sol";
import { Predeploys } from "src/libraries/Predeploys.sol";
import { Preinstalls } from "src/libraries/Preinstalls.sol";
import { L2CrossDomainMessenger } from "src/L2/L2CrossDomainMessenger.sol";
import { L2StandardBridge } from "src/L2/L2StandardBridge.sol";
import { L2ToL1MessagePasser } from "src/L2/L2ToL1MessagePasser.sol";
import { L2ERC721Bridge } from "src/L2/L2ERC721Bridge.sol";
import { BaseFeeVault } from "src/L2/BaseFeeVault.sol";
import { SequencerFeeVault } from "src/L2/SequencerFeeVault.sol";
import { L1FeeVault } from "src/L2/L1FeeVault.sol";
import { GasPriceOracle } from "src/L2/GasPriceOracle.sol";
import { L1Block } from "src/L2/L1Block.sol";
import { LegacyMessagePasser } from "src/legacy/LegacyMessagePasser.sol";
import { GovernanceToken } from "src/governance/GovernanceToken.sol";
import { OptimismMintableERC20Factory } from "src/universal/OptimismMintableERC20Factory.sol";
import { LegacyERC20ETH } from "src/legacy/LegacyERC20ETH.sol";
import { StandardBridge } from "src/universal/StandardBridge.sol";
import { FeeVault } from "src/universal/FeeVault.sol";
import { OptimismPortal } from "src/L1/OptimismPortal.sol";
import { OptimismPortal2 } from "src/L1/OptimismPortal2.sol";
import { DisputeGameFactory } from "src/dispute/DisputeGameFactory.sol";
import { DelayedWETH } from "src/dispute/weth/DelayedWETH.sol";
import { AnchorStateRegistry } from "src/dispute/AnchorStateRegistry.sol";
import { L1CrossDomainMessenger } from "src/L1/L1CrossDomainMessenger.sol";
import { DeployConfig } from "scripts/DeployConfig.s.sol";
import { Deploy } from "scripts/Deploy.s.sol";
import { L2Genesis, L1Dependencies, OutputMode } from "scripts/L2Genesis.s.sol";
import { L2OutputOracle } from "src/L1/L2OutputOracle.sol";
import { ProtocolVersions } from "src/L1/ProtocolVersions.sol";
import { SystemConfig } from "src/L1/SystemConfig.sol";
import { L1StandardBridge } from "src/L1/L1StandardBridge.sol";
import { AddressManager } from "src/legacy/AddressManager.sol";
import { L1ERC721Bridge } from "src/L1/L1ERC721Bridge.sol";
import { AddressAliasHelper } from "src/vendor/AddressAliasHelper.sol";
import { Executables } from "scripts/Executables.sol";
import { Vm } from "forge-std/Vm.sol";
import { SuperchainConfig } from "src/L1/SuperchainConfig.sol";
import { DataAvailabilityChallenge } from "src/L1/DataAvailabilityChallenge.sol";
import { WETH } from "src/L2/WETH.sol";

/// @title Setup
/// @dev This contact is responsible for setting up the contracts in state. It currently
///      sets the L2 contracts directly at the predeploy addresses instead of setting them
///      up behind proxies. In the future we will migrate to importing the genesis JSON
///      file that is created to set up the L2 contracts instead of setting them up manually.
contract Setup {
    error FfiFailed(string);

    /// @notice The address of the foundry Vm contract.
    Vm private constant vm = Vm(0x7109709ECfa91a80626fF3989D68f67F5b1DD12D);

    /// @notice The address of the Deploy contract. Set into state with `etch` to avoid
    ///         mutating any nonces. MUST not have constructor logic.
    Deploy internal constant deploy = Deploy(address(uint160(uint256(keccak256(abi.encode("optimism.deploy"))))));

    L2Genesis internal constant l2Genesis =
        L2Genesis(address(uint160(uint256(keccak256(abi.encode("optimism.l2genesis"))))));

    // @notice Allows users of Setup to override what L2 genesis is being created.
    OutputMode l2OutputMode = OutputMode.LOCAL_LATEST;

    OptimismPortal optimismPortal;
    OptimismPortal2 optimismPortal2;
    DisputeGameFactory disputeGameFactory;
    DelayedWETH delayedWeth;
    L2OutputOracle l2OutputOracle;
    SystemConfig systemConfig;
    L1StandardBridge l1StandardBridge;
    L1CrossDomainMessenger l1CrossDomainMessenger;
    AddressManager addressManager;
    L1ERC721Bridge l1ERC721Bridge;
    OptimismMintableERC20Factory l1OptimismMintableERC20Factory;
    ProtocolVersions protocolVersions;
    SuperchainConfig superchainConfig;
    DataAvailabilityChallenge dataAvailabilityChallenge;
    AnchorStateRegistry anchorStateRegistry;

    L2CrossDomainMessenger l2CrossDomainMessenger =
        L2CrossDomainMessenger(payable(Predeploys.L2_CROSS_DOMAIN_MESSENGER));
    L2StandardBridge l2StandardBridge = L2StandardBridge(payable(Predeploys.L2_STANDARD_BRIDGE));
    L2ToL1MessagePasser l2ToL1MessagePasser = L2ToL1MessagePasser(payable(Predeploys.L2_TO_L1_MESSAGE_PASSER));
    OptimismMintableERC20Factory l2OptimismMintableERC20Factory =
        OptimismMintableERC20Factory(Predeploys.OPTIMISM_MINTABLE_ERC20_FACTORY);
    L2ERC721Bridge l2ERC721Bridge = L2ERC721Bridge(Predeploys.L2_ERC721_BRIDGE);
    BaseFeeVault baseFeeVault = BaseFeeVault(payable(Predeploys.BASE_FEE_VAULT));
    SequencerFeeVault sequencerFeeVault = SequencerFeeVault(payable(Predeploys.SEQUENCER_FEE_WALLET));
    L1FeeVault l1FeeVault = L1FeeVault(payable(Predeploys.L1_FEE_VAULT));
    GasPriceOracle gasPriceOracle = GasPriceOracle(Predeploys.GAS_PRICE_ORACLE);
    L1Block l1Block = L1Block(Predeploys.L1_BLOCK_ATTRIBUTES);
    LegacyMessagePasser legacyMessagePasser = LegacyMessagePasser(Predeploys.LEGACY_MESSAGE_PASSER);
    GovernanceToken governanceToken = GovernanceToken(Predeploys.GOVERNANCE_TOKEN);
<<<<<<< HEAD
    WETH weth = WETH(payable(Predeploys.WETH));
=======
    LegacyERC20ETH legacyERC20ETH = LegacyERC20ETH(Predeploys.LEGACY_ERC20_ETH);
>>>>>>> f461ecab

    /// @dev Deploys the Deploy contract without including its bytecode in the bytecode
    ///      of this contract by fetching the bytecode dynamically using `vm.getCode()`.
    ///      If the Deploy bytecode is included in this contract, then it will double
    ///      the compile time and bloat all of the test contract artifacts since they
    ///      will also need to include the bytecode for the Deploy contract.
    ///      This is a hack as we are pushing solidity to the edge.
    function setUp() public virtual {
        console.log("L1 setup start!");
        vm.etch(address(deploy), vm.getDeployedCode("Deploy.s.sol:Deploy"));
        vm.allowCheatcodes(address(deploy));
        deploy.setUp();
        console.log("L1 setup done!");

        console.log("L2 setup start!");
        vm.etch(address(l2Genesis), vm.getDeployedCode("L2Genesis.s.sol:L2Genesis"));
        vm.allowCheatcodes(address(l2Genesis));
        l2Genesis.setUp();
        console.log("L2 setup done!");
    }

    /// @dev Sets up the L1 contracts.
    function L1() public {
        console.log("Setup: creating L1 deployments");
        // Set the deterministic deployer in state to ensure that it is there
        vm.etch(
            0x4e59b44847b379578588920cA78FbF26c0B4956C,
            hex"7fffffffffffffffffffffffffffffffffffffffffffffffffffffffffffffffe03601600081602082378035828234f58015156039578182fd5b8082525050506014600cf3"
        );

        deploy.run();
        console.log("Setup: completed L1 deployment, registering addresses now");

        optimismPortal = OptimismPortal(deploy.mustGetAddress("OptimismPortalProxy"));
        optimismPortal2 = OptimismPortal2(deploy.mustGetAddress("OptimismPortalProxy"));
        disputeGameFactory = DisputeGameFactory(deploy.mustGetAddress("DisputeGameFactoryProxy"));
        delayedWeth = DelayedWETH(deploy.mustGetAddress("DelayedWETHProxy"));
        l2OutputOracle = L2OutputOracle(deploy.mustGetAddress("L2OutputOracleProxy"));
        systemConfig = SystemConfig(deploy.mustGetAddress("SystemConfigProxy"));
        l1StandardBridge = L1StandardBridge(deploy.mustGetAddress("L1StandardBridgeProxy"));
        l1CrossDomainMessenger = L1CrossDomainMessenger(deploy.mustGetAddress("L1CrossDomainMessengerProxy"));
        addressManager = AddressManager(deploy.mustGetAddress("AddressManager"));
        l1ERC721Bridge = L1ERC721Bridge(deploy.mustGetAddress("L1ERC721BridgeProxy"));
        l1OptimismMintableERC20Factory =
            OptimismMintableERC20Factory(deploy.mustGetAddress("OptimismMintableERC20FactoryProxy"));
        protocolVersions = ProtocolVersions(deploy.mustGetAddress("ProtocolVersionsProxy"));
        superchainConfig = SuperchainConfig(deploy.mustGetAddress("SuperchainConfigProxy"));
        anchorStateRegistry = AnchorStateRegistry(deploy.mustGetAddress("AnchorStateRegistryProxy"));

        vm.label(address(l2OutputOracle), "L2OutputOracle");
        vm.label(deploy.mustGetAddress("L2OutputOracleProxy"), "L2OutputOracleProxy");
        vm.label(address(optimismPortal), "OptimismPortal");
        vm.label(deploy.mustGetAddress("OptimismPortalProxy"), "OptimismPortalProxy");
        vm.label(address(disputeGameFactory), "DisputeGameFactory");
        vm.label(deploy.mustGetAddress("DisputeGameFactoryProxy"), "DisputeGameFactoryProxy");
        vm.label(address(delayedWeth), "DelayedWETH");
        vm.label(deploy.mustGetAddress("DelayedWETHProxy"), "DelayedWETHProxy");
        vm.label(address(systemConfig), "SystemConfig");
        vm.label(deploy.mustGetAddress("SystemConfigProxy"), "SystemConfigProxy");
        vm.label(address(l1StandardBridge), "L1StandardBridge");
        vm.label(deploy.mustGetAddress("L1StandardBridgeProxy"), "L1StandardBridgeProxy");
        vm.label(address(l1CrossDomainMessenger), "L1CrossDomainMessenger");
        vm.label(deploy.mustGetAddress("L1CrossDomainMessengerProxy"), "L1CrossDomainMessengerProxy");
        vm.label(address(addressManager), "AddressManager");
        vm.label(address(l1ERC721Bridge), "L1ERC721Bridge");
        vm.label(deploy.mustGetAddress("L1ERC721BridgeProxy"), "L1ERC721BridgeProxy");
        vm.label(address(l1OptimismMintableERC20Factory), "OptimismMintableERC20Factory");
        vm.label(deploy.mustGetAddress("OptimismMintableERC20FactoryProxy"), "OptimismMintableERC20FactoryProxy");
        vm.label(address(protocolVersions), "ProtocolVersions");
        vm.label(deploy.mustGetAddress("ProtocolVersionsProxy"), "ProtocolVersionsProxy");
        vm.label(address(superchainConfig), "SuperchainConfig");
        vm.label(deploy.mustGetAddress("SuperchainConfigProxy"), "SuperchainConfigProxy");
        vm.label(AddressAliasHelper.applyL1ToL2Alias(address(l1CrossDomainMessenger)), "L1CrossDomainMessenger_aliased");

        if (deploy.cfg().usePlasma()) {
            dataAvailabilityChallenge =
                DataAvailabilityChallenge(deploy.mustGetAddress("DataAvailabilityChallengeProxy"));
            vm.label(address(dataAvailabilityChallenge), "DataAvailabilityChallengeProxy");
            vm.label(deploy.mustGetAddress("DataAvailabilityChallenge"), "DataAvailabilityChallenge");
        }
        console.log("Setup: registered L1 deployments");
    }

    /// @dev Sets up the L2 contracts. Depends on `L1()` being called first.
    function L2() public {
        console.log("Setup: creating L2 genesis, with output mode %d", uint256(l2OutputMode));
        l2Genesis.runWithOptions(
            l2OutputMode,
            L1Dependencies({
                l1CrossDomainMessengerProxy: payable(address(l1CrossDomainMessenger)),
                l1StandardBridgeProxy: payable(address(l1StandardBridge)),
                l1ERC721BridgeProxy: payable(address(l1ERC721Bridge))
            })
        );

        // Set the governance token's owner to be the final system owner
        address finalSystemOwner = deploy.cfg().finalSystemOwner();
        vm.startPrank(governanceToken.owner());
        governanceToken.transferOwnership(finalSystemOwner);
        vm.stopPrank();

        // L2 predeploys
        labelPredeploy(Predeploys.L2_STANDARD_BRIDGE);
        labelPredeploy(Predeploys.L2_CROSS_DOMAIN_MESSENGER);
        labelPredeploy(Predeploys.L2_TO_L1_MESSAGE_PASSER);
        labelPredeploy(Predeploys.SEQUENCER_FEE_WALLET);
        labelPredeploy(Predeploys.L2_ERC721_BRIDGE);
        labelPredeploy(Predeploys.BASE_FEE_VAULT);
        labelPredeploy(Predeploys.L1_FEE_VAULT);
        labelPredeploy(Predeploys.L1_BLOCK_ATTRIBUTES);
        labelPredeploy(Predeploys.GAS_PRICE_ORACLE);
        labelPredeploy(Predeploys.LEGACY_MESSAGE_PASSER);
        labelPredeploy(Predeploys.GOVERNANCE_TOKEN);
        labelPredeploy(Predeploys.EAS);
        labelPredeploy(Predeploys.SCHEMA_REGISTRY);
        labelPredeploy(Predeploys.WETH);

        // L2 Preinstalls
        labelPreinstall(Preinstalls.MultiCall3);
        labelPreinstall(Preinstalls.Create2Deployer);
        labelPreinstall(Preinstalls.Safe_v130);
        labelPreinstall(Preinstalls.SafeL2_v130);
        labelPreinstall(Preinstalls.MultiSendCallOnly_v130);
        labelPreinstall(Preinstalls.SafeSingletonFactory);
        labelPreinstall(Preinstalls.DeterministicDeploymentProxy);
        labelPreinstall(Preinstalls.MultiSend_v130);
        labelPreinstall(Preinstalls.Permit2);
        labelPreinstall(Preinstalls.SenderCreator);
        labelPreinstall(Preinstalls.EntryPoint);
        labelPreinstall(Preinstalls.BeaconBlockRoots);

        console.log("Setup: completed L2 genesis");
    }

    function labelPredeploy(address _addr) internal {
        vm.label(_addr, Predeploys.getName(_addr));
    }

<<<<<<< HEAD
    function labelPreinstall(address _addr) internal {
        vm.label(_addr, Preinstalls.getName(_addr));
=======
        vm.label(Predeploys.OPTIMISM_MINTABLE_ERC20_FACTORY, "OptimismMintableERC20Factory");
        vm.label(Predeploys.LEGACY_ERC20_ETH, "LegacyERC20ETH");
        vm.label(Predeploys.L2_STANDARD_BRIDGE, "L2StandardBridge");
        vm.label(Predeploys.L2_CROSS_DOMAIN_MESSENGER, "L2CrossDomainMessenger");
        vm.label(Predeploys.L2_TO_L1_MESSAGE_PASSER, "L2ToL1MessagePasser");
        vm.label(Predeploys.SEQUENCER_FEE_WALLET, "SequencerFeeVault");
        vm.label(Predeploys.L2_ERC721_BRIDGE, "L2ERC721Bridge");
        vm.label(Predeploys.BASE_FEE_VAULT, "BaseFeeVault");
        vm.label(Predeploys.L1_FEE_VAULT, "L1FeeVault");
        vm.label(Predeploys.L1_BLOCK_ATTRIBUTES, "L1Block");
        vm.label(Predeploys.GAS_PRICE_ORACLE, "GasPriceOracle");
        vm.label(Predeploys.LEGACY_MESSAGE_PASSER, "LegacyMessagePasser");
        vm.label(Predeploys.GOVERNANCE_TOKEN, "GovernanceToken");
        vm.label(Predeploys.EAS, "EAS");
        vm.label(Predeploys.SCHEMA_REGISTRY, "SchemaRegistry");
>>>>>>> f461ecab
    }
}<|MERGE_RESOLUTION|>--- conflicted
+++ resolved
@@ -92,11 +92,8 @@
     L1Block l1Block = L1Block(Predeploys.L1_BLOCK_ATTRIBUTES);
     LegacyMessagePasser legacyMessagePasser = LegacyMessagePasser(Predeploys.LEGACY_MESSAGE_PASSER);
     GovernanceToken governanceToken = GovernanceToken(Predeploys.GOVERNANCE_TOKEN);
-<<<<<<< HEAD
     WETH weth = WETH(payable(Predeploys.WETH));
-=======
     LegacyERC20ETH legacyERC20ETH = LegacyERC20ETH(Predeploys.LEGACY_ERC20_ETH);
->>>>>>> f461ecab
 
     /// @dev Deploys the Deploy contract without including its bytecode in the bytecode
     ///      of this contract by fetching the bytecode dynamically using `vm.getCode()`.
@@ -235,25 +232,7 @@
         vm.label(_addr, Predeploys.getName(_addr));
     }
 
-<<<<<<< HEAD
     function labelPreinstall(address _addr) internal {
         vm.label(_addr, Preinstalls.getName(_addr));
-=======
-        vm.label(Predeploys.OPTIMISM_MINTABLE_ERC20_FACTORY, "OptimismMintableERC20Factory");
-        vm.label(Predeploys.LEGACY_ERC20_ETH, "LegacyERC20ETH");
-        vm.label(Predeploys.L2_STANDARD_BRIDGE, "L2StandardBridge");
-        vm.label(Predeploys.L2_CROSS_DOMAIN_MESSENGER, "L2CrossDomainMessenger");
-        vm.label(Predeploys.L2_TO_L1_MESSAGE_PASSER, "L2ToL1MessagePasser");
-        vm.label(Predeploys.SEQUENCER_FEE_WALLET, "SequencerFeeVault");
-        vm.label(Predeploys.L2_ERC721_BRIDGE, "L2ERC721Bridge");
-        vm.label(Predeploys.BASE_FEE_VAULT, "BaseFeeVault");
-        vm.label(Predeploys.L1_FEE_VAULT, "L1FeeVault");
-        vm.label(Predeploys.L1_BLOCK_ATTRIBUTES, "L1Block");
-        vm.label(Predeploys.GAS_PRICE_ORACLE, "GasPriceOracle");
-        vm.label(Predeploys.LEGACY_MESSAGE_PASSER, "LegacyMessagePasser");
-        vm.label(Predeploys.GOVERNANCE_TOKEN, "GovernanceToken");
-        vm.label(Predeploys.EAS, "EAS");
-        vm.label(Predeploys.SCHEMA_REGISTRY, "SchemaRegistry");
->>>>>>> f461ecab
     }
 }