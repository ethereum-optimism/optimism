--- conflicted
+++ resolved
@@ -157,15 +157,6 @@
             _auth: Role.MESSENGER,
             _pausable: true
         });
-<<<<<<< HEAD
-        _addSpec({ _name: "L1StandardBridge", _sel: _getSel("initialize(address,address)") });
-        _addSpec({ _name: "L1StandardBridge", _sel: _getSel("l2TokenBridge()") });
-        _addSpec({ _name: "L1StandardBridge", _sel: _getSel("messenger()") });
-        _addSpec({ _name: "L1StandardBridge", _sel: _getSel("otherBridge()") });
-        _addSpec({ _name: "L1StandardBridge", _sel: _getSel("paused()") });
-        _addSpec({ _name: "L1StandardBridge", _sel: _getSel("superchainConfig()") });
-        _addSpec({ _name: "L1StandardBridge", _sel: _getSel("version()") });
-=======
         _addSpec({ _name: "L1StandardBridge", _sel: _getSel("initialize(address)"), _auth: false, _pausable: false });
         _addSpec({ _name: "L1StandardBridge", _sel: _getSel("l2TokenBridge()"), _auth: false, _pausable: false });
         _addSpec({ _name: "L1StandardBridge", _sel: _getSel("messenger()"), _auth: false, _pausable: false });
@@ -179,7 +170,6 @@
             _auth: false,
             _pausable: false
         });
->>>>>>> 92f8005f
 
         // L2OutputOracle
         _addSpec({ _name: "L2OutputOracle", _sel: _getSel("CHALLENGER()") });
