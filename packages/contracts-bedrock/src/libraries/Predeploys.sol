// SPDX-License-Identifier: MIT
pragma solidity ^0.8.0;

/// @title Predeploys
/// @notice Contains constant addresses for protocol contracts that are pre-deployed to the L2 system.
//          This excludes the preinstalls (non-protocol contracts).
library Predeploys {
    /// @notice Number of predeploy-namespace addresses reserved for protocol usage.
    uint256 internal constant PREDEPLOY_COUNT = 2048;

    /// @custom:legacy
    /// @notice Address of the LegacyMessagePasser predeploy. Deprecate. Use the updated
    ///         L2ToL1MessagePasser contract instead.
    address internal constant LEGACY_MESSAGE_PASSER = 0x4200000000000000000000000000000000000000;

    /// @custom:legacy
    /// @notice Address of the L1MessageSender predeploy. Deprecated. Use L2CrossDomainMessenger
    ///         or access tx.origin (or msg.sender) in a L1 to L2 transaction instead.
    ///         Not embedded into new OP-Stack chains.
    address internal constant L1_MESSAGE_SENDER = 0x4200000000000000000000000000000000000001;

    /// @custom:legacy
    /// @notice Address of the DeployerWhitelist predeploy. No longer active.
    address internal constant DEPLOYER_WHITELIST = 0x4200000000000000000000000000000000000002;

<<<<<<< HEAD
    /// @notice Address of the canonical WETH contract.
    address internal constant WETH = 0x4200000000000000000000000000000000000006;

    /// @notice Address of the L2CrossDomainMessenger predeploy.
    address internal constant L2_CROSS_DOMAIN_MESSENGER = 0x4200000000000000000000000000000000000007;

    /// @notice Address of the GasPriceOracle predeploy. Includes fee information
    ///         and helpers for computing the L1 portion of the transaction fee.
    address internal constant GAS_PRICE_ORACLE = 0x420000000000000000000000000000000000000F;

    /// @notice Address of the L2StandardBridge predeploy.
    address internal constant L2_STANDARD_BRIDGE = 0x4200000000000000000000000000000000000010;

    //// @notice Address of the SequencerFeeWallet predeploy.
    address internal constant SEQUENCER_FEE_WALLET = 0x4200000000000000000000000000000000000011;

    /// @notice Address of the OptimismMintableERC20Factory predeploy.
    address internal constant OPTIMISM_MINTABLE_ERC20_FACTORY = 0x4200000000000000000000000000000000000012;
=======
    /// @notice Address of the canonical WETH9 contract.
    address internal constant WETH9 = 0xDeadDeAddeAddEAddeadDEaDDEAdDeaDDeAD0000;

    /// @custom:legacy
    /// @notice Address of the LegacyERC20ETH predeploy. Deprecated. Balances are migrated to the
    ///         state trie as of the Bedrock upgrade. Contract has been locked and write functions
    ///         can no longer be accessed.
    address internal constant LEGACY_ERC20_ETH = 0x4200000000000000000000000000000000000006;
>>>>>>> f461ecab

    /// @custom:legacy
    /// @notice Address of the L1BlockNumber predeploy. Deprecated. Use the L1Block predeploy
    ///         instead, which exposes more information about the L1 state.
    address internal constant L1_BLOCK_NUMBER = 0x4200000000000000000000000000000000000013;

    /// @notice Address of the L2ERC721Bridge predeploy.
    address internal constant L2_ERC721_BRIDGE = 0x4200000000000000000000000000000000000014;

    /// @notice Address of the L1Block predeploy.
    address internal constant L1_BLOCK_ATTRIBUTES = 0x4200000000000000000000000000000000000015;

    /// @notice Address of the L2ToL1MessagePasser predeploy.
    address internal constant L2_TO_L1_MESSAGE_PASSER = 0x4200000000000000000000000000000000000016;

    /// @notice Address of the OptimismMintableERC721Factory predeploy.
    address internal constant OPTIMISM_MINTABLE_ERC721_FACTORY = 0x4200000000000000000000000000000000000017;

    /// @notice Address of the ProxyAdmin predeploy.
    address internal constant PROXY_ADMIN = 0x4200000000000000000000000000000000000018;

    /// @notice Address of the BaseFeeVault predeploy.
    address internal constant BASE_FEE_VAULT = 0x4200000000000000000000000000000000000019;

    /// @notice Address of the L1FeeVault predeploy.
    address internal constant L1_FEE_VAULT = 0x420000000000000000000000000000000000001A;

    /// @notice Address of the SchemaRegistry predeploy.
    address internal constant SCHEMA_REGISTRY = 0x4200000000000000000000000000000000000020;

    /// @notice Address of the EAS predeploy.
    address internal constant EAS = 0x4200000000000000000000000000000000000021;

    /// @notice Address of the GovernanceToken predeploy.
    address internal constant GOVERNANCE_TOKEN = 0x4200000000000000000000000000000000000042;

    /// @custom:legacy
    /// @notice Address of the LegacyERC20ETH predeploy. Deprecated. Balances are migrated to the
    ///         state trie as of the Bedrock upgrade. Contract has been locked and write functions
    ///         can no longer be accessed.
    address internal constant LEGACY_ERC20_ETH = 0xDeadDeAddeAddEAddeadDEaDDEAdDeaDDeAD0000;

    /// @notice Address of the CrossL2Inbox predeploy.
    address internal constant CROSS_L2_INBOX = 0x4200000000000000000000000000000000000022;

    /// @notice Address of the L2ToL2CrossDomainMessenger predeploy.
    address internal constant L2_TO_L2_CROSS_DOMAIN_MESSENGER = 0x4200000000000000000000000000000000000023;

    /// @notice Returns the name of the predeploy at the given address.
    function getName(address _addr) internal pure returns (string memory out_) {
        require(isPredeployNamespace(_addr), "Predeploys: address must be a predeploy");
        if (_addr == LEGACY_MESSAGE_PASSER) return "LegacyMessagePasser";
        if (_addr == L1_MESSAGE_SENDER) return "L1MessageSender";
        if (_addr == DEPLOYER_WHITELIST) return "DeployerWhitelist";
        if (_addr == WETH) return "WETH";
        if (_addr == L2_CROSS_DOMAIN_MESSENGER) return "L2CrossDomainMessenger";
        if (_addr == GAS_PRICE_ORACLE) return "GasPriceOracle";
        if (_addr == L2_STANDARD_BRIDGE) return "L2StandardBridge";
        if (_addr == SEQUENCER_FEE_WALLET) return "SequencerFeeVault";
        if (_addr == OPTIMISM_MINTABLE_ERC20_FACTORY) return "OptimismMintableERC20Factory";
        if (_addr == L1_BLOCK_NUMBER) return "L1BlockNumber";
        if (_addr == L2_ERC721_BRIDGE) return "L2ERC721Bridge";
        if (_addr == L1_BLOCK_ATTRIBUTES) return "L1Block";
        if (_addr == L2_TO_L1_MESSAGE_PASSER) return "L2ToL1MessagePasser";
        if (_addr == OPTIMISM_MINTABLE_ERC721_FACTORY) return "OptimismMintableERC721Factory";
        if (_addr == PROXY_ADMIN) return "ProxyAdmin";
        if (_addr == BASE_FEE_VAULT) return "BaseFeeVault";
        if (_addr == L1_FEE_VAULT) return "L1FeeVault";
        if (_addr == SCHEMA_REGISTRY) return "SchemaRegistry";
        if (_addr == EAS) return "EAS";
        if (_addr == GOVERNANCE_TOKEN) return "GovernanceToken";
        if (_addr == LEGACY_ERC20_ETH) return "LegacyERC20ETH";
        if (_addr == CROSS_L2_INBOX) return "CrossL2Inbox";
        if (_addr == L2_TO_L2_CROSS_DOMAIN_MESSENGER) return "L2ToL2CrossDomainMessenger";
        revert("Predeploys: unnamed predeploy");
    }

    /// @notice Returns true if the predeploy is not proxied.
    function notProxied(address _addr) internal pure returns (bool) {
        return _addr == GOVERNANCE_TOKEN || _addr == WETH;
    }

    /// @notice Returns true if the address is a defined predeploy that is embedded into new OP-Stack chains.
    function isSupportedPredeploy(address _addr, bool _useInterop) internal pure returns (bool) {
        return _addr == LEGACY_MESSAGE_PASSER || _addr == DEPLOYER_WHITELIST || _addr == WETH
            || _addr == L2_CROSS_DOMAIN_MESSENGER || _addr == GAS_PRICE_ORACLE || _addr == L2_STANDARD_BRIDGE
            || _addr == SEQUENCER_FEE_WALLET || _addr == OPTIMISM_MINTABLE_ERC20_FACTORY || _addr == L1_BLOCK_NUMBER
            || _addr == L2_ERC721_BRIDGE || _addr == L1_BLOCK_ATTRIBUTES || _addr == L2_TO_L1_MESSAGE_PASSER
            || _addr == OPTIMISM_MINTABLE_ERC721_FACTORY || _addr == PROXY_ADMIN || _addr == BASE_FEE_VAULT
            || _addr == L1_FEE_VAULT || _addr == SCHEMA_REGISTRY || _addr == EAS || _addr == GOVERNANCE_TOKEN
            || (_useInterop && _addr == CROSS_L2_INBOX) || (_useInterop && _addr == L2_TO_L2_CROSS_DOMAIN_MESSENGER);
    }

    function isPredeployNamespace(address _addr) internal pure returns (bool) {
        return uint160(_addr) >> 11 == uint160(0x4200000000000000000000000000000000000000) >> 11;
    }

    /// @notice Function to compute the expected address of the predeploy implementation
    ///         in the genesis state.
    function predeployToCodeNamespace(address _addr) internal pure returns (address) {
        require(
            isPredeployNamespace(_addr), "Predeploys: can only derive code-namespace address for predeploy addresses"
        );
        return address(
            uint160(uint256(uint160(_addr)) & 0xffff | uint256(uint160(0xc0D3C0d3C0d3C0D3c0d3C0d3c0D3C0d3c0d30000)))
        );
    }
}<|MERGE_RESOLUTION|>--- conflicted
+++ resolved
@@ -23,9 +23,8 @@
     /// @notice Address of the DeployerWhitelist predeploy. No longer active.
     address internal constant DEPLOYER_WHITELIST = 0x4200000000000000000000000000000000000002;
 
-<<<<<<< HEAD
     /// @notice Address of the canonical WETH contract.
-    address internal constant WETH = 0x4200000000000000000000000000000000000006;
+    address internal constant WETH = 0xDeadDeAddeAddEAddeadDEaDDEAdDeaDDeAD0000;
 
     /// @notice Address of the L2CrossDomainMessenger predeploy.
     address internal constant L2_CROSS_DOMAIN_MESSENGER = 0x4200000000000000000000000000000000000007;
@@ -42,16 +41,6 @@
 
     /// @notice Address of the OptimismMintableERC20Factory predeploy.
     address internal constant OPTIMISM_MINTABLE_ERC20_FACTORY = 0x4200000000000000000000000000000000000012;
-=======
-    /// @notice Address of the canonical WETH9 contract.
-    address internal constant WETH9 = 0xDeadDeAddeAddEAddeadDEaDDEAdDeaDDeAD0000;
-
-    /// @custom:legacy
-    /// @notice Address of the LegacyERC20ETH predeploy. Deprecated. Balances are migrated to the
-    ///         state trie as of the Bedrock upgrade. Contract has been locked and write functions
-    ///         can no longer be accessed.
-    address internal constant LEGACY_ERC20_ETH = 0x4200000000000000000000000000000000000006;
->>>>>>> f461ecab
 
     /// @custom:legacy
     /// @notice Address of the L1BlockNumber predeploy. Deprecated. Use the L1Block predeploy
@@ -92,7 +81,7 @@
     /// @notice Address of the LegacyERC20ETH predeploy. Deprecated. Balances are migrated to the
     ///         state trie as of the Bedrock upgrade. Contract has been locked and write functions
     ///         can no longer be accessed.
-    address internal constant LEGACY_ERC20_ETH = 0xDeadDeAddeAddEAddeadDEaDDEAdDeaDDeAD0000;
+    address internal constant LEGACY_ERC20_ETH = 0x4200000000000000000000000000000000000006;
 
     /// @notice Address of the CrossL2Inbox predeploy.
     address internal constant CROSS_L2_INBOX = 0x4200000000000000000000000000000000000022;
