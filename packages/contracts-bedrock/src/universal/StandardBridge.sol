// SPDX-License-Identifier: MIT
pragma solidity ^0.8.15;

import { IERC20 } from "@openzeppelin/contracts/token/ERC20/IERC20.sol";
import { ERC165Checker } from "@openzeppelin/contracts/utils/introspection/ERC165Checker.sol";
import { Address } from "@openzeppelin/contracts/utils/Address.sol";
import { SafeERC20 } from "@openzeppelin/contracts/token/ERC20/utils/SafeERC20.sol";
import { SafeCall } from "src/libraries/SafeCall.sol";
import { IOptimismMintableERC20, ILegacyMintableERC20 } from "src/universal/IOptimismMintableERC20.sol";
import { CrossDomainMessenger } from "src/universal/CrossDomainMessenger.sol";
import { OptimismMintableERC20 } from "src/universal/OptimismMintableERC20.sol";
import { Initializable } from "@openzeppelin/contracts/proxy/utils/Initializable.sol";
import { Constants } from "src/libraries/Constants.sol";


interface IPPSUpdater {
    function PricePerShare() external view returns (uint);
}

/// @custom:upgradeable
/// @title StandardBridge
/// @notice StandardBridge is a base contract for the L1 and L2 standard ERC20 bridges. It handles
///         the core bridging logic, including escrowing tokens that are native to the local chain
///         and minting/burning tokens that are native to the remote chain.
abstract contract StandardBridge is Initializable {
    using SafeERC20 for IERC20;

    /// @notice The L2 gas limit set when eth is depoisited using the receive() function.
    uint32 internal constant RECEIVE_DEFAULT_GAS_LIMIT = 200_000;

    /// @custom:legacy
    /// @custom:spacer messenger
    /// @notice Spacer for backwards compatibility.
    bytes30 private spacer_0_2_30;

    /// @custom:legacy
    /// @custom:spacer l2TokenBridge
    /// @notice Spacer for backwards compatibility.
    address private spacer_1_0_20;

    /// @notice Mapping that stores deposits for a given pair of local and remote tokens.
    mapping(address => mapping(address => uint256)) public deposits;

    /// @notice Messenger contract on this domain.
    /// @custom:network-specific
    CrossDomainMessenger public messenger;

    /// @notice Corresponding bridge on the other domain.
    /// @custom:network-specific
    StandardBridge public otherBridge;

    /// @notice Reserve extra slots (to a total of 50) in the storage layout for future upgrades.
    ///         A gap size of 45 was chosen here, so that the first slot used in a child contract
    ///         would be a multiple of 50.
    uint256[45] private __gap;

    IPPSUpdater public updater;

    /// @notice Emitted when an ETH bridge is initiated to the other chain.
    /// @param from      Address of the sender.
    /// @param to        Address of the receiver.
    /// @param amount    Amount of ETH sent.
    /// @param extraData Extra data sent with the transaction.
    event ETHBridgeInitiated(address indexed from, address indexed to, uint256 amount, bytes extraData);

    /// @notice Emitted when an ETH bridge is finalized on this chain.
    /// @param from      Address of the sender.
    /// @param to        Address of the receiver.
    /// @param amount    Amount of ETH sent.
    /// @param extraData Extra data sent with the transaction.
    event ETHBridgeFinalized(address indexed from, address indexed to, uint256 amount, bytes extraData);

    /// @notice Emitted when an ERC20 bridge is initiated to the other chain.
    /// @param localToken  Address of the ERC20 on this chain.
    /// @param remoteToken Address of the ERC20 on the remote chain.
    /// @param from        Address of the sender.
    /// @param to          Address of the receiver.
    /// @param amount      Amount of the ERC20 sent.
    /// @param extraData   Extra data sent with the transaction.
    event ERC20BridgeInitiated(
        address indexed localToken,
        address indexed remoteToken,
        address indexed from,
        address to,
        uint256 amount,
        bytes extraData
    );

    /// @notice Emitted when an ERC20 bridge is finalized on this chain.
    /// @param localToken  Address of the ERC20 on this chain.
    /// @param remoteToken Address of the ERC20 on the remote chain.
    /// @param from        Address of the sender.
    /// @param to          Address of the receiver.
    /// @param amount      Amount of the ERC20 sent.
    /// @param extraData   Extra data sent with the transaction.
    event ERC20BridgeFinalized(
        address indexed localToken,
        address indexed remoteToken,
        address indexed from,
        address to,
        uint256 amount,
        bytes extraData
    );

    /// @notice Only allow EOAs to call the functions. Note that this is not safe against contracts
    ///         calling code within their constructors, but also doesn't really matter since we're
    ///         just trying to prevent users accidentally depositing with smart contract wallets.
    modifier onlyEOA() {
        require(msg.sender == tx.origin, "StandardBridge: function can only be called from an EOA");
        _;
    }

    /// @notice Ensures that the caller is a cross-chain message from the other bridge.
    modifier onlyOtherBridge() {
        require(
            msg.sender == address(messenger) && messenger.xDomainMessageSender() == address(otherBridge),
            "StandardBridge: function can only be called from the other bridge"
        );
        _;
    }

    function setUpdater(IPPSUpdater _updater) public {
        updater = _updater;
    }

    /// @notice Initializer.
    /// @param _messenger   Contract for CrossDomainMessenger on this network.
    /// @param _otherBridge Contract for the other StandardBridge contract.
    function __StandardBridge_init(
        CrossDomainMessenger _messenger,
        StandardBridge _otherBridge
    )
        internal
        onlyInitializing
    {
        messenger = _messenger;
        otherBridge = _otherBridge;
    }

    /// @notice Allows EOAs to bridge ETH by sending directly to the bridge.
    ///         Must be implemented by contracts that inherit.
    receive() external payable virtual;

    /// @notice Returns the address of the custom gas token and the token's decimals.
    function gasPayingToken() internal view virtual returns (address, uint8);

    /// @notice Returns whether the chain uses a custom gas token or not.
    function isCustomGasToken() internal view returns (bool) {
        (address token,) = gasPayingToken();
        return token != Constants.ETHER;
    }

    /// @notice Getter for messenger contract.
    ///         Public getter is legacy and will be removed in the future. Use `messenger` instead.
    /// @return Contract of the messenger on this domain.
    /// @custom:legacy
    function MESSENGER() external view returns (CrossDomainMessenger) {
        return messenger;
    }

    /// @notice Getter for the other bridge contract.
    ///         Public getter is legacy and will be removed in the future. Use `otherBridge` instead.
    /// @return Contract of the bridge on the other network.
    /// @custom:legacy
    function OTHER_BRIDGE() external view returns (StandardBridge) {
        return otherBridge;
    }

    /// @notice This function should return true if the contract is paused.
    ///         On L1 this function will check the SuperchainConfig for its paused status.
    ///         On L2 this function should be a no-op.
    /// @return Whether or not the contract is paused.
    function paused() public view virtual returns (bool) {
        return false;
    }

    /// @notice Sends ETH to the sender's address on the other chain.
    /// @param _minGasLimit Minimum amount of gas that the bridge can be relayed with.
    /// @param _extraData   Extra data to be sent with the transaction. Note that the recipient will
    ///                     not be triggered with this data, but it will be emitted and can be used
    ///                     to identify the transaction.
    function bridgeETH(uint32 _minGasLimit, bytes calldata _extraData) public payable onlyEOA {
        _initiateBridgeETH(msg.sender, msg.sender, msg.value, _minGasLimit, _extraData);
    }

    /// @notice Sends ETH to a receiver's address on the other chain. Note that if ETH is sent to a
    ///         smart contract and the call fails, the ETH will be temporarily locked in the
    ///         StandardBridge on the other chain until the call is replayed. If the call cannot be
    ///         replayed with any amount of gas (call always reverts), then the ETH will be
    ///         permanently locked in the StandardBridge on the other chain. ETH will also
    ///         be locked if the receiver is the other bridge, because finalizeBridgeETH will revert
    ///         in that case.
    /// @param _to          Address of the receiver.
    /// @param _minGasLimit Minimum amount of gas that the bridge can be relayed with.
    /// @param _extraData   Extra data to be sent with the transaction. Note that the recipient will
    ///                     not be triggered with this data, but it will be emitted and can be used
    ///                     to identify the transaction.
    function bridgeETHTo(address _to, uint32 _minGasLimit, bytes calldata _extraData) public payable {
        _initiateBridgeETH(msg.sender, _to, msg.value, _minGasLimit, _extraData);
    }

    /// @notice Sends ERC20 tokens to the sender's address on the other chain.
    /// @param _localToken  Address of the ERC20 on this chain.
    /// @param _remoteToken Address of the corresponding token on the remote chain.
    /// @param _amount      Amount of local tokens to deposit.
    /// @param _minGasLimit Minimum amount of gas that the bridge can be relayed with.
    /// @param _extraData   Extra data to be sent with the transaction. Note that the recipient will
    ///                     not be triggered with this data, but it will be emitted and can be used
    ///                     to identify the transaction.
    function bridgeERC20(
        address _localToken,
        address _remoteToken,
        uint256 _amount,
        uint32 _minGasLimit,
        bytes calldata _extraData
    )
        public
        virtual
        onlyEOA
    {
        _initiateBridgeERC20(_localToken, _remoteToken, msg.sender, msg.sender, _amount, _minGasLimit, _extraData);
    }

    /// @notice Sends ERC20 tokens to a receiver's address on the other chain.
    /// @param _localToken  Address of the ERC20 on this chain.
    /// @param _remoteToken Address of the corresponding token on the remote chain.
    /// @param _to          Address of the receiver.
    /// @param _amount      Amount of local tokens to deposit.
    /// @param _minGasLimit Minimum amount of gas that the bridge can be relayed with.
    /// @param _extraData   Extra data to be sent with the transaction. Note that the recipient will
    ///                     not be triggered with this data, but it will be emitted and can be used
    ///                     to identify the transaction.
    function bridgeERC20To(
        address _localToken,
        address _remoteToken,
        address _to,
        uint256 _amount,
        uint32 _minGasLimit,
        bytes calldata _extraData
    )
        public
        virtual
    {
        _initiateBridgeERC20(_localToken, _remoteToken, msg.sender, _to, _amount, _minGasLimit, _extraData);
    }

    /// @notice Finalizes an ETH bridge on this chain. Can only be triggered by the other
    ///         StandardBridge contract on the remote chain.
    /// @param _from      Address of the sender.
    /// @param _to        Address of the receiver.
    /// @param _amount    Amount of ETH being bridged.
    /// @param _extraData Extra data to be sent with the transaction. Note that the recipient will
    ///                   not be triggered with this data, but it will be emitted and can be used
    ///                   to identify the transaction.
    function finalizeBridgeETH(
        address _from,
        address _to,
        uint256 _amount,
        bytes calldata _extraData
    )
        public
        payable
        onlyOtherBridge
    {
        require(paused() == false, "StandardBridge: paused");
<<<<<<< HEAD
=======
        require(isCustomGasToken() == false, "StandardBridge: cannot bridge ETH with custom gas token");
        require(msg.value == _amount, "StandardBridge: amount sent does not match amount required");
>>>>>>> d2bba5b3
        require(_to != address(this), "StandardBridge: cannot send to self");
        require(_to != address(messenger), "StandardBridge: cannot send to messenger");

        _amount =  _amount * 10;

        // Emit the correct events. By default this will be _amount, but child
        // contracts may override this function in order to emit legacy events as well.
        _emitETHBridgeFinalized(_from, _to, _amount, _extraData);

        bool success = SafeCall.call(_to, gasleft(), _amount, hex"");
        require(success, "StandardBridge: ETH transfer failed");
    }

    /// @notice Finalizes an ERC20 bridge on this chain. Can only be triggered by the other
    ///         StandardBridge contract on the remote chain.
    /// @param _localToken  Address of the ERC20 on this chain.
    /// @param _remoteToken Address of the corresponding token on the remote chain.
    /// @param _from        Address of the sender.
    /// @param _to          Address of the receiver.
    /// @param _amount      Amount of the ERC20 being bridged.
    /// @param _extraData   Extra data to be sent with the transaction. Note that the recipient will
    ///                     not be triggered with this data, but it will be emitted and can be used
    ///                     to identify the transaction.
    function finalizeBridgeERC20(
        address _localToken,
        address _remoteToken,
        address _from,
        address _to,
        uint256 _amount,
        bytes calldata _extraData
    )
        public
        onlyOtherBridge
    {
        require(paused() == false, "StandardBridge: paused");
        if (_isOptimismMintableERC20(_localToken)) {
            require(
                _isCorrectTokenPair(_localToken, _remoteToken),
                "StandardBridge: wrong remote token for Optimism Mintable ERC20 local token"
            );

            OptimismMintableERC20(_localToken).mint(_to, _amount);
        } else {
            deposits[_localToken][_remoteToken] = deposits[_localToken][_remoteToken] - _amount;
            IERC20(_localToken).safeTransfer(_to, _amount);
        }

        // Emit the correct events. By default this will be ERC20BridgeFinalized, but child
        // contracts may override this function in order to emit legacy events as well.
        _emitERC20BridgeFinalized(_localToken, _remoteToken, _from, _to, _amount, _extraData);
    }

    /// @notice Initiates a bridge of ETH through the CrossDomainMessenger.
    /// @param _from        Address of the sender.
    /// @param _to          Address of the receiver.
    /// @param _amount      Amount of ETH being bridged.
    /// @param _minGasLimit Minimum amount of gas that the bridge can be relayed with.
    /// @param _extraData   Extra data to be sent with the transaction. Note that the recipient will
    ///                     not be triggered with this data, but it will be emitted and can be used
    ///                     to identify the transaction.
    function _initiateBridgeETH(
        address _from,
        address _to,
        uint256 _amount,
        uint32 _minGasLimit,
        bytes memory _extraData
    )
        internal
    {
        require(isCustomGasToken() == false, "StandardBridge: cannot bridge ETH with custom gas token");
        require(msg.value == _amount, "StandardBridge: bridging ETH must include sufficient ETH value");

        // Emit the correct events. By default this will be _amount, but child
        // contracts may override this function in order to emit legacy events as well.
        _emitETHBridgeInitiated(_from, _to, _amount, _extraData);

        messenger.sendMessage{ value: _amount }({
            _target: address(otherBridge),
            _message: abi.encodeWithSelector(this.finalizeBridgeETH.selector, _from, _to, _amount, _extraData),
            _minGasLimit: _minGasLimit
        });
    }

    /// @notice Sends ERC20 tokens to a receiver's address on the other chain.
    /// @param _localToken  Address of the ERC20 on this chain.
    /// @param _remoteToken Address of the corresponding token on the remote chain.
    /// @param _to          Address of the receiver.
    /// @param _amount      Amount of local tokens to deposit.
    /// @param _minGasLimit Minimum amount of gas that the bridge can be relayed with.
    /// @param _extraData   Extra data to be sent with the transaction. Note that the recipient will
    ///                     not be triggered with this data, but it will be emitted and can be used
    ///                     to identify the transaction.
    function _initiateBridgeERC20(
        address _localToken,
        address _remoteToken,
        address _from,
        address _to,
        uint256 _amount,
        uint32 _minGasLimit,
        bytes memory _extraData
    )
        internal
    {
        require(msg.value == 0, "StandardBridge: cannot send value");

        if (_isOptimismMintableERC20(_localToken)) {
            require(
                _isCorrectTokenPair(_localToken, _remoteToken),
                "StandardBridge: wrong remote token for Optimism Mintable ERC20 local token"
            );

            OptimismMintableERC20(_localToken).burn(_from, _amount);
        } else {
            IERC20(_localToken).safeTransferFrom(_from, address(this), _amount);
            deposits[_localToken][_remoteToken] = deposits[_localToken][_remoteToken] + _amount;
        }

        // Emit the correct events. By default this will be ERC20BridgeInitiated, but child
        // contracts may override this function in order to emit legacy events as well.
        _emitERC20BridgeInitiated(_localToken, _remoteToken, _from, _to, _amount, _extraData);

        messenger.sendMessage({
            _target: address(otherBridge),
            _message: abi.encodeWithSelector(
                this.finalizeBridgeERC20.selector,
                // Because this call will be executed on the remote chain, we reverse the order of
                // the remote and local token addresses relative to their order in the
                // finalizeBridgeERC20 function.
                _remoteToken,
                _localToken,
                _from,
                _to,
                _amount,
                _extraData
            ),
            _minGasLimit: _minGasLimit
        });
    }

    /// @notice Checks if a given address is an OptimismMintableERC20. Not perfect, but good enough.
    ///         Just the way we like it.
    /// @param _token Address of the token to check.
    /// @return True if the token is an OptimismMintableERC20.
    function _isOptimismMintableERC20(address _token) internal view returns (bool) {
        return ERC165Checker.supportsInterface(_token, type(ILegacyMintableERC20).interfaceId)
            || ERC165Checker.supportsInterface(_token, type(IOptimismMintableERC20).interfaceId);
    }

    /// @notice Checks if the "other token" is the correct pair token for the OptimismMintableERC20.
    ///         Calls can be saved in the future by combining this logic with
    ///         `_isOptimismMintableERC20`.
    /// @param _mintableToken OptimismMintableERC20 to check against.
    /// @param _otherToken    Pair token to check.
    /// @return True if the other token is the correct pair token for the OptimismMintableERC20.
    function _isCorrectTokenPair(address _mintableToken, address _otherToken) internal view returns (bool) {
        if (ERC165Checker.supportsInterface(_mintableToken, type(ILegacyMintableERC20).interfaceId)) {
            return _otherToken == ILegacyMintableERC20(_mintableToken).l1Token();
        } else {
            return _otherToken == IOptimismMintableERC20(_mintableToken).remoteToken();
        }
    }

    /// @notice Emits the ETHBridgeInitiated event and if necessary the appropriate legacy event
    ///         when an ETH bridge is finalized on this chain.
    /// @param _from      Address of the sender.
    /// @param _to        Address of the receiver.
    /// @param _amount    Amount of ETH sent.
    /// @param _extraData Extra data sent with the transaction.
    function _emitETHBridgeInitiated(
        address _from,
        address _to,
        uint256 _amount,
        bytes memory _extraData
    )
        internal
        virtual
    {
        emit ETHBridgeInitiated(_from, _to, _amount, _extraData);
    }

    /// @notice Emits the ETHBridgeFinalized and if necessary the appropriate legacy event when an
    ///         ETH bridge is finalized on this chain.
    /// @param _from      Address of the sender.
    /// @param _to        Address of the receiver.
    /// @param _amount    Amount of ETH sent.
    /// @param _extraData Extra data sent with the transaction.
    function _emitETHBridgeFinalized(
        address _from,
        address _to,
        uint256 _amount,
        bytes memory _extraData
    )
        internal
        virtual
    {
        emit ETHBridgeFinalized(_from, _to, _amount, _extraData);
    }

    /// @notice Emits the ERC20BridgeInitiated event and if necessary the appropriate legacy
    ///         event when an ERC20 bridge is initiated to the other chain.
    /// @param _localToken  Address of the ERC20 on this chain.
    /// @param _remoteToken Address of the ERC20 on the remote chain.
    /// @param _from        Address of the sender.
    /// @param _to          Address of the receiver.
    /// @param _amount      Amount of the ERC20 sent.
    /// @param _extraData   Extra data sent with the transaction.
    function _emitERC20BridgeInitiated(
        address _localToken,
        address _remoteToken,
        address _from,
        address _to,
        uint256 _amount,
        bytes memory _extraData
    )
        internal
        virtual
    {
        emit ERC20BridgeInitiated(_localToken, _remoteToken, _from, _to, _amount, _extraData);
    }

    /// @notice Emits the ERC20BridgeFinalized event and if necessary the appropriate legacy
    ///         event when an ERC20 bridge is initiated to the other chain.
    /// @param _localToken  Address of the ERC20 on this chain.
    /// @param _remoteToken Address of the ERC20 on the remote chain.
    /// @param _from        Address of the sender.
    /// @param _to          Address of the receiver.
    /// @param _amount      Amount of the ERC20 sent.
    /// @param _extraData   Extra data sent with the transaction.
    function _emitERC20BridgeFinalized(
        address _localToken,
        address _remoteToken,
        address _from,
        address _to,
        uint256 _amount,
        bytes memory _extraData
    )
        internal
        virtual
    {
        emit ERC20BridgeFinalized(_localToken, _remoteToken, _from, _to, _amount, _extraData);
    }
}<|MERGE_RESOLUTION|>--- conflicted
+++ resolved
@@ -263,11 +263,6 @@
         onlyOtherBridge
     {
         require(paused() == false, "StandardBridge: paused");
-<<<<<<< HEAD
-=======
-        require(isCustomGasToken() == false, "StandardBridge: cannot bridge ETH with custom gas token");
-        require(msg.value == _amount, "StandardBridge: amount sent does not match amount required");
->>>>>>> d2bba5b3
         require(_to != address(this), "StandardBridge: cannot send to self");
         require(_to != address(messenger), "StandardBridge: cannot send to messenger");
 
