// SPDX-License-Identifier: MIT
pragma solidity ^0.8.0;

/// @title IOwnable
/// @notice Interface for Ownable.
interface IOwnable {
    event OwnershipTransferred(address indexed previousOwner, address indexed newOwner);

    function owner() external view returns (address);
    function renounceOwnership() external;
<<<<<<< HEAD
    function transferOwnership(address newOwner) external; // nosemgrep: sol-style-input-arg-fmt.

    function __constructor__() external;
=======
    function transferOwnership(address newOwner) external; // nosemgrep
>>>>>>> e2599c60
}<|MERGE_RESOLUTION|>--- conflicted
+++ resolved
@@ -8,11 +8,7 @@
 
     function owner() external view returns (address);
     function renounceOwnership() external;
-<<<<<<< HEAD
-    function transferOwnership(address newOwner) external; // nosemgrep: sol-style-input-arg-fmt.
+    function transferOwnership(address newOwner) external; // nosemgrep
 
     function __constructor__() external;
-=======
-    function transferOwnership(address newOwner) external; // nosemgrep
->>>>>>> e2599c60
 }