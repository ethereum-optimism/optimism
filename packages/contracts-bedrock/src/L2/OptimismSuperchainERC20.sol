// SPDX-License-Identifier: MIT
pragma solidity 0.8.25;

import { IOptimismSuperchainERC20Extension } from "src/L2/interfaces/IOptimismSuperchainERC20.sol";
import { Predeploys } from "src/libraries/Predeploys.sol";
import { ERC165 } from "@openzeppelin/contracts-v5/utils/introspection/ERC165.sol";
import { SuperchainERC20 } from "src/L2/SuperchainERC20.sol";
import { Initializable } from "@openzeppelin/contracts-v5/proxy/utils/Initializable.sol";

/// @custom:proxied true
/// @title OptimismSuperchainERC20
/// @notice OptimismSuperchainERC20 is a standard extension of the base ERC20 token contract that unifies ERC20 token
///         bridging to make it fungible across the Superchain. This construction allows the L2StandardBridge to burn
///         and mint tokens. This makes it possible to convert a valid OptimismMintableERC20 token to a
///         OptimismSuperchainERC20 token, turning it fungible and interoperable across the superchain. Likewise, it
///         also enables the inverse conversion path.
///         Moreover, it builds on top of the L2ToL2CrossDomainMessenger for both replay protection and domain binding.
contract OptimismSuperchainERC20 is SuperchainERC20, Initializable, ERC165, IOptimismSuperchainERC20Extension {
    /// @notice Storage slot that the OptimismSuperchainERC20Metadata struct is stored at.
    /// keccak256(abi.encode(uint256(keccak256("optimismSuperchainERC20.metadata")) - 1)) & ~bytes32(uint256(0xff));
    bytes32 internal constant OPTIMISM_SUPERCHAIN_ERC20_METADATA_SLOT =
        0x07f04e84143df95a6373fcf376312ae41da81a193a3089073a54f47a74d8fb00;

    /// @notice Storage struct for the OptimismSuperchainERC20 metadata.
    /// @custom:storage-location erc7201:optimismSuperchainERC20.metadata
    struct OptimismSuperchainERC20Metadata {
        /// @notice Address of the corresponding version of this token on the remote chain.
        address remoteToken;
        /// @notice Name of the token
        string name;
        /// @notice Symbol of the token
        string symbol;
        /// @notice Decimals of the token
        uint8 decimals;
    }

    /// @notice Returns the storage for the OptimismSuperchainERC20Metadata.
    function _getStorage() private pure returns (OptimismSuperchainERC20Metadata storage storage_) {
        assembly {
            storage_.slot := OPTIMISM_SUPERCHAIN_ERC20_METADATA_SLOT
        }
    }

    /// @notice A modifier that only allows the L2StandardBridge to call
    modifier onlyL2StandardBridge() {
        if (msg.sender != Predeploys.L2_STANDARD_BRIDGE) {
            revert OnlyL2StandardBridge();
        }
        _;
    }

    /// @notice Semantic version.
<<<<<<< HEAD
    /// @custom:semver 1.0.0-beta.6
    string public constant override version = "1.0.0-beta.6";
=======
    /// @custom:semver 1.0.0-beta.4
    string public constant version = "1.0.0-beta.4";
>>>>>>> 33bc0bec

    /// @notice Constructs the OptimismSuperchainERC20 contract.
    constructor() {
        _disableInitializers();
    }

    /// @notice Initializes the contract.
    /// @param _remoteToken    Address of the corresponding remote token.
    /// @param _name           ERC20 name.
    /// @param _symbol         ERC20 symbol.
    /// @param _decimals       ERC20 decimals.
    function initialize(
        address _remoteToken,
        string memory _name,
        string memory _symbol,
        uint8 _decimals
    )
        external
        initializer
    {
        OptimismSuperchainERC20Metadata storage _storage = _getStorage();
        _storage.remoteToken = _remoteToken;
        _storage.name = _name;
        _storage.symbol = _symbol;
        _storage.decimals = _decimals;
    }

    /// @notice Allows the L2StandardBridge to mint tokens.
    /// @param _to     Address to mint tokens to.
    /// @param _amount Amount of tokens to mint.
    function mint(address _to, uint256 _amount) external virtual onlyL2StandardBridge {
        if (_to == address(0)) revert ZeroAddress();

        _mint(_to, _amount);

        emit Mint(_to, _amount);
    }

    /// @notice Allows the L2StandardBridge to burn tokens.
    /// @param _from   Address to burn tokens from.
    /// @param _amount Amount of tokens to burn.
    function burn(address _from, uint256 _amount) external virtual onlyL2StandardBridge {
        if (_from == address(0)) revert ZeroAddress();

        _burn(_from, _amount);

        emit Burn(_from, _amount);
    }

    /// @notice Returns the address of the corresponding version of this token on the remote chain.
    function remoteToken() public view override returns (address) {
        return _getStorage().remoteToken;
    }

    /// @notice Returns the name of the token.
    function name() public view virtual override returns (string memory) {
        return _getStorage().name;
    }

    /// @notice Returns the symbol of the token.
    function symbol() public view virtual override returns (string memory) {
        return _getStorage().symbol;
    }

    /// @notice Returns the number of decimals used to get its user representation.
    /// For example, if `decimals` equals `2`, a balance of `505` tokens should
    /// be displayed to a user as `5.05` (`505 / 10 ** 2`).
    /// NOTE: This information is only used for _display_ purposes: it in
    /// no way affects any of the arithmetic of the contract, including
    /// {IERC20-balanceOf} and {IERC20-transfer}.
    function decimals() public view override returns (uint8) {
        return _getStorage().decimals;
    }

    /// @notice ERC165 interface check function.
    /// @param _interfaceId Interface ID to check.
    /// @return Whether or not the interface is supported by this contract.
    function supportsInterface(bytes4 _interfaceId) public view virtual override returns (bool) {
        return
            _interfaceId == type(IOptimismSuperchainERC20Extension).interfaceId || super.supportsInterface(_interfaceId);
    }
}<|MERGE_RESOLUTION|>--- conflicted
+++ resolved
@@ -50,13 +50,8 @@
     }
 
     /// @notice Semantic version.
-<<<<<<< HEAD
     /// @custom:semver 1.0.0-beta.6
     string public constant override version = "1.0.0-beta.6";
-=======
-    /// @custom:semver 1.0.0-beta.4
-    string public constant version = "1.0.0-beta.4";
->>>>>>> 33bc0bec
 
     /// @notice Constructs the OptimismSuperchainERC20 contract.
     constructor() {
