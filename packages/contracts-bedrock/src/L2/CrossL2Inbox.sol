--- conflicted
+++ resolved
@@ -17,7 +17,6 @@
     function isInDependencySet(uint256 _chainId) external view returns (bool);
 }
 
-<<<<<<< HEAD
 /// @title IL1Block
 /// @notice Interface for L1Block with only `isDeposit()` method.
 interface IL1Block {
@@ -25,13 +24,11 @@
     /// @return True if the current call was triggered by a deposit transaction, and false otherwise.
     function isDeposit() external view returns (bool);
 }
-=======
 /// @notice Thrown when the caller is not DEPOSITOR_ACCOUNT when calling `setInteropStart()`
 error NotDepositor();
 
 /// @notice Thrown when attempting to set interop start when it's already set.
 error InteropStartAlreadySet();
->>>>>>> 0cf2a116
 
 /// @notice Thrown when a non-written transient storage slot is attempted to be read from.
 error NotEntered();
@@ -83,13 +80,8 @@
     address internal constant DEPOSITOR_ACCOUNT = 0xDeaDDEaDDeAdDeAdDEAdDEaddeAddEAdDEAd0001;
 
     /// @notice Semantic version.
-<<<<<<< HEAD
-    /// @custom:semver 1.1.0-beta.4
-    string public constant version = "1.1.0-beta.4";
-=======
     /// @custom:semver 1.0.0-beta.5
-    string public constant version = "1.0.0-beta.5";
->>>>>>> 0cf2a116
+    string public constant version = "1.1.0-beta.5";
 
     /// @notice Emitted when a cross chain message is being executed.
     /// @param msgHash Hash of message payload being executed.
