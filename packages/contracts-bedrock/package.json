--- conflicted
+++ resolved
@@ -35,24 +35,9 @@
     "lint:contracts:check": "pnpm solhint -f table 'contracts/**/!(DisputeTypes|RLPReader|EAS|SchemaRegistry|IEAS|ISchemaRegistry|SchemaResolver|EIP712Verifier|ISchemaResolver).sol' && pnpm prettier --check 'contracts/**/!(DisputeTypes|RLPReader|EAS|SchemaRegistry|IEAS|ISchemaRegistry|SchemaResolver|EIP712Verifier|ISchemaResolver).sol' && pnpm lint:forge-tests:check",
     "lint:check": "pnpm lint:contracts:check && pnpm lint:ts:check",
     "lint:ts:fix": "eslint --fix .",
-<<<<<<< HEAD
-    "lint:contracts:fix": "yarn solhint --fix 'contracts/**/*.sol' && yarn prettier --write 'contracts/**/*.sol'",
-    "lint:fix": "yarn lint:contracts:fix && yarn lint:ts:fix",
-    "lint": "yarn lint:fix && yarn lint:check",
-    "typechain": "typechain --target ethers-v5 --out-dir dist/types --glob 'artifacts/!(build-info)/**/+([a-zA-Z0-9_]).json'",
-    "echidna:aliasing": "echidna-test --contract EchidnaFuzzAddressAliasing --config ./echidna.yaml .",
-    "echidna:burn:gas": "echidna-test --contract EchidnaFuzzBurnGas --config ./echidna.yaml .",
-    "echidna:burn:eth": "echidna-test --contract EchidnaFuzzBurnEth --config ./echidna.yaml .",
-    "echidna:encoding": "echidna-test --contract EchidnaFuzzEncoding --config ./echidna.yaml .",
-    "echidna:portal": "echidna-test --contract EchidnaFuzzOptimismPortal --config ./echidna.yaml .",
-    "echidna:hashing": "echidna-test --contract EchidnaFuzzHashing --config ./echidna.yaml .",
-    "echidna:metering": "echidna-test --contract EchidnaFuzzResourceMetering --config ./echidna.yaml .",
-    "postinstall": "patch-package"
-=======
     "lint:contracts:fix": "pnpm solhint --fix 'contracts/**/!(DisputeTypes|RLPReader|EAS|SchemaRegistry|IEAS|ISchemaRegistry|SchemaResolver|EIP712Verifier|ISchemaResolver).sol' && pnpm prettier --write 'contracts/**/!(DisputeTypes|RLPReader|EAS|SchemaRegistry|IEAS|ISchemaRegistry|SchemaResolver|EIP712Verifier|ISchemaResolver).sol'",
     "lint:fix": "pnpm lint:contracts:fix && pnpm lint:ts:fix",
     "lint": "pnpm lint:fix && pnpm lint:check"
->>>>>>> dcb246ee
   },
   "dependencies": {
     "@openzeppelin/contracts": "4.7.3",
