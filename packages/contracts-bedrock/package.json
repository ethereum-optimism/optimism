{
  "name": "@eth-optimism/contracts-bedrock",
  "version": "0.16.0",
  "description": "Contracts for Optimism Specs",
  "license": "MIT",
  "files": [
    "forge-artifacts/**/*.json",
    "deployments/**/*.json",
    "src/**/*.sol"
  ],
  "scripts": {
    "bindings": "pnpm bindings:ts && pnpm bindings:go",
    "bindings:ts": "nx generate @eth-optimism/contracts-ts",
    "bindings:go": "cd ../../op-bindings && make",
    "build": "forge build",
    "prebuild": "./scripts/verify-foundry-install.sh",
    "build:differential": "go build -o ./scripts/differential-testing/differential-testing ./scripts/differential-testing",
    "build:fuzz": "(cd test-case-generator && go build ./cmd/fuzz.go)",
    "autogen:invariant-docs": "ts-node scripts/invariant-doc-gen.ts",
    "test": "pnpm build:differential && pnpm build:fuzz && forge test",
    "coverage": "pnpm build:differential && pnpm build:fuzz && forge coverage",
    "coverage:lcov": "pnpm build:differential && pnpm build:fuzz && forge coverage --report lcov",
    "gas-snapshot": "pnpm build:differential && pnpm build:fuzz && forge snapshot --no-match-test 'testDiff|testFuzz|invariant|generateArtifact'",
    "storage-snapshot": "./scripts/storage-snapshot.sh",
    "semver-lock": "forge script scripts/SemverLock.s.sol",
    "validate-deploy-configs": "./scripts/validate-deploy-configs.sh",
    "validate-spacers": "pnpm build && npx ts-node scripts/validate-spacers.ts",
    "slither": "./scripts/slither.sh",
    "slither:triage": "TRIAGE_MODE=1 ./scripts/slither.sh",
    "clean": "rm -rf ./artifacts ./forge-artifacts ./cache ./tsconfig.tsbuildinfo ./tsconfig.build.tsbuildinfo ./test-case-generator/fuzz ./scripts/differential-testing",
    "preinstall": "npx only-allow pnpm",
    "lint:ts:check": "eslint . --max-warnings=0",
    "lint:forge-tests:check": "ts-node scripts/forge-test-names.ts",
    "lint:contracts:check": "pnpm lint:fix && git diff --exit-code",
    "lint:check": "pnpm lint:contracts:check && pnpm lint:ts:check",
    "lint:ts:fix": "eslint --fix .",
    "lint:contracts:fix": "forge fmt",
    "lint:fix": "pnpm lint:contracts:fix && pnpm lint:ts:fix",
    "lint": "pnpm lint:fix && pnpm lint:check",
    "postinstall": "patch-package"
  },
  "devDependencies": {
    "@typescript-eslint/eslint-plugin": "^5.60.1",
    "@typescript-eslint/parser": "^5.60.1",
    "ts-node": "^10.9.1",
<<<<<<< HEAD
    "typescript": "^4.9.3",
    "patch-package": "^6.2.2"
=======
    "typescript": "^5.1.6"
>>>>>>> e02b7e87
  }
}<|MERGE_RESOLUTION|>--- conflicted
+++ resolved
@@ -36,18 +36,12 @@
     "lint:ts:fix": "eslint --fix .",
     "lint:contracts:fix": "forge fmt",
     "lint:fix": "pnpm lint:contracts:fix && pnpm lint:ts:fix",
-    "lint": "pnpm lint:fix && pnpm lint:check",
-    "postinstall": "patch-package"
+    "lint": "pnpm lint:fix && pnpm lint:check"
   },
   "devDependencies": {
     "@typescript-eslint/eslint-plugin": "^5.60.1",
     "@typescript-eslint/parser": "^5.60.1",
     "ts-node": "^10.9.1",
-<<<<<<< HEAD
-    "typescript": "^4.9.3",
-    "patch-package": "^6.2.2"
-=======
     "typescript": "^5.1.6"
->>>>>>> e02b7e87
   }
 }