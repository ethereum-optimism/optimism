--- conflicted
+++ resolved
@@ -86,10 +86,6 @@
     ],
     deployments: {
       goerli: ['../contracts/deployments/goerli'],
-<<<<<<< HEAD
-      mainnet: ['../contracts/deployments/mainnet'],
-      'mainnet-forked': ['../contracts/deployments/mainnet'],
-=======
       mainnet: [
         '../contracts/deployments/mainnet',
         '../contracts-periphery/deployments/mainnet',
@@ -102,7 +98,6 @@
         '../contracts/deployments/goerli',
         '../contracts-periphery/deployments/goerli',
       ],
->>>>>>> cba069ef
     },
   },
   solidity: {
