--- conflicted
+++ resolved
@@ -577,16 +577,7 @@
   },
   {
     "inputs": [],
-<<<<<<< HEAD
-    "name": "Permit2AllowanceIsFixedAtInfinity",
-    "type": "error"
-  },
-  {
-    "inputs": [],
-    "name": "PermitExpired",
-=======
     "name": "TotalSupplyOverflow",
->>>>>>> 71389b6d
     "type": "error"
   },
   {
