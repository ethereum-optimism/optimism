--- conflicted
+++ resolved
@@ -58,14 +58,6 @@
     uint8 internal constant PREFIX_LEAF_ODD = 3;
 
     /**
-<<<<<<< HEAD
-     * @notice RLP representation of `NULL`.
-     */
-    bytes internal constant RLP_NULL = hex"80";
-
-    /**
-=======
->>>>>>> 8d8219f5
      * @notice Verifies a proof that a given key/value pair is present in the trie.
      *
      * @param _key   Key of the node to search for, as a hex string.
@@ -100,34 +92,11 @@
         bytes memory _key,
         bytes[] memory _proof,
         bytes32 _root
-<<<<<<< HEAD
-    ) internal pure returns (bool, bytes memory) {
-        TrieNode[] memory proof = _parseProof(_proof);
-        (uint256 pathLength, bytes memory keyRemainder, bool isFinalNode) = _walkNodePath(
-            proof,
-            _key,
-            _root
-        );
-
-        bool noRemainder = keyRemainder.length == 0;
-
-        require(noRemainder || isFinalNode, "MerkleTrie: provided proof is invalid");
-
-        bytes memory value = noRemainder ? _getNodeValue(proof[pathLength - 1]) : bytes("");
-
-        return (value.length > 0, value);
-    }
-=======
     ) internal pure returns (bytes memory) {
         require(_key.length > 0, "MerkleTrie: empty key");
->>>>>>> 8d8219f5
 
         TrieNode[] memory proof = _parseProof(_proof);
         bytes memory key = Bytes.toNibbles(_key);
-<<<<<<< HEAD
-
-=======
->>>>>>> 8d8219f5
         bytes memory currentNodeID = abi.encodePacked(_root);
         uint256 currentKeyIndex = 0;
 
@@ -197,40 +166,6 @@
                 bytes memory keyRemainder = Bytes.slice(key, currentKeyIndex);
                 uint256 sharedNibbleLength = _getSharedNibbleLength(pathRemainder, keyRemainder);
 
-<<<<<<< HEAD
-                require(
-                    keyRemainder.length >= pathRemainder.length,
-                    "MerkleTrie: invalid key length for leaf or extension node"
-                );
-
-                if (prefix == PREFIX_LEAF_EVEN || prefix == PREFIX_LEAF_ODD) {
-                    if (
-                        pathRemainder.length == sharedNibbleLength &&
-                        keyRemainder.length == sharedNibbleLength
-                    ) {
-                        // The key within this leaf matches our key exactly.
-                        // Increment the key index to reflect that we have no remainder.
-                        currentKeyIndex += sharedNibbleLength;
-                    }
-
-                    // We've hit a leaf node, so our next node should be NULL.
-                    currentNodeID = RLP_NULL;
-                    break;
-                } else if (prefix == PREFIX_EXTENSION_EVEN || prefix == PREFIX_EXTENSION_ODD) {
-                    if (sharedNibbleLength != pathRemainder.length) {
-                        // Our extension node is not identical to the remainder.
-                        // We've hit the end of this path
-                        // updates will need to modify this extension.
-                        currentNodeID = RLP_NULL;
-                        break;
-                    } else {
-                        // Our extension shares some nibbles.
-                        // Carry on to the next node.
-                        currentNodeID = _getNodeID(currentNode.decoded[1]);
-                        currentKeyIncrement = sharedNibbleLength;
-                        continue;
-                    }
-=======
                 // Whether this is a leaf node or an extension node, the path remainder MUST be a
                 // prefix of the key remainder (or be equal to the key remainder) or the proof is
                 // considered invalid.
@@ -274,7 +209,6 @@
                     // which is equal to the shared nibble length.
                     currentNodeID = _getNodeID(currentNode.decoded[1]);
                     currentKeyIndex += sharedNibbleLength;
->>>>>>> 8d8219f5
                 } else {
                     revert("MerkleTrie: received a node with an unknown prefix");
                 }
@@ -283,15 +217,7 @@
             }
         }
 
-<<<<<<< HEAD
-        return (
-            pathLength,
-            Bytes.slice(key, currentKeyIndex),
-            Bytes.equal(currentNodeID, RLP_NULL)
-        );
-=======
         revert("MerkleTrie: ran out of proof elements");
->>>>>>> 8d8219f5
     }
 
     /**
@@ -338,20 +264,6 @@
     }
 
     /**
-<<<<<<< HEAD
-     * @notice Gets the value for a node.
-     *
-     * @param _node Node to get a value for.
-     *
-     * @return Node value, as hex bytes.
-     */
-    function _getNodeValue(TrieNode memory _node) private pure returns (bytes memory) {
-        return RLPReader.readBytes(_node.decoded[_node.decoded.length - 1]);
-    }
-
-    /**
-=======
->>>>>>> 8d8219f5
      * @notice Utility; determines the number of nibbles shared between two nibble arrays.
      *
      * @param _a First nibble array.
