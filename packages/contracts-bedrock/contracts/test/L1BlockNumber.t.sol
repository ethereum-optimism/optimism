// SPDX-License-Identifier: MIT
pragma solidity 0.8.15;

import { Test } from "forge-std/Test.sol";
import { L1Block } from "../L2/L1Block.sol";
import { L1BlockNumber } from "../legacy/L1BlockNumber.sol";
import { Predeploys } from "../libraries/Predeploys.sol";

contract L1BlockNumberTest is Test {
    L1Block lb;
    L1BlockNumber bn;

    uint64 constant number = 99;

    function setUp() external {
        vm.etch(Predeploys.L1_BLOCK_ATTRIBUTES, address(new L1Block()).code);
        lb = L1Block(Predeploys.L1_BLOCK_ATTRIBUTES);
        bn = new L1BlockNumber();
        vm.prank(lb.DEPOSITOR_ACCOUNT());

        lb.setL1BlockValues({
            _number: number,
            _timestamp: uint64(2),
            _basefee: 3,
            _hash: bytes32(uint256(10)),
            _sequenceNumber: uint64(4),
            _batcherHash: bytes32(uint256(0)),
            _l1FeeOverhead: 2,
            _l1FeeScalar: 3
        });
    }

<<<<<<< HEAD
    function test_getL1BlockNumber() external {
=======
    function test_getL1BlockNumber_succeeds() external {
>>>>>>> 8d8219f5
        assertEq(bn.getL1BlockNumber(), number);
    }

    function test_fallback_succeeds() external {
        (bool success, bytes memory ret) = address(bn).call(hex"");
        assertEq(success, true);
        assertEq(ret, abi.encode(number));
    }

    function test_receive_succeeds() external {
        (bool success, bytes memory ret) = address(bn).call{ value: 1 }(hex"");
        assertEq(success, true);
        assertEq(ret, abi.encode(number));
    }
}<|MERGE_RESOLUTION|>--- conflicted
+++ resolved
@@ -30,11 +30,7 @@
         });
     }
 
-<<<<<<< HEAD
-    function test_getL1BlockNumber() external {
-=======
     function test_getL1BlockNumber_succeeds() external {
->>>>>>> 8d8219f5
         assertEq(bn.getL1BlockNumber(), number);
     }
 
