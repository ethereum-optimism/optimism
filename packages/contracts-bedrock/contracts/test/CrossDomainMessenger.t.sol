// SPDX-License-Identifier: MIT
pragma solidity 0.8.15;

import { Messenger_Initializer, Reverter, CallerCaller } from "./CommonTest.t.sol";

// CrossDomainMessenger_Test is for testing functionality which is common to both the L1 and L2
// CrossDomainMessenger contracts. For simplicity, we use the L1 Messenger as the test contract.
contract CrossDomainMessenger_BaseGas_Test is Messenger_Initializer {
    // Ensure that baseGas passes for the max value of _minGasLimit,
    // this is about 4 Billion.
<<<<<<< HEAD
    function test_baseGas() external view {
=======
    function test_baseGas_succeeds() external view {
>>>>>>> 8d8219f5
        L1Messenger.baseGas(hex"ff", type(uint32).max);
    }

    // Fuzz for other values which might cause a revert in baseGas.
<<<<<<< HEAD
    function testFuzz_baseGas(uint32 _minGasLimit) external view {
=======
    function testFuzz_baseGas_succeeds(uint32 _minGasLimit) external view {
>>>>>>> 8d8219f5
        L1Messenger.baseGas(hex"ff", _minGasLimit);
    }
}<|MERGE_RESOLUTION|>--- conflicted
+++ resolved
@@ -8,20 +8,12 @@
 contract CrossDomainMessenger_BaseGas_Test is Messenger_Initializer {
     // Ensure that baseGas passes for the max value of _minGasLimit,
     // this is about 4 Billion.
-<<<<<<< HEAD
-    function test_baseGas() external view {
-=======
     function test_baseGas_succeeds() external view {
->>>>>>> 8d8219f5
         L1Messenger.baseGas(hex"ff", type(uint32).max);
     }
 
     // Fuzz for other values which might cause a revert in baseGas.
-<<<<<<< HEAD
-    function testFuzz_baseGas(uint32 _minGasLimit) external view {
-=======
     function testFuzz_baseGas_succeeds(uint32 _minGasLimit) external view {
->>>>>>> 8d8219f5
         L1Messenger.baseGas(hex"ff", _minGasLimit);
     }
 }