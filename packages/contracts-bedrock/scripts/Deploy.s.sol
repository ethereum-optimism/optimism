--- conflicted
+++ resolved
@@ -42,11 +42,8 @@
 import { StorageSetter } from "src/universal/StorageSetter.sol";
 import { Predeploys } from "src/libraries/Predeploys.sol";
 import { Chains } from "scripts/Chains.sol";
-<<<<<<< HEAD
 import { Config } from "scripts/Config.sol";
-=======
 import { BOBA } from "src/boba/BOBA.sol";
->>>>>>> f461ecab
 
 import { IBigStepper } from "src/dispute/interfaces/IBigStepper.sol";
 import { IPreimageOracle } from "src/cannon/interfaces/IPreimageOracle.sol";
@@ -292,11 +289,8 @@
             setupOpPlasma();
         }
         setupOpChain();
-<<<<<<< HEAD
+        deployBOBA();
         console.log("set up op chain!");
-=======
-        deployBOBA();
->>>>>>> f461ecab
     }
 
     ////////////////////////////////////////////////////////////////
