--- conflicted
+++ resolved
@@ -236,16 +236,10 @@
         _run();
     }
 
-<<<<<<< HEAD
     /// @notice Deploy all L1 contracts and write the state diff to a file.
     function runWithStateDiff() public stateDiff {
         _run();
     }
-=======
-        deployProxies();
-        deployImplementations();
-        deployBOBA();
->>>>>>> 69ac752f
 
     /// @notice Internal function containing the deploy logic.
     function _run() internal {
@@ -694,21 +688,6 @@
         ChainAssertions.checkL1ERC721Bridge({ _contracts: contracts, _isProxy: false });
 
         addr_ = address(bridge);
-    }
-
-    /// @notice Deploy the BOBA
-    function deployBOBA() public broadcast returns (address addr_) {
-        BOBA bobaToken = new BOBA();
-
-        save("BOBA", address(bobaToken));
-        console.log("BOBA deployed at %s", address(bobaToken));
-
-        addr_ = address(bobaToken);
-
-        // Transfer BOBA to our test account
-        address testAccount = 0xf39Fd6e51aad88F6F4ce6aB8827279cffFb92266;
-        bobaToken.transfer(testAccount, 100000000e18);
-        require(bobaToken.balanceOf(testAccount) == 100000000e18);
     }
 
     /// @notice Transfer ownership of the address manager to the ProxyAdmin
