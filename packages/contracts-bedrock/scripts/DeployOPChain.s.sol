// SPDX-License-Identifier: MIT
pragma solidity 0.8.15;

import { Script } from "forge-std/Script.sol";

import { SafeCast } from "@openzeppelin/contracts/utils/math/SafeCast.sol";

import { DeployUtils } from "scripts/libraries/DeployUtils.sol";
import { Solarray } from "scripts/libraries/Solarray.sol";
import { BaseDeployIO } from "scripts/utils/BaseDeployIO.sol";

import { IResourceMetering } from "src/L1/interfaces/IResourceMetering.sol";
import { ISuperchainConfig } from "src/L1/interfaces/ISuperchainConfig.sol";
import { Constants } from "src/libraries/Constants.sol";
import { Predeploys } from "src/libraries/Predeploys.sol";

import { ProxyAdmin } from "src/universal/ProxyAdmin.sol";
import { Proxy } from "src/universal/Proxy.sol";

import { AddressManager } from "src/legacy/AddressManager.sol";
import { DelayedWETH } from "src/dispute/DelayedWETH.sol";
import { DisputeGameFactory } from "src/dispute/DisputeGameFactory.sol";
import { AnchorStateRegistry } from "src/dispute/AnchorStateRegistry.sol";
import { FaultDisputeGame } from "src/dispute/FaultDisputeGame.sol";
import { PermissionedDisputeGame } from "src/dispute/PermissionedDisputeGame.sol";
import { GameType, GameTypes, Hash, OutputRoot } from "src/dispute/lib/Types.sol";

import { OPStackManager } from "src/L1/OPStackManager.sol";
import { OptimismPortal2 } from "src/L1/OptimismPortal2.sol";
import { SystemConfig } from "src/L1/SystemConfig.sol";
import { L1CrossDomainMessenger } from "src/L1/L1CrossDomainMessenger.sol";
import { L1ERC721Bridge } from "src/L1/L1ERC721Bridge.sol";
import { L1StandardBridge } from "src/L1/L1StandardBridge.sol";
import { OptimismMintableERC20Factory } from "src/universal/OptimismMintableERC20Factory.sol";

contract DeployOPChainInput is BaseDeployIO {
    address internal _opChainProxyAdminOwner;
    address internal _systemConfigOwner;
    address internal _batcher;
    address internal _unsafeBlockSigner;
    address internal _proposer;
    address internal _challenger;

    // TODO Add fault proofs inputs in a future PR.
    uint32 internal _basefeeScalar;
    uint32 internal _blobBaseFeeScalar;
    uint256 internal _l2ChainId;
    OPStackManager internal _opsmProxy;
    bytes internal _startingAnchorRoots;

    function set(bytes4 _sel, address _addr) public {
        require(_addr != address(0), "DeployOPChainInput: cannot set zero address");
        if (_sel == this.opChainProxyAdminOwner.selector) _opChainProxyAdminOwner = _addr;
        else if (_sel == this.systemConfigOwner.selector) _systemConfigOwner = _addr;
        else if (_sel == this.batcher.selector) _batcher = _addr;
        else if (_sel == this.unsafeBlockSigner.selector) _unsafeBlockSigner = _addr;
        else if (_sel == this.proposer.selector) _proposer = _addr;
        else if (_sel == this.challenger.selector) _challenger = _addr;
        else if (_sel == this.opsmProxy.selector) _opsmProxy = OPStackManager(_addr);
        else revert("DeployOPChainInput: unknown selector");
    }

    function set(bytes4 _sel, uint256 _value) public {
        if (_sel == this.basefeeScalar.selector) {
            _basefeeScalar = SafeCast.toUint32(_value);
        } else if (_sel == this.blobBaseFeeScalar.selector) {
            _blobBaseFeeScalar = SafeCast.toUint32(_value);
        } else if (_sel == this.l2ChainId.selector) {
            require(_value != 0 && _value != block.chainid, "DeployOPChainInput: invalid l2ChainId");
            _l2ChainId = _value;
        } else {
            revert("DeployOPChainInput: unknown selector");
        }
    }

<<<<<<< HEAD
    function set(bytes4 _sel, bytes memory _value) public {
        if (_sel == this.startingAnchorRoots.selector) {
            _startingAnchorRoots = _value;
        } else {
            revert("DeployOPChainInput: unknown selector");
        }
    }

    function loadInputFile(string memory _infile) public pure {
        _infile;
        require(false, "DeployOPChainInput: not implemented");
    }

=======
>>>>>>> bd50ac69
    function opChainProxyAdminOwner() public view returns (address) {
        require(_opChainProxyAdminOwner != address(0), "DeployOPChainInput: not set");
        return _opChainProxyAdminOwner;
    }

    function systemConfigOwner() public view returns (address) {
        require(_systemConfigOwner != address(0), "DeployOPChainInput: not set");
        return _systemConfigOwner;
    }

    function batcher() public view returns (address) {
        require(_batcher != address(0), "DeployOPChainInput: not set");
        return _batcher;
    }

    function unsafeBlockSigner() public view returns (address) {
        require(_unsafeBlockSigner != address(0), "DeployOPChainInput: not set");
        return _unsafeBlockSigner;
    }

    function proposer() public view returns (address) {
        require(_proposer != address(0), "DeployOPChainInput: not set");
        return _proposer;
    }

    function challenger() public view returns (address) {
        require(_challenger != address(0), "DeployOPChainInput: not set");
        return _challenger;
    }

    function basefeeScalar() public view returns (uint32) {
        require(_basefeeScalar != 0, "DeployOPChainInput: not set");
        return _basefeeScalar;
    }

    function blobBaseFeeScalar() public view returns (uint32) {
        require(_blobBaseFeeScalar != 0, "DeployOPChainInput: not set");
        return _blobBaseFeeScalar;
    }

    function l2ChainId() public view returns (uint256) {
        require(_l2ChainId != 0, "DeployOPChainInput: not set");
        require(_l2ChainId != block.chainid, "DeployOPChainInput: invalid l2ChainId");
        return _l2ChainId;
    }

    function startingAnchorRoots() public view returns (bytes memory) {
        require(_startingAnchorRoots.length > 0, "DeployOPChainInput: not set");
        return _startingAnchorRoots;
    }

    // TODO: Check that opsm is proxied and it has an implementation.
    function opsmProxy() public view returns (OPStackManager) {
        require(address(_opsmProxy) != address(0), "DeployOPChainInput: not set");
        return _opsmProxy;
    }
}

contract DeployOPChainOutput is BaseDeployIO {
    ProxyAdmin internal _opChainProxyAdmin;
    AddressManager internal _addressManager;
    L1ERC721Bridge internal _l1ERC721BridgeProxy;
    SystemConfig internal _systemConfigProxy;
    OptimismMintableERC20Factory internal _optimismMintableERC20FactoryProxy;
    L1StandardBridge internal _l1StandardBridgeProxy;
    L1CrossDomainMessenger internal _l1CrossDomainMessengerProxy;
    OptimismPortal2 internal _optimismPortalProxy;
    DisputeGameFactory internal _disputeGameFactoryProxy;
    AnchorStateRegistry internal _anchorStateRegistryProxy;
    AnchorStateRegistry internal _anchorStateRegistryImpl;
    FaultDisputeGame internal _faultDisputeGame;
    PermissionedDisputeGame internal _permissionedDisputeGame;
    DelayedWETH internal _delayedWETHPermissionedGameProxy;
    DelayedWETH internal _delayedWETHPermissionlessGameProxy;

    function set(bytes4 sel, address _addr) public {
        require(_addr != address(0), "DeployOPChainOutput: cannot set zero address");
        // forgefmt: disable-start
        if (sel == this.opChainProxyAdmin.selector) _opChainProxyAdmin = ProxyAdmin(_addr) ;
        else if (sel == this.addressManager.selector) _addressManager = AddressManager(_addr) ;
        else if (sel == this.l1ERC721BridgeProxy.selector) _l1ERC721BridgeProxy = L1ERC721Bridge(_addr) ;
        else if (sel == this.systemConfigProxy.selector) _systemConfigProxy = SystemConfig(_addr) ;
        else if (sel == this.optimismMintableERC20FactoryProxy.selector) _optimismMintableERC20FactoryProxy = OptimismMintableERC20Factory(_addr) ;
        else if (sel == this.l1StandardBridgeProxy.selector) _l1StandardBridgeProxy = L1StandardBridge(payable(_addr)) ;
        else if (sel == this.l1CrossDomainMessengerProxy.selector) _l1CrossDomainMessengerProxy = L1CrossDomainMessenger(_addr) ;
        else if (sel == this.optimismPortalProxy.selector) _optimismPortalProxy = OptimismPortal2(payable(_addr)) ;
        else if (sel == this.disputeGameFactoryProxy.selector) _disputeGameFactoryProxy = DisputeGameFactory(_addr) ;
        else if (sel == this.anchorStateRegistryProxy.selector) _anchorStateRegistryProxy = AnchorStateRegistry(_addr) ;
        else if (sel == this.anchorStateRegistryImpl.selector) _anchorStateRegistryImpl = AnchorStateRegistry(_addr) ;
        else if (sel == this.faultDisputeGame.selector) _faultDisputeGame = FaultDisputeGame(_addr) ;
        else if (sel == this.permissionedDisputeGame.selector) _permissionedDisputeGame = PermissionedDisputeGame(_addr) ;
        else if (sel == this.delayedWETHPermissionedGameProxy.selector) _delayedWETHPermissionedGameProxy = DelayedWETH(payable(_addr)) ;
        else if (sel == this.delayedWETHPermissionlessGameProxy.selector) _delayedWETHPermissionlessGameProxy = DelayedWETH(payable(_addr)) ;
        else revert("DeployOPChainOutput: unknown selector");
        // forgefmt: disable-end
    }

<<<<<<< HEAD
    function writeOutputFile(string memory _outfile) public pure {
        _outfile;
        require(false, "DeployOPChainOutput: not implemented");
    }

    function checkOutput(DeployOPChainInput _doi) public {
=======
    function checkOutput(DeployOPChainInput _doi) public view {
>>>>>>> bd50ac69
        // With 16 addresses, we'd get a stack too deep error if we tried to do this inline as a
        // single call to `Solarray.addresses`. So we split it into two calls.
        address[] memory addrs1 = Solarray.addresses(
            address(_opChainProxyAdmin),
            address(_addressManager),
            address(_l1ERC721BridgeProxy),
            address(_systemConfigProxy),
            address(_optimismMintableERC20FactoryProxy),
            address(_l1StandardBridgeProxy),
            address(_l1CrossDomainMessengerProxy)
        );
        address[] memory addrs2 = Solarray.addresses(
            address(_optimismPortalProxy),
            address(_disputeGameFactoryProxy),
            address(_anchorStateRegistryProxy),
            address(_anchorStateRegistryImpl),
            address(_faultDisputeGame),
            address(_permissionedDisputeGame),
            address(_delayedWETHPermissionedGameProxy),
            address(_delayedWETHPermissionlessGameProxy)
        );
        DeployUtils.assertValidContractAddresses(Solarray.extend(addrs1, addrs2));

        assertValidDeploy(_doi);
    }

    function opChainProxyAdmin() public view returns (ProxyAdmin) {
        DeployUtils.assertValidContractAddress(address(_opChainProxyAdmin));
        return _opChainProxyAdmin;
    }

    function addressManager() public view returns (AddressManager) {
        DeployUtils.assertValidContractAddress(address(_addressManager));
        return _addressManager;
    }

    function l1ERC721BridgeProxy() public view returns (L1ERC721Bridge) {
        DeployUtils.assertValidContractAddress(address(_l1ERC721BridgeProxy));
        return _l1ERC721BridgeProxy;
    }

    function systemConfigProxy() public view returns (SystemConfig) {
        DeployUtils.assertValidContractAddress(address(_systemConfigProxy));
        return _systemConfigProxy;
    }

    function optimismMintableERC20FactoryProxy() public view returns (OptimismMintableERC20Factory) {
        DeployUtils.assertValidContractAddress(address(_optimismMintableERC20FactoryProxy));
        return _optimismMintableERC20FactoryProxy;
    }

    function l1StandardBridgeProxy() public view returns (L1StandardBridge) {
        DeployUtils.assertValidContractAddress(address(_l1StandardBridgeProxy));
        return _l1StandardBridgeProxy;
    }

    function l1CrossDomainMessengerProxy() public view returns (L1CrossDomainMessenger) {
        DeployUtils.assertValidContractAddress(address(_l1CrossDomainMessengerProxy));
        return _l1CrossDomainMessengerProxy;
    }

    function optimismPortalProxy() public view returns (OptimismPortal2) {
        DeployUtils.assertValidContractAddress(address(_optimismPortalProxy));
        return _optimismPortalProxy;
    }

    function disputeGameFactoryProxy() public view returns (DisputeGameFactory) {
        DeployUtils.assertValidContractAddress(address(_disputeGameFactoryProxy));
        return _disputeGameFactoryProxy;
    }

    function anchorStateRegistryProxy() public view returns (AnchorStateRegistry) {
        DeployUtils.assertValidContractAddress(address(_anchorStateRegistryProxy));
        return _anchorStateRegistryProxy;
    }

    function anchorStateRegistryImpl() public view returns (AnchorStateRegistry) {
        DeployUtils.assertValidContractAddress(address(_anchorStateRegistryImpl));
        return _anchorStateRegistryImpl;
    }

    function faultDisputeGame() public view returns (FaultDisputeGame) {
        DeployUtils.assertValidContractAddress(address(_faultDisputeGame));
        return _faultDisputeGame;
    }

    function permissionedDisputeGame() public view returns (PermissionedDisputeGame) {
        DeployUtils.assertValidContractAddress(address(_permissionedDisputeGame));
        return _permissionedDisputeGame;
    }

    function delayedWETHPermissionedGameProxy() public view returns (DelayedWETH) {
        DeployUtils.assertValidContractAddress(address(_delayedWETHPermissionedGameProxy));
        return _delayedWETHPermissionedGameProxy;
    }

    function delayedWETHPermissionlessGameProxy() public view returns (DelayedWETH) {
        DeployUtils.assertValidContractAddress(address(_delayedWETHPermissionlessGameProxy));
        return _delayedWETHPermissionlessGameProxy;
    }

    // -------- Deployment Assertions --------

    function assertValidDeploy(DeployOPChainInput _doi) internal {
        assertValidAnchorStateRegistryProxy(_doi);
        assertValidAnchorStateRegistryImpl(_doi);
        assertValidDelayedWETHs(_doi);
        assertValidDisputeGameFactory(_doi);
        assertValidL1CrossDomainMessenger(_doi);
        assertValidL1ERC721Bridge(_doi);
        assertValidL1StandardBridge(_doi);
        assertValidOptimismMintableERC20Factory(_doi);
        assertValidOptimismPortal(_doi);
        assertValidSystemConfig(_doi);
        // TODO Other FP assertions like the dispute games, anchor state registry, etc.
        // TODO add initialization assertions
    }

    function assertValidAnchorStateRegistryProxy(DeployOPChainInput) internal {
        // First we check the proxy as itself.
        Proxy proxy = Proxy(payable(address(anchorStateRegistryProxy())));
        vm.prank(address(0));
        address admin = proxy.admin();
        require(admin == address(opChainProxyAdmin()), "ANCHORP-10");

        // Then we check the proxy as ASR.
        DeployUtils.assertInitialized({ _contractAddress: address(anchorStateRegistryProxy()), _slot: 0, _offset: 0 });

        vm.prank(address(0));
        address impl = proxy.implementation();
        require(impl == address(anchorStateRegistryImpl()), "ANCHORP-20");
        require(
            address(anchorStateRegistryProxy().disputeGameFactory()) == address(disputeGameFactoryProxy()), "ANCHORP-30"
        );
    }

    function assertValidAnchorStateRegistryImpl(DeployOPChainInput) internal view {
        AnchorStateRegistry registry = anchorStateRegistryImpl();

        DeployUtils.assertInitialized({ _contractAddress: address(registry), _slot: 0, _offset: 0 });

        require(address(registry.disputeGameFactory()) == address(disputeGameFactoryProxy()), "ANCHORI-10");
    }

    function assertValidSystemConfig(DeployOPChainInput _doi) internal view {
        SystemConfig systemConfig = systemConfigProxy();

        DeployUtils.assertInitialized({ _contractAddress: address(systemConfig), _slot: 0, _offset: 0 });

        require(systemConfig.owner() == _doi.systemConfigOwner(), "SYSCON-10");
        require(systemConfig.basefeeScalar() == _doi.basefeeScalar(), "SYSCON-20");
        require(systemConfig.blobbasefeeScalar() == _doi.blobBaseFeeScalar(), "SYSCON-30");
        require(systemConfig.batcherHash() == bytes32(uint256(uint160(_doi.batcher()))), "SYSCON-40");
        require(systemConfig.gasLimit() == uint64(30000000), "SYSCON-50"); // TODO allow other gas limits?
        require(systemConfig.unsafeBlockSigner() == _doi.unsafeBlockSigner(), "SYSCON-60");
        require(systemConfig.scalar() >> 248 == 1, "SYSCON-70");

        IResourceMetering.ResourceConfig memory rConfig = Constants.DEFAULT_RESOURCE_CONFIG();
        IResourceMetering.ResourceConfig memory outputConfig = systemConfig.resourceConfig();
        require(outputConfig.maxResourceLimit == rConfig.maxResourceLimit, "SYSCON-80");
        require(outputConfig.elasticityMultiplier == rConfig.elasticityMultiplier, "SYSCON-90");
        require(outputConfig.baseFeeMaxChangeDenominator == rConfig.baseFeeMaxChangeDenominator, "SYSCON-100");
        require(outputConfig.systemTxMaxGas == rConfig.systemTxMaxGas, "SYSCON-110");
        require(outputConfig.minimumBaseFee == rConfig.minimumBaseFee, "SYSCON-120");
        require(outputConfig.maximumBaseFee == rConfig.maximumBaseFee, "SYSCON-130");

        require(systemConfig.startBlock() == block.number, "SYSCON-140");
        require(
            systemConfig.batchInbox() == _doi.opsmProxy().chainIdToBatchInboxAddress(_doi.l2ChainId()), "SYSCON-150"
        );

        require(systemConfig.l1CrossDomainMessenger() == address(l1CrossDomainMessengerProxy()), "SYSCON-160");
        require(systemConfig.l1ERC721Bridge() == address(l1ERC721BridgeProxy()), "SYSCON-170");
        require(systemConfig.l1StandardBridge() == address(l1StandardBridgeProxy()), "SYSCON-180");
        require(systemConfig.disputeGameFactory() == address(disputeGameFactoryProxy()), "SYSCON-190");
        require(systemConfig.optimismPortal() == address(optimismPortalProxy()), "SYSCON-200");
        require(
            systemConfig.optimismMintableERC20Factory() == address(optimismMintableERC20FactoryProxy()), "SYSCON-210"
        );
        (address gasPayingToken,) = systemConfig.gasPayingToken();
        require(gasPayingToken == Constants.ETHER, "SYSCON-220");
    }

    function assertValidL1CrossDomainMessenger(DeployOPChainInput _doi) internal view {
        L1CrossDomainMessenger messenger = l1CrossDomainMessengerProxy();

        DeployUtils.assertInitialized({ _contractAddress: address(messenger), _slot: 0, _offset: 20 });

        require(address(messenger.OTHER_MESSENGER()) == Predeploys.L2_CROSS_DOMAIN_MESSENGER, "L1xDM-10");
        require(address(messenger.otherMessenger()) == Predeploys.L2_CROSS_DOMAIN_MESSENGER, "L1xDM-20");

        require(address(messenger.PORTAL()) == address(optimismPortalProxy()), "L1xDM-30");
        require(address(messenger.portal()) == address(optimismPortalProxy()), "L1xDM-40");
        require(address(messenger.superchainConfig()) == address(_doi.opsmProxy().superchainConfig()), "L1xDM-50");

        bytes32 xdmSenderSlot = vm.load(address(messenger), bytes32(uint256(204)));
        require(address(uint160(uint256(xdmSenderSlot))) == Constants.DEFAULT_L2_SENDER, "L1xDM-60");
    }

    function assertValidL1StandardBridge(DeployOPChainInput _doi) internal view {
        L1StandardBridge bridge = l1StandardBridgeProxy();
        L1CrossDomainMessenger messenger = l1CrossDomainMessengerProxy();

        DeployUtils.assertInitialized({ _contractAddress: address(bridge), _slot: 0, _offset: 0 });

        require(address(bridge.MESSENGER()) == address(messenger), "L1SB-10");
        require(address(bridge.messenger()) == address(messenger), "L1SB-20");
        require(address(bridge.OTHER_BRIDGE()) == Predeploys.L2_STANDARD_BRIDGE, "L1SB-30");
        require(address(bridge.otherBridge()) == Predeploys.L2_STANDARD_BRIDGE, "L1SB-40");
        require(address(bridge.superchainConfig()) == address(_doi.opsmProxy().superchainConfig()), "L1SB-50");
    }

    function assertValidOptimismMintableERC20Factory(DeployOPChainInput) internal view {
        OptimismMintableERC20Factory factory = optimismMintableERC20FactoryProxy();

        DeployUtils.assertInitialized({ _contractAddress: address(factory), _slot: 0, _offset: 0 });

        require(factory.BRIDGE() == address(l1StandardBridgeProxy()), "MERC20F-10");
        require(factory.bridge() == address(l1StandardBridgeProxy()), "MERC20F-20");
    }

    function assertValidL1ERC721Bridge(DeployOPChainInput _doi) internal view {
        L1ERC721Bridge bridge = l1ERC721BridgeProxy();

        DeployUtils.assertInitialized({ _contractAddress: address(bridge), _slot: 0, _offset: 0 });

        require(address(bridge.OTHER_BRIDGE()) == Predeploys.L2_ERC721_BRIDGE, "L721B-10");
        require(address(bridge.otherBridge()) == Predeploys.L2_ERC721_BRIDGE, "L721B-20");

        require(address(bridge.MESSENGER()) == address(l1CrossDomainMessengerProxy()), "L721B-30");
        require(address(bridge.messenger()) == address(l1CrossDomainMessengerProxy()), "L721B-40");
        require(address(bridge.superchainConfig()) == address(_doi.opsmProxy().superchainConfig()), "L721B-50");
    }

    function assertValidOptimismPortal(DeployOPChainInput _doi) internal view {
        OptimismPortal2 portal = optimismPortalProxy();
        ISuperchainConfig superchainConfig = ISuperchainConfig(address(_doi.opsmProxy().superchainConfig()));

        require(address(portal.disputeGameFactory()) == address(disputeGameFactoryProxy()), "PORTAL-10");
        require(address(portal.systemConfig()) == address(systemConfigProxy()), "PORTAL-20");
        require(address(portal.superchainConfig()) == address(superchainConfig), "PORTAL-30");
        require(portal.guardian() == superchainConfig.guardian(), "PORTAL-40");
        require(portal.paused() == superchainConfig.paused(), "PORTAL-50");
        require(portal.l2Sender() == Constants.DEFAULT_L2_SENDER, "PORTAL-60");

        // This slot is the custom gas token _balance and this check ensures
        // that it stays unset for forwards compatibility with custom gas token.
        require(vm.load(address(portal), bytes32(uint256(61))) == bytes32(0));
    }

    function assertValidDisputeGameFactory(DeployOPChainInput) internal view {
        // TODO add in once FP support is added.
    }

    function assertValidDelayedWETHs(DeployOPChainInput) internal view {
        // TODO add in once FP support is added.
    }
}

contract DeployOPChain is Script {
    // -------- Core Deployment Methods --------

    function run(DeployOPChainInput _doi, DeployOPChainOutput _doo) public {
        OPStackManager opsmProxy = _doi.opsmProxy();

        // WARNING: For now always hardcode the starting anchor roots to 0xdead. This is because we
        // currently only support deploying straight to permissioned games, and the roots do not
        // matter for that, as long as they are non-zero. To update to a permissioned game, we
        // will need to update the starting anchor roots. You can
        // `console.logBytes(abi.encode(defaultStartingAnchorRoots))` to get the bytes that are hardcoded
        // into `op-chain-ops/deployer/pipeline/opchain.go`
        AnchorStateRegistry.StartingAnchorRoot[] memory defaultStartingAnchorRoots =
            new AnchorStateRegistry.StartingAnchorRoot[](2);
        defaultStartingAnchorRoots[0] = AnchorStateRegistry.StartingAnchorRoot({
            gameType: GameTypes.CANNON,
            outputRoot: OutputRoot({ root: Hash.wrap(keccak256("0xdead")), l2BlockNumber: 0 })
        });
        defaultStartingAnchorRoots[1] = AnchorStateRegistry.StartingAnchorRoot({
            gameType: GameTypes.PERMISSIONED_CANNON,
            outputRoot: OutputRoot({ root: Hash.wrap(keccak256("0xdead")), l2BlockNumber: 0 })
        });

        OPStackManager.Roles memory roles = OPStackManager.Roles({
            opChainProxyAdminOwner: _doi.opChainProxyAdminOwner(),
            systemConfigOwner: _doi.systemConfigOwner(),
            batcher: _doi.batcher(),
            unsafeBlockSigner: _doi.unsafeBlockSigner(),
            proposer: _doi.proposer(),
            challenger: _doi.challenger()
        });
        OPStackManager.DeployInput memory deployInput = OPStackManager.DeployInput({
            roles: roles,
            basefeeScalar: _doi.basefeeScalar(),
            blobBasefeeScalar: _doi.blobBaseFeeScalar(),
            l2ChainId: _doi.l2ChainId(),
            startingAnchorRoots: abi.encode(defaultStartingAnchorRoots)
        });

        vm.broadcast(msg.sender);
        OPStackManager.DeployOutput memory deployOutput = opsmProxy.deploy(deployInput);

        vm.label(address(deployOutput.opChainProxyAdmin), "opChainProxyAdmin");
        vm.label(address(deployOutput.addressManager), "addressManager");
        vm.label(address(deployOutput.l1ERC721BridgeProxy), "l1ERC721BridgeProxy");
        vm.label(address(deployOutput.systemConfigProxy), "systemConfigProxy");
        vm.label(address(deployOutput.optimismMintableERC20FactoryProxy), "optimismMintableERC20FactoryProxy");
        vm.label(address(deployOutput.l1StandardBridgeProxy), "l1StandardBridgeProxy");
        vm.label(address(deployOutput.l1CrossDomainMessengerProxy), "l1CrossDomainMessengerProxy");
        vm.label(address(deployOutput.optimismPortalProxy), "optimismPortalProxy");
        vm.label(address(deployOutput.disputeGameFactoryProxy), "disputeGameFactoryProxy");
        vm.label(address(deployOutput.anchorStateRegistryProxy), "anchorStateRegistryProxy");
        vm.label(address(deployOutput.anchorStateRegistryImpl), "anchorStateRegistryImpl");
        vm.label(address(deployOutput.faultDisputeGame), "faultDisputeGame");
        vm.label(address(deployOutput.permissionedDisputeGame), "permissionedDisputeGame");
        vm.label(address(deployOutput.delayedWETHPermissionedGameProxy), "delayedWETHPermissionedGameProxy");
        vm.label(address(deployOutput.delayedWETHPermissionlessGameProxy), "delayedWETHPermissionlessGameProxy");

        _doo.set(_doo.opChainProxyAdmin.selector, address(deployOutput.opChainProxyAdmin));
        _doo.set(_doo.addressManager.selector, address(deployOutput.addressManager));
        _doo.set(_doo.l1ERC721BridgeProxy.selector, address(deployOutput.l1ERC721BridgeProxy));
        _doo.set(_doo.systemConfigProxy.selector, address(deployOutput.systemConfigProxy));
        _doo.set(
            _doo.optimismMintableERC20FactoryProxy.selector, address(deployOutput.optimismMintableERC20FactoryProxy)
        );
        _doo.set(_doo.l1StandardBridgeProxy.selector, address(deployOutput.l1StandardBridgeProxy));
        _doo.set(_doo.l1CrossDomainMessengerProxy.selector, address(deployOutput.l1CrossDomainMessengerProxy));
        _doo.set(_doo.optimismPortalProxy.selector, address(deployOutput.optimismPortalProxy));
        _doo.set(_doo.disputeGameFactoryProxy.selector, address(deployOutput.disputeGameFactoryProxy));
        _doo.set(_doo.anchorStateRegistryProxy.selector, address(deployOutput.anchorStateRegistryProxy));
        _doo.set(_doo.anchorStateRegistryImpl.selector, address(deployOutput.anchorStateRegistryImpl));
        _doo.set(_doo.faultDisputeGame.selector, address(deployOutput.faultDisputeGame));
        _doo.set(_doo.permissionedDisputeGame.selector, address(deployOutput.permissionedDisputeGame));
        _doo.set(_doo.delayedWETHPermissionedGameProxy.selector, address(deployOutput.delayedWETHPermissionedGameProxy));
        _doo.set(
            _doo.delayedWETHPermissionlessGameProxy.selector, address(deployOutput.delayedWETHPermissionlessGameProxy)
        );

        _doo.checkOutput(_doi);
    }

    // -------- Utilities --------

    function etchIOContracts() public returns (DeployOPChainInput doi_, DeployOPChainOutput doo_) {
        (doi_, doo_) = getIOContracts();
        vm.etch(address(doi_), type(DeployOPChainInput).runtimeCode);
        vm.etch(address(doo_), type(DeployOPChainOutput).runtimeCode);
    }

    function getIOContracts() public view returns (DeployOPChainInput doi_, DeployOPChainOutput doo_) {
        doi_ = DeployOPChainInput(DeployUtils.toIOAddress(msg.sender, "optimism.DeployOPChainInput"));
        doo_ = DeployOPChainOutput(DeployUtils.toIOAddress(msg.sender, "optimism.DeployOPChainOutput"));
    }
}<|MERGE_RESOLUTION|>--- conflicted
+++ resolved
@@ -73,7 +73,6 @@
         }
     }
 
-<<<<<<< HEAD
     function set(bytes4 _sel, bytes memory _value) public {
         if (_sel == this.startingAnchorRoots.selector) {
             _startingAnchorRoots = _value;
@@ -82,13 +81,6 @@
         }
     }
 
-    function loadInputFile(string memory _infile) public pure {
-        _infile;
-        require(false, "DeployOPChainInput: not implemented");
-    }
-
-=======
->>>>>>> bd50ac69
     function opChainProxyAdminOwner() public view returns (address) {
         require(_opChainProxyAdminOwner != address(0), "DeployOPChainInput: not set");
         return _opChainProxyAdminOwner;
@@ -186,16 +178,7 @@
         // forgefmt: disable-end
     }
 
-<<<<<<< HEAD
-    function writeOutputFile(string memory _outfile) public pure {
-        _outfile;
-        require(false, "DeployOPChainOutput: not implemented");
-    }
-
     function checkOutput(DeployOPChainInput _doi) public {
-=======
-    function checkOutput(DeployOPChainInput _doi) public view {
->>>>>>> bd50ac69
         // With 16 addresses, we'd get a stack too deep error if we tried to do this inline as a
         // single call to `Solarray.addresses`. So we split it into two calls.
         address[] memory addrs1 = Solarray.addresses(
