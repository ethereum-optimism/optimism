module github.com/ethereum-optimism/optimism

go 1.21

require (
	github.com/BurntSushi/toml v1.3.2
	github.com/btcsuite/btcd v0.23.3
	github.com/btcsuite/btcd/chaincfg/chainhash v1.0.1
	github.com/decred/dcrd/dcrec/secp256k1/v4 v4.2.0
	github.com/ethereum-optimism/go-ethereum-hdwallet v0.1.3
	github.com/ethereum-optimism/superchain-registry/superchain v0.0.0-20231030223232-e16eae11e492
	github.com/ethereum/go-ethereum v1.13.1
	github.com/fsnotify/fsnotify v1.7.0
	github.com/go-chi/chi/v5 v5.0.10
	github.com/go-chi/docgen v1.2.0
	github.com/golang/snappy v0.0.5-0.20220116011046-fa5810519dcb
	github.com/google/go-cmp v0.6.0
	github.com/google/gofuzz v1.2.1-0.20220503160820-4a35382e8fc8
	github.com/google/uuid v1.4.0
	github.com/hashicorp/go-multierror v1.1.1
	github.com/hashicorp/golang-lru/v2 v2.0.5
	github.com/holiman/uint256 v1.2.3
	github.com/ipfs/go-datastore v0.6.0
	github.com/ipfs/go-ds-leveldb v0.5.0
	github.com/jackc/pgtype v1.14.0
	github.com/jackc/pgx/v5 v5.5.0
	github.com/libp2p/go-libp2p v0.32.0
	github.com/libp2p/go-libp2p-mplex v0.9.0
	github.com/libp2p/go-libp2p-pubsub v0.10.0
	github.com/libp2p/go-libp2p-testing v0.12.0
	github.com/mattn/go-isatty v0.0.20
	github.com/multiformats/go-base32 v0.1.0
	github.com/multiformats/go-multiaddr v0.12.0
	github.com/multiformats/go-multiaddr-dns v0.3.1
	github.com/olekukonko/tablewriter v0.0.5
	github.com/onsi/gomega v1.29.0
	github.com/pkg/errors v0.9.1
	github.com/pkg/profile v1.7.0
	github.com/prometheus/client_golang v1.17.0
	github.com/stretchr/testify v1.8.4
	github.com/urfave/cli/v2 v2.25.7
	golang.org/x/crypto v0.14.0
	golang.org/x/exp v0.0.0-20231006140011-7918f672742d
	golang.org/x/sync v0.5.0
	golang.org/x/term v0.13.0
<<<<<<< HEAD
	golang.org/x/time v0.4.0
=======
	golang.org/x/time v0.3.0
	golang.org/x/tools v0.13.0
>>>>>>> 21124397
	gorm.io/driver/postgres v1.5.4
	gorm.io/gorm v1.25.5
)

require github.com/jmespath/go-jmespath v0.4.0 // indirect

require (
	github.com/DataDog/zstd v1.5.2 // indirect
	github.com/Microsoft/go-winio v0.6.1 // indirect
	github.com/VictoriaMetrics/fastcache v1.12.1 // indirect
	github.com/allegro/bigcache v1.2.1 // indirect
	github.com/aws/aws-sdk-go v1.42.6
	github.com/benbjohnson/clock v1.3.5 // indirect
	github.com/beorn7/perks v1.0.1 // indirect
	github.com/bits-and-blooms/bitset v1.7.0 // indirect
	github.com/btcsuite/btcd/btcec/v2 v2.2.0 // indirect
	github.com/btcsuite/btcd/btcutil v1.1.0 // indirect
	github.com/btcsuite/btclog v0.0.0-20170628155309-84c8d2346e9f // indirect
	github.com/cespare/xxhash/v2 v2.2.0 // indirect
	github.com/cockroachdb/errors v1.11.1 // indirect
	github.com/cockroachdb/logtags v0.0.0-20230118201751-21c54148d20b // indirect
	github.com/cockroachdb/pebble v0.0.0-20231018212520-f6cde3fc2fa4 // indirect
	github.com/cockroachdb/redact v1.1.5 // indirect
	github.com/cockroachdb/tokenbucket v0.0.0-20230807174530-cc333fc44b06 // indirect
	github.com/consensys/bavard v0.1.13 // indirect
	github.com/consensys/gnark-crypto v0.12.1 // indirect
	github.com/containerd/cgroups v1.1.0 // indirect
	github.com/coreos/go-systemd/v22 v22.5.0 // indirect
	github.com/cpuguy83/go-md2man/v2 v2.0.2 // indirect
	github.com/crate-crypto/go-ipa v0.0.0-20230601170251-1830d0757c80 // indirect
	github.com/crate-crypto/go-kzg-4844 v0.3.0 // indirect
	github.com/davecgh/go-spew v1.1.1 // indirect
	github.com/davidlazar/go-crypto v0.0.0-20200604182044-b73af7476f6c // indirect
	github.com/deckarep/golang-set/v2 v2.1.0 // indirect
	github.com/decred/dcrd/crypto/blake256 v1.0.1 // indirect
	github.com/deepmap/oapi-codegen v1.8.2 // indirect
	github.com/dlclark/regexp2 v1.7.0 // indirect
	github.com/docker/go-units v0.5.0 // indirect
	github.com/dop251/goja v0.0.0-20230806174421-c933cf95e127 // indirect
	github.com/elastic/gosigar v0.14.2 // indirect
	github.com/ethereum/c-kzg-4844 v0.3.1 // indirect
	github.com/fatih/color v1.13.0 // indirect
	github.com/felixge/fgprof v0.9.3 // indirect
	github.com/fjl/memsize v0.0.1 // indirect
	github.com/flynn/noise v1.0.0 // indirect
	github.com/francoispqt/gojay v1.2.13 // indirect
	github.com/gballet/go-libpcsclite v0.0.0-20191108122812-4678299bea08 // indirect
	github.com/gballet/go-verkle v0.0.0-20230607174250-df487255f46b // indirect
	github.com/getsentry/sentry-go v0.18.0 // indirect
	github.com/go-ole/go-ole v1.2.6 // indirect
	github.com/go-sourcemap/sourcemap v2.1.3+incompatible // indirect
	github.com/go-stack/stack v1.8.1 // indirect
	github.com/go-task/slim-sprig v0.0.0-20230315185526-52ccab3ef572 // indirect
	github.com/godbus/dbus/v5 v5.1.0 // indirect
	github.com/gofrs/flock v0.8.1 // indirect
	github.com/gogo/protobuf v1.3.2 // indirect
	github.com/golang-jwt/jwt/v4 v4.5.0 // indirect
	github.com/golang/protobuf v1.5.3 // indirect
	github.com/google/gopacket v1.1.19 // indirect
	github.com/google/pprof v0.0.0-20231023181126-ff6d637d2a7b // indirect
	github.com/gorilla/websocket v1.5.0 // indirect
	github.com/graph-gophers/graphql-go v1.3.0 // indirect
	github.com/hashicorp/errwrap v1.1.0 // indirect
	github.com/hashicorp/go-bexpr v0.1.11 // indirect
	github.com/hashicorp/golang-lru/arc/v2 v2.0.5 // indirect
	github.com/holiman/billy v0.0.0-20230718173358-1c7e68d277a7 // indirect
	github.com/holiman/bloomfilter/v2 v2.0.3 // indirect
	github.com/huin/goupnp v1.3.0 // indirect
	github.com/influxdata/influxdb-client-go/v2 v2.4.0 // indirect
	github.com/influxdata/influxdb1-client v0.0.0-20220302092344-a9ab5670611c // indirect
	github.com/influxdata/line-protocol v0.0.0-20210311194329-9aa0e372d097 // indirect
	github.com/ipfs/go-cid v0.4.1 // indirect
	github.com/ipfs/go-log/v2 v2.5.1 // indirect
	github.com/jackc/pgio v1.0.0 // indirect
	github.com/jackc/pgpassfile v1.0.0 // indirect
	github.com/jackc/pgservicefile v0.0.0-20221227161230-091c0ba34f0a // indirect
	github.com/jackc/puddle/v2 v2.2.1 // indirect
	github.com/jackpal/go-nat-pmp v1.0.2 // indirect
	github.com/jbenet/go-temp-err-catcher v0.1.0 // indirect
	github.com/jbenet/goprocess v0.1.4 // indirect
	github.com/jedisct1/go-minisign v0.0.0-20230811132847-661be99b8267 // indirect
	github.com/jinzhu/inflection v1.0.0 // indirect
	github.com/jinzhu/now v1.1.5 // indirect
	github.com/karalabe/usb v0.0.3-0.20230711191512-61db3e06439c // indirect
	github.com/klauspost/compress v1.17.2 // indirect
	github.com/klauspost/cpuid/v2 v2.2.5 // indirect
	github.com/koron/go-ssdp v0.0.4 // indirect
	github.com/kr/pretty v0.3.1 // indirect
	github.com/kr/text v0.2.0 // indirect
	github.com/lib/pq v1.10.9 // indirect
	github.com/libp2p/go-buffer-pool v0.1.0 // indirect
	github.com/libp2p/go-cidranger v1.1.0 // indirect
	github.com/libp2p/go-flow-metrics v0.1.0 // indirect
	github.com/libp2p/go-libp2p-asn-util v0.3.0 // indirect
	github.com/libp2p/go-mplex v0.7.0 // indirect
	github.com/libp2p/go-msgio v0.3.0 // indirect
	github.com/libp2p/go-nat v0.2.0 // indirect
	github.com/libp2p/go-netroute v0.2.1 // indirect
	github.com/libp2p/go-reuseport v0.4.0 // indirect
	github.com/libp2p/go-yamux/v4 v4.0.1 // indirect
	github.com/marten-seemann/tcp v0.0.0-20210406111302-dfbc87cc63fd // indirect
	github.com/mattn/go-colorable v0.1.13 // indirect
	github.com/mattn/go-runewidth v0.0.14 // indirect
	github.com/matttproud/golang_protobuf_extensions v1.0.4 // indirect
	github.com/miekg/dns v1.1.56 // indirect
	github.com/mikioh/tcpinfo v0.0.0-20190314235526-30a79bb1804b // indirect
	github.com/mikioh/tcpopt v0.0.0-20190314235656-172688c1accc // indirect
	github.com/minio/sha256-simd v1.0.1 // indirect
	github.com/mitchellh/mapstructure v1.5.0 // indirect
	github.com/mitchellh/pointerstructure v1.2.1 // indirect
	github.com/mmcloughlin/addchain v0.4.0 // indirect
	github.com/mr-tron/base58 v1.2.0 // indirect
	github.com/multiformats/go-base36 v0.2.0 // indirect
	github.com/multiformats/go-multiaddr-fmt v0.1.0 // indirect
	github.com/multiformats/go-multibase v0.2.0 // indirect
	github.com/multiformats/go-multicodec v0.9.0 // indirect
	github.com/multiformats/go-multihash v0.2.3 // indirect
	github.com/multiformats/go-multistream v0.5.0 // indirect
	github.com/multiformats/go-varint v0.0.7 // indirect
	github.com/naoina/go-stringutil v0.1.0 // indirect
	github.com/naoina/toml v0.1.2-0.20170918210437-9fafd6967416 // indirect
	github.com/onsi/ginkgo/v2 v2.13.0 // indirect
	github.com/opencontainers/runtime-spec v1.1.0 // indirect
	github.com/opentracing/opentracing-go v1.2.0 // indirect
	github.com/pbnjay/memory v0.0.0-20210728143218-7b4eea64cf58 // indirect
	github.com/peterh/liner v1.1.1-0.20190123174540-a2c9a5303de7 // indirect
	github.com/pmezard/go-difflib v1.0.0 // indirect
	github.com/prometheus/client_model v0.4.1-0.20230718164431-9a2bf3000d16 // indirect
	github.com/prometheus/common v0.44.0 // indirect
	github.com/prometheus/procfs v0.11.1 // indirect
	github.com/quic-go/qpack v0.4.0 // indirect
	github.com/quic-go/qtls-go1-20 v0.3.4 // indirect
	github.com/quic-go/quic-go v0.39.3 // indirect
	github.com/quic-go/webtransport-go v0.6.0 // indirect
	github.com/raulk/go-watchdog v1.3.0 // indirect
	github.com/rivo/uniseg v0.4.3 // indirect
	github.com/rogpeppe/go-internal v1.10.0 // indirect
	github.com/rs/cors v1.9.0 // indirect
	github.com/russross/blackfriday/v2 v2.1.0 // indirect
	github.com/shirou/gopsutil v3.21.11+incompatible // indirect
	github.com/spaolacci/murmur3 v1.1.0 // indirect
	github.com/status-im/keycard-go v0.2.0 // indirect
	github.com/stretchr/objx v0.5.0 // indirect
	github.com/supranational/blst v0.3.11 // indirect
	github.com/syndtr/goleveldb v1.0.1-0.20220614013038-64ee5596c38a // indirect
	github.com/tklauser/go-sysconf v0.3.12 // indirect
	github.com/tklauser/numcpus v0.6.1 // indirect
	github.com/tyler-smith/go-bip39 v1.1.0 // indirect
	github.com/welthee/go-ethereum-aws-kms-tx-signer v0.0.0-20211013075913-ca566ae7abeb
	github.com/xrash/smetrics v0.0.0-20201216005158-039620a65673 // indirect
	github.com/yusufpapurcu/wmi v1.2.2 // indirect
	go.uber.org/automaxprocs v1.5.2 // indirect
	go.uber.org/dig v1.17.1 // indirect
	go.uber.org/fx v1.20.1 // indirect
	go.uber.org/mock v0.3.0 // indirect
	go.uber.org/multierr v1.11.0 // indirect
	go.uber.org/zap v1.26.0 // indirect
	golang.org/x/mod v0.13.0 // indirect
	golang.org/x/net v0.17.0 // indirect
	golang.org/x/sys v0.13.0 // indirect
	golang.org/x/text v0.13.0 // indirect
<<<<<<< HEAD
	golang.org/x/tools v0.14.0 // indirect
=======
>>>>>>> 21124397
	google.golang.org/protobuf v1.31.0 // indirect
	gopkg.in/natefinch/lumberjack.v2 v2.0.0 // indirect
	gopkg.in/yaml.v2 v2.4.0 // indirect
	gopkg.in/yaml.v3 v3.0.1 // indirect
	lukechampine.com/blake3 v1.2.1 // indirect
	rsc.io/tmplfunc v0.0.3 // indirect
)

replace github.com/ethereum/go-ethereum v1.13.1 => github.com/ethereum-optimism/op-geth v1.101304.0-rc.2.0.20231030225546-cd491fa3b588

//replace github.com/ethereum-optimism/superchain-registry/superchain => ../superchain-registry/superchain
//replace github.com/ethereum/go-ethereum v1.13.1 => ../go-ethereum<|MERGE_RESOLUTION|>--- conflicted
+++ resolved
@@ -43,12 +43,8 @@
 	golang.org/x/exp v0.0.0-20231006140011-7918f672742d
 	golang.org/x/sync v0.5.0
 	golang.org/x/term v0.13.0
-<<<<<<< HEAD
 	golang.org/x/time v0.4.0
-=======
-	golang.org/x/time v0.3.0
 	golang.org/x/tools v0.13.0
->>>>>>> 21124397
 	gorm.io/driver/postgres v1.5.4
 	gorm.io/gorm v1.25.5
 )
@@ -210,10 +206,7 @@
 	golang.org/x/net v0.17.0 // indirect
 	golang.org/x/sys v0.13.0 // indirect
 	golang.org/x/text v0.13.0 // indirect
-<<<<<<< HEAD
 	golang.org/x/tools v0.14.0 // indirect
-=======
->>>>>>> 21124397
 	google.golang.org/protobuf v1.31.0 // indirect
 	gopkg.in/natefinch/lumberjack.v2 v2.0.0 // indirect
 	gopkg.in/yaml.v2 v2.4.0 // indirect
