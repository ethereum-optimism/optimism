--- conflicted
+++ resolved
@@ -120,16 +120,9 @@
 	Value    *big.Int        // amount of wei sent along with the call
 	Data     []byte          // input data, usually an ABI-encoded contract method invocation
 
-<<<<<<< HEAD
 	L1MessageSender   *common.Address
 	L1BlockNumber     *big.Int
 	QueueOrigin       types.QueueOrigin
-	SignatureHashType types.SignatureHashType
-=======
-	L1MessageSender *common.Address
-	L1BlockNumber   *big.Int
-	QueueOrigin     *big.Int
->>>>>>> 7f5936a8
 }
 
 // A ContractCaller provides contract calls, essentially transactions that are executed by
