// Copyright 2015 The go-ethereum Authors
// This file is part of the go-ethereum library.
//
// The go-ethereum library is free software: you can redistribute it and/or modify
// it under the terms of the GNU Lesser General Public License as published by
// the Free Software Foundation, either version 3 of the License, or
// (at your option) any later version.
//
// The go-ethereum library is distributed in the hope that it will be useful,
// but WITHOUT ANY WARRANTY; without even the implied warranty of
// MERCHANTABILITY or FITNESS FOR A PARTICULAR PURPOSE. See the
// GNU Lesser General Public License for more details.
//
// You should have received a copy of the GNU Lesser General Public License
// along with the go-ethereum library. If not, see <http://www.gnu.org/licenses/>.

package backends

import (
	"context"
	"errors"
	"fmt"
	"math/big"
	"sync"
	"time"

	"github.com/ethereum/go-ethereum"
	"github.com/ethereum/go-ethereum/accounts/abi/bind"
	"github.com/ethereum/go-ethereum/common"
	"github.com/ethereum/go-ethereum/common/math"
	"github.com/ethereum/go-ethereum/consensus/ethash"
	"github.com/ethereum/go-ethereum/core"
	"github.com/ethereum/go-ethereum/core/bloombits"
	"github.com/ethereum/go-ethereum/core/rawdb"
	"github.com/ethereum/go-ethereum/core/state"
	"github.com/ethereum/go-ethereum/core/types"
	"github.com/ethereum/go-ethereum/core/vm"
	"github.com/ethereum/go-ethereum/eth/filters"
	"github.com/ethereum/go-ethereum/ethdb"
	"github.com/ethereum/go-ethereum/event"
	"github.com/ethereum/go-ethereum/params"
	"github.com/ethereum/go-ethereum/rpc"
)

// This nil assignment ensures compile time that SimulatedBackend implements bind.ContractBackend.
var _ bind.ContractBackend = (*SimulatedBackend)(nil)

var (
	errBlockNumberUnsupported  = errors.New("simulatedBackend cannot access blocks other than the latest block")
	errBlockDoesNotExist       = errors.New("block does not exist in blockchain")
	errTransactionDoesNotExist = errors.New("transaction does not exist")
	errGasEstimationFailed     = errors.New("gas required exceeds allowance or always failing transaction")
)

// SimulatedBackend implements bind.ContractBackend, simulating a blockchain in
// the background. Its main purpose is to allow easily testing contract bindings.
// Simulated backend implements the following interfaces:
// ChainReader, ChainStateReader, ContractBackend, ContractCaller, ContractFilterer, ContractTransactor,
// DeployBackend, GasEstimator, GasPricer, LogFilterer, PendingContractCaller, TransactionReader, and TransactionSender
type SimulatedBackend struct {
	database   ethdb.Database   // In memory database to store our testing data
	blockchain *core.BlockChain // Ethereum blockchain to handle the consensus

	mu           sync.Mutex
	pendingBlock *types.Block   // Currently pending block that will be imported on request
	pendingState *state.StateDB // Currently pending state that will be the active on on request

	events *filters.EventSystem // Event system for filtering log events live

	config *params.ChainConfig
}

// NewSimulatedBackendWithDatabase creates a new binding backend based on the given database
// and uses a simulated blockchain for testing purposes.
func NewSimulatedBackendWithDatabase(database ethdb.Database, alloc core.GenesisAlloc, gasLimit uint64) *SimulatedBackend {
	genesis := core.Genesis{Config: params.AllEthashProtocolChanges, GasLimit: gasLimit, Alloc: alloc}
	genesis.MustCommit(database)
	blockchain, _ := core.NewBlockChain(database, nil, genesis.Config, ethash.NewFaker(), vm.Config{}, nil)

	backend := &SimulatedBackend{
		database:   database,
		blockchain: blockchain,
		config:     genesis.Config,
		events:     filters.NewEventSystem(&filterBackend{database, blockchain}, false),
	}
	backend.rollback()
	return backend
}

// NewSimulatedBackend creates a new binding backend using a simulated blockchain
// for testing purposes.
func NewSimulatedBackend(alloc core.GenesisAlloc, gasLimit uint64) *SimulatedBackend {
	return NewSimulatedBackendWithDatabase(rawdb.NewMemoryDatabase(), alloc, gasLimit)
}

// Close terminates the underlying blockchain's update loop.
func (b *SimulatedBackend) Close() error {
	b.blockchain.Stop()
	return nil
}

// Commit imports all the pending transactions as a single block and starts a
// fresh new state.
func (b *SimulatedBackend) Commit() {
	b.mu.Lock()
	defer b.mu.Unlock()

	if _, err := b.blockchain.InsertChain([]*types.Block{b.pendingBlock}); err != nil {
		panic(err) // This cannot happen unless the simulator is wrong, fail in that case
	}
	b.rollback()
}

// Rollback aborts all pending transactions, reverting to the last committed state.
func (b *SimulatedBackend) Rollback() {
	b.mu.Lock()
	defer b.mu.Unlock()

	b.rollback()
}

func (b *SimulatedBackend) rollback() {
	blocks, _ := core.GenerateChain(b.config, b.blockchain.CurrentBlock(), ethash.NewFaker(), b.database, 1, func(int, *core.BlockGen) {})
	statedb, _ := b.blockchain.State()

	b.pendingBlock = blocks[0]
	b.pendingState, _ = state.New(b.pendingBlock.Root(), statedb.Database())
}

// CodeAt returns the code associated with a certain account in the blockchain.
func (b *SimulatedBackend) CodeAt(ctx context.Context, contract common.Address, blockNumber *big.Int) ([]byte, error) {
	b.mu.Lock()
	defer b.mu.Unlock()

	if blockNumber != nil && blockNumber.Cmp(b.blockchain.CurrentBlock().Number()) != 0 {
		return nil, errBlockNumberUnsupported
	}
	statedb, _ := b.blockchain.State()
	return statedb.GetCode(contract), nil
}

// BalanceAt returns the wei balance of a certain account in the blockchain.
func (b *SimulatedBackend) BalanceAt(ctx context.Context, contract common.Address, blockNumber *big.Int) (*big.Int, error) {
	b.mu.Lock()
	defer b.mu.Unlock()

	if blockNumber != nil && blockNumber.Cmp(b.blockchain.CurrentBlock().Number()) != 0 {
		return nil, errBlockNumberUnsupported
	}
	statedb, _ := b.blockchain.State()
	return statedb.GetBalance(contract), nil
}

// NonceAt returns the nonce of a certain account in the blockchain.
func (b *SimulatedBackend) NonceAt(ctx context.Context, contract common.Address, blockNumber *big.Int) (uint64, error) {
	b.mu.Lock()
	defer b.mu.Unlock()

	if blockNumber != nil && blockNumber.Cmp(b.blockchain.CurrentBlock().Number()) != 0 {
		return 0, errBlockNumberUnsupported
	}
	statedb, _ := b.blockchain.State()
	return statedb.GetNonce(contract), nil
}

// StorageAt returns the value of key in the storage of an account in the blockchain.
func (b *SimulatedBackend) StorageAt(ctx context.Context, contract common.Address, key common.Hash, blockNumber *big.Int) ([]byte, error) {
	b.mu.Lock()
	defer b.mu.Unlock()

	if blockNumber != nil && blockNumber.Cmp(b.blockchain.CurrentBlock().Number()) != 0 {
		return nil, errBlockNumberUnsupported
	}
	statedb, _ := b.blockchain.State()
	val := statedb.GetState(contract, key)
	return val[:], nil
}

// TransactionReceipt returns the receipt of a transaction.
func (b *SimulatedBackend) TransactionReceipt(ctx context.Context, txHash common.Hash) (*types.Receipt, error) {
	b.mu.Lock()
	defer b.mu.Unlock()

	receipt, _, _, _ := rawdb.ReadReceipt(b.database, txHash, b.config)
	return receipt, nil
}

// TransactionByHash checks the pool of pending transactions in addition to the
// blockchain. The isPending return value indicates whether the transaction has been
// mined yet. Note that the transaction may not be part of the canonical chain even if
// it's not pending.
func (b *SimulatedBackend) TransactionByHash(ctx context.Context, txHash common.Hash) (*types.Transaction, bool, error) {
	b.mu.Lock()
	defer b.mu.Unlock()

	tx := b.pendingBlock.Transaction(txHash)
	if tx != nil {
		return tx, true, nil
	}
	tx, _, _, _ = rawdb.ReadTransaction(b.database, txHash)
	if tx != nil {
		return tx, false, nil
	}
	return nil, false, ethereum.NotFound
}

// BlockByHash retrieves a block based on the block hash
func (b *SimulatedBackend) BlockByHash(ctx context.Context, hash common.Hash) (*types.Block, error) {
	b.mu.Lock()
	defer b.mu.Unlock()

	if hash == b.pendingBlock.Hash() {
		return b.pendingBlock, nil
	}

	block := b.blockchain.GetBlockByHash(hash)
	if block != nil {
		return block, nil
	}

	return nil, errBlockDoesNotExist
}

// BlockByNumber retrieves a block from the database by number, caching it
// (associated with its hash) if found.
func (b *SimulatedBackend) BlockByNumber(ctx context.Context, number *big.Int) (*types.Block, error) {
	b.mu.Lock()
	defer b.mu.Unlock()

	if number == nil || number.Cmp(b.pendingBlock.Number()) == 0 {
		return b.blockchain.CurrentBlock(), nil
	}

	block := b.blockchain.GetBlockByNumber(uint64(number.Int64()))
	if block == nil {
		return nil, errBlockDoesNotExist
	}

	return block, nil
}

// HeaderByHash returns a block header from the current canonical chain.
func (b *SimulatedBackend) HeaderByHash(ctx context.Context, hash common.Hash) (*types.Header, error) {
	b.mu.Lock()
	defer b.mu.Unlock()

	if hash == b.pendingBlock.Hash() {
		return b.pendingBlock.Header(), nil
	}

	header := b.blockchain.GetHeaderByHash(hash)
	if header == nil {
		return nil, errBlockDoesNotExist
	}

	return header, nil
}

// HeaderByNumber returns a block header from the current canonical chain. If number is
// nil, the latest known header is returned.
func (b *SimulatedBackend) HeaderByNumber(ctx context.Context, block *big.Int) (*types.Header, error) {
	b.mu.Lock()
	defer b.mu.Unlock()

	if block == nil || block.Cmp(b.pendingBlock.Number()) == 0 {
		return b.blockchain.CurrentHeader(), nil
	}

	return b.blockchain.GetHeaderByNumber(uint64(block.Int64())), nil
}

// TransactionCount returns the number of transactions in a given block
func (b *SimulatedBackend) TransactionCount(ctx context.Context, blockHash common.Hash) (uint, error) {
	b.mu.Lock()
	defer b.mu.Unlock()

	if blockHash == b.pendingBlock.Hash() {
		return uint(b.pendingBlock.Transactions().Len()), nil
	}

	block := b.blockchain.GetBlockByHash(blockHash)
	if block == nil {
		return uint(0), errBlockDoesNotExist
	}

	return uint(block.Transactions().Len()), nil
}

// TransactionInBlock returns the transaction for a specific block at a specific index
func (b *SimulatedBackend) TransactionInBlock(ctx context.Context, blockHash common.Hash, index uint) (*types.Transaction, error) {
	b.mu.Lock()
	defer b.mu.Unlock()

	if blockHash == b.pendingBlock.Hash() {
		transactions := b.pendingBlock.Transactions()
		if uint(len(transactions)) < index+1 {
			return nil, errTransactionDoesNotExist
		}

		return transactions[index], nil
	}

	block := b.blockchain.GetBlockByHash(blockHash)
	if block == nil {
		return nil, errBlockDoesNotExist
	}

	transactions := block.Transactions()
	if uint(len(transactions)) < index+1 {
		return nil, errTransactionDoesNotExist
	}

	return transactions[index], nil
}

// PendingCodeAt returns the code associated with an account in the pending state.
func (b *SimulatedBackend) PendingCodeAt(ctx context.Context, contract common.Address) ([]byte, error) {
	b.mu.Lock()
	defer b.mu.Unlock()

	return b.pendingState.GetCode(contract), nil
}

// CallContract executes a contract call.
func (b *SimulatedBackend) CallContract(ctx context.Context, call ethereum.CallMsg, blockNumber *big.Int) ([]byte, error) {
	b.mu.Lock()
	defer b.mu.Unlock()

	if blockNumber != nil && blockNumber.Cmp(b.blockchain.CurrentBlock().Number()) != 0 {
		return nil, errBlockNumberUnsupported
	}
	state, err := b.blockchain.State()
	if err != nil {
		return nil, err
	}
	rval, _, _, err := b.callContract(ctx, call, b.blockchain.CurrentBlock(), state)
	return rval, err
}

// PendingCallContract executes a contract call on the pending state.
func (b *SimulatedBackend) PendingCallContract(ctx context.Context, call ethereum.CallMsg) ([]byte, error) {
	b.mu.Lock()
	defer b.mu.Unlock()
	defer b.pendingState.RevertToSnapshot(b.pendingState.Snapshot())

	rval, _, _, err := b.callContract(ctx, call, b.pendingBlock, b.pendingState)
	return rval, err
}

// PendingNonceAt implements PendingStateReader.PendingNonceAt, retrieving
// the nonce currently pending for the account.
func (b *SimulatedBackend) PendingNonceAt(ctx context.Context, account common.Address) (uint64, error) {
	b.mu.Lock()
	defer b.mu.Unlock()

	return b.pendingState.GetOrNewStateObject(account).Nonce(), nil
}

// SuggestGasPrice implements ContractTransactor.SuggestGasPrice. Since the simulated
// chain doesn't have miners, we just return a gas price of 1 for any call.
func (b *SimulatedBackend) SuggestGasPrice(ctx context.Context) (*big.Int, error) {
	return big.NewInt(1), nil
}

// EstimateGas executes the requested code against the currently pending block/state and
// returns the used amount of gas.
func (b *SimulatedBackend) EstimateGas(ctx context.Context, call ethereum.CallMsg) (uint64, error) {
	b.mu.Lock()
	defer b.mu.Unlock()

	// Determine the lowest and highest possible gas limits to binary search in between
	var (
		lo  uint64 = params.TxGas - 1
		hi  uint64
		cap uint64
	)
	if call.Gas >= params.TxGas {
		hi = call.Gas
	} else {
		hi = b.pendingBlock.GasLimit()
	}
	cap = hi

	// Create a helper to check if a gas allowance results in an executable transaction
	executable := func(gas uint64) bool {
		call.Gas = gas

		snapshot := b.pendingState.Snapshot()
		_, _, failed, err := b.callContract(ctx, call, b.pendingBlock, b.pendingState)
		b.pendingState.RevertToSnapshot(snapshot)

		if err != nil || failed {
			return false
		}
		return true
	}
	// Execute the binary search and hone in on an executable gas limit
	for lo+1 < hi {
		mid := (hi + lo) / 2
		if !executable(mid) {
			lo = mid
		} else {
			hi = mid
		}
	}
	// Reject the transaction as invalid if it still fails at the highest allowance
	if hi == cap {
		if !executable(hi) {
			return 0, errGasEstimationFailed
		}
	}
	return hi, nil
}

// callContract implements common code between normal and pending contract calls.
// state is modified during execution, make sure to copy it if necessary.
func (b *SimulatedBackend) callContract(ctx context.Context, call ethereum.CallMsg, block *types.Block, statedb *state.StateDB) ([]byte, uint64, bool, error) {
	// Ensure message is initialized properly.
	if call.GasPrice == nil {
		call.GasPrice = big.NewInt(1)
	}
	if call.Gas == 0 {
		call.Gas = 50000000
	}
	if call.Value == nil {
		call.Value = new(big.Int)
	}
	// Set infinite balance to the fake caller account.
	from := statedb.GetOrNewStateObject(call.From)
	from.SetBalance(math.MaxBig256)
	// Execute the call.
	msg := callmsg{call}

	evmContext := core.NewEVMContext(msg, block.Header(), b.blockchain, nil)
	// Create a new environment which holds all relevant information
	// about the transaction and calling mechanisms.
	vmenv := vm.NewEVM(evmContext, statedb, b.config, vm.Config{})
	gaspool := new(core.GasPool).AddGas(math.MaxUint64)

	return core.NewStateTransition(vmenv, msg, gaspool).TransitionDb()
}

// SendTransaction updates the pending block to include the given transaction.
// It panics if the transaction is invalid.
func (b *SimulatedBackend) SendTransaction(ctx context.Context, tx *types.Transaction) error {
	b.mu.Lock()
	defer b.mu.Unlock()

	sender, err := types.Sender(types.NewEIP155Signer(b.config.ChainID), tx)
	if err != nil {
		panic(fmt.Errorf("invalid transaction: %v", err))
	}
	nonce := b.pendingState.GetNonce(sender)
	if tx.Nonce() != nonce {
		panic(fmt.Errorf("invalid transaction nonce: got %d, want %d", tx.Nonce(), nonce))
	}

	blocks, _ := core.GenerateChain(b.config, b.blockchain.CurrentBlock(), ethash.NewFaker(), b.database, 1, func(number int, block *core.BlockGen) {
		for _, tx := range b.pendingBlock.Transactions() {
			block.AddTxWithChain(b.blockchain, tx)
		}
		block.AddTxWithChain(b.blockchain, tx)
	})
	statedb, _ := b.blockchain.State()

	b.pendingBlock = blocks[0]
	b.pendingState, _ = state.New(b.pendingBlock.Root(), statedb.Database())
	return nil
}

// FilterLogs executes a log filter operation, blocking during execution and
// returning all the results in one batch.
//
// TODO(karalabe): Deprecate when the subscription one can return past data too.
func (b *SimulatedBackend) FilterLogs(ctx context.Context, query ethereum.FilterQuery) ([]types.Log, error) {
	var filter *filters.Filter
	if query.BlockHash != nil {
		// Block filter requested, construct a single-shot filter
		filter = filters.NewBlockFilter(&filterBackend{b.database, b.blockchain}, *query.BlockHash, query.Addresses, query.Topics)
	} else {
		// Initialize unset filter boundaried to run from genesis to chain head
		from := int64(0)
		if query.FromBlock != nil {
			from = query.FromBlock.Int64()
		}
		to := int64(-1)
		if query.ToBlock != nil {
			to = query.ToBlock.Int64()
		}
		// Construct the range filter
		filter = filters.NewRangeFilter(&filterBackend{b.database, b.blockchain}, from, to, query.Addresses, query.Topics)
	}
	// Run the filter and return all the logs
	logs, err := filter.Logs(ctx)
	if err != nil {
		return nil, err
	}
	res := make([]types.Log, len(logs))
	for i, log := range logs {
		res[i] = *log
	}
	return res, nil
}

// SubscribeFilterLogs creates a background log filtering operation, returning a
// subscription immediately, which can be used to stream the found events.
func (b *SimulatedBackend) SubscribeFilterLogs(ctx context.Context, query ethereum.FilterQuery, ch chan<- types.Log) (ethereum.Subscription, error) {
	// Subscribe to contract events
	sink := make(chan []*types.Log)

	sub, err := b.events.SubscribeLogs(query, sink)
	if err != nil {
		return nil, err
	}
	// Since we're getting logs in batches, we need to flatten them into a plain stream
	return event.NewSubscription(func(quit <-chan struct{}) error {
		defer sub.Unsubscribe()
		for {
			select {
			case logs := <-sink:
				for _, log := range logs {
					select {
					case ch <- *log:
					case err := <-sub.Err():
						return err
					case <-quit:
						return nil
					}
				}
			case err := <-sub.Err():
				return err
			case <-quit:
				return nil
			}
		}
	}), nil
}

// SubscribeNewHead returns an event subscription for a new header
func (b *SimulatedBackend) SubscribeNewHead(ctx context.Context, ch chan<- *types.Header) (ethereum.Subscription, error) {
	// subscribe to a new head
	sink := make(chan *types.Header)
	sub := b.events.SubscribeNewHeads(sink)

	return event.NewSubscription(func(quit <-chan struct{}) error {
		defer sub.Unsubscribe()
		for {
			select {
			case head := <-sink:
				select {
				case ch <- head:
				case err := <-sub.Err():
					return err
				case <-quit:
					return nil
				}
			case err := <-sub.Err():
				return err
			case <-quit:
				return nil
			}
		}
	}), nil
}

// AdjustTime adds a time shift to the simulated clock.
func (b *SimulatedBackend) AdjustTime(adjustment time.Duration) error {
	b.mu.Lock()
	defer b.mu.Unlock()

	blocks, _ := core.GenerateChain(b.config, b.blockchain.CurrentBlock(), ethash.NewFaker(), b.database, 1, func(number int, block *core.BlockGen) {
		for _, tx := range b.pendingBlock.Transactions() {
			block.AddTx(tx)
		}
		block.OffsetTime(int64(adjustment.Seconds()))
	})
	statedb, _ := b.blockchain.State()

	b.pendingBlock = blocks[0]
	b.pendingState, _ = state.New(b.pendingBlock.Root(), statedb.Database())

	return nil
}

// Blockchain returns the underlying blockchain.
func (b *SimulatedBackend) Blockchain() *core.BlockChain {
	return b.blockchain
}

// callmsg implements core.Message to allow passing it as a transaction simulator.
type callmsg struct {
	ethereum.CallMsg
}

func (m callmsg) From() common.Address { return m.CallMsg.From }
func (m callmsg) Nonce() uint64        { return 0 }
func (m callmsg) CheckNonce() bool     { return false }
func (m callmsg) To() *common.Address  { return m.CallMsg.To }
func (m callmsg) GasPrice() *big.Int   { return m.CallMsg.GasPrice }
func (m callmsg) Gas() uint64          { return m.CallMsg.Gas }
func (m callmsg) Value() *big.Int      { return m.CallMsg.Value }
func (m callmsg) Data() []byte         { return m.CallMsg.Data }

<<<<<<< HEAD
func (m callmsg) L1MessageSender() *common.Address           { return m.CallMsg.L1MessageSender }
func (m callmsg) L1BlockNumber() *big.Int                    { return m.CallMsg.L1BlockNumber }
func (m callmsg) QueueOrigin() types.QueueOrigin             { return m.CallMsg.QueueOrigin }
func (m callmsg) SignatureHashType() types.SignatureHashType { return m.CallMsg.SignatureHashType }
=======
func (m callmsg) L1MessageSender() *common.Address { return m.CallMsg.L1MessageSender }
func (m callmsg) L1BlockNumber() *big.Int          { return m.CallMsg.L1BlockNumber }
func (m callmsg) QueueOrigin() *big.Int            { return m.CallMsg.QueueOrigin }
>>>>>>> 7f5936a8

// filterBackend implements filters.Backend to support filtering for logs without
// taking bloom-bits acceleration structures into account.
type filterBackend struct {
	db ethdb.Database
	bc *core.BlockChain
}

func (fb *filterBackend) ChainDb() ethdb.Database  { return fb.db }
func (fb *filterBackend) EventMux() *event.TypeMux { panic("not supported") }

func (fb *filterBackend) HeaderByNumber(ctx context.Context, block rpc.BlockNumber) (*types.Header, error) {
	if block == rpc.LatestBlockNumber {
		return fb.bc.CurrentHeader(), nil
	}
	return fb.bc.GetHeaderByNumber(uint64(block.Int64())), nil
}

func (fb *filterBackend) HeaderByHash(ctx context.Context, hash common.Hash) (*types.Header, error) {
	return fb.bc.GetHeaderByHash(hash), nil
}

func (fb *filterBackend) GetReceipts(ctx context.Context, hash common.Hash) (types.Receipts, error) {
	number := rawdb.ReadHeaderNumber(fb.db, hash)
	if number == nil {
		return nil, nil
	}
	return rawdb.ReadReceipts(fb.db, hash, *number, fb.bc.Config()), nil
}

func (fb *filterBackend) GetLogs(ctx context.Context, hash common.Hash) ([][]*types.Log, error) {
	number := rawdb.ReadHeaderNumber(fb.db, hash)
	if number == nil {
		return nil, nil
	}
	receipts := rawdb.ReadReceipts(fb.db, hash, *number, fb.bc.Config())
	if receipts == nil {
		return nil, nil
	}
	logs := make([][]*types.Log, len(receipts))
	for i, receipt := range receipts {
		logs[i] = receipt.Logs
	}
	return logs, nil
}

func (fb *filterBackend) SubscribeNewTxsEvent(ch chan<- core.NewTxsEvent) event.Subscription {
	return nullSubscription()
}

func (fb *filterBackend) SubscribeChainEvent(ch chan<- core.ChainEvent) event.Subscription {
	return fb.bc.SubscribeChainEvent(ch)
}

func (fb *filterBackend) SubscribeRemovedLogsEvent(ch chan<- core.RemovedLogsEvent) event.Subscription {
	return fb.bc.SubscribeRemovedLogsEvent(ch)
}

func (fb *filterBackend) SubscribeLogsEvent(ch chan<- []*types.Log) event.Subscription {
	return fb.bc.SubscribeLogsEvent(ch)
}

func (fb *filterBackend) SubscribePendingLogsEvent(ch chan<- []*types.Log) event.Subscription {
	return nullSubscription()
}

func (fb *filterBackend) BloomStatus() (uint64, uint64) { return 4096, 0 }

func (fb *filterBackend) ServiceFilter(ctx context.Context, ms *bloombits.MatcherSession) {
	panic("not supported")
}

func nullSubscription() event.Subscription {
	return event.NewSubscription(func(quit <-chan struct{}) error {
		<-quit
		return nil
	})
}<|MERGE_RESOLUTION|>--- conflicted
+++ resolved
@@ -601,16 +601,9 @@
 func (m callmsg) Value() *big.Int      { return m.CallMsg.Value }
 func (m callmsg) Data() []byte         { return m.CallMsg.Data }
 
-<<<<<<< HEAD
 func (m callmsg) L1MessageSender() *common.Address           { return m.CallMsg.L1MessageSender }
 func (m callmsg) L1BlockNumber() *big.Int                    { return m.CallMsg.L1BlockNumber }
 func (m callmsg) QueueOrigin() types.QueueOrigin             { return m.CallMsg.QueueOrigin }
-func (m callmsg) SignatureHashType() types.SignatureHashType { return m.CallMsg.SignatureHashType }
-=======
-func (m callmsg) L1MessageSender() *common.Address { return m.CallMsg.L1MessageSender }
-func (m callmsg) L1BlockNumber() *big.Int          { return m.CallMsg.L1BlockNumber }
-func (m callmsg) QueueOrigin() *big.Int            { return m.CallMsg.QueueOrigin }
->>>>>>> 7f5936a8
 
 // filterBackend implements filters.Backend to support filtering for logs without
 // taking bloom-bits acceleration structures into account.
