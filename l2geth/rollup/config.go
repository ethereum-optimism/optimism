package rollup

import (
	"math/big"
	"time"

	"github.com/ethereum/go-ethereum/common"
)

type Config struct {
	// Maximum calldata size for a Queue Origin Sequencer Tx
	MaxCallDataSize int
	// Number of confs before applying a L1 to L2 tx
	Eth1ConfirmationDepth uint64
	// Verifier mode
	IsVerifier bool
	// Enable the sync service
	Eth1SyncServiceEnable bool
	// Ensure that the correct layer 1 chain is being connected to
	Eth1ChainId uint64
	// Gas Limit
	GasLimit uint64
	// HTTP endpoint of the data transport layer
	RollupClientHttp              string
	L1CrossDomainMessengerAddress common.Address
	AddressManagerOwnerAddress    common.Address
	L1ETHGatewayAddress           common.Address
	GasPriceOracleAddress         common.Address
	// Turns on checking of state for L2 gas price
	EnableL2GasPolling bool
	// Deployment Height of the canonical transaction chain
	CanonicalTransactionChainDeployHeight *big.Int
	// Path to the state dump
	StateDumpPath string
	// Polling interval for rollup client
	PollInterval time.Duration
	// Interval for updating the timestamp
	TimestampRefreshThreshold time.Duration
	// The gas price to use when estimating L1 calldata publishing costs
	DataPrice *big.Int
	// The gas price to use for L2 congestion costs
	ExecutionPrice *big.Int
<<<<<<< HEAD
	// Represents the source of the transactions that is being synced
	Backend Backend
=======
	// Only accept transactions with fees
	EnforceFees bool
>>>>>>> f8804797
}<|MERGE_RESOLUTION|>--- conflicted
+++ resolved
@@ -40,11 +40,8 @@
 	DataPrice *big.Int
 	// The gas price to use for L2 congestion costs
 	ExecutionPrice *big.Int
-<<<<<<< HEAD
 	// Represents the source of the transactions that is being synced
 	Backend Backend
-=======
 	// Only accept transactions with fees
 	EnforceFees bool
->>>>>>> f8804797
 }