--- conflicted
+++ resolved
@@ -163,12 +163,8 @@
 		utils.RollupStateDumpPathFlag,
 		utils.RollupDiffDbFlag,
 		utils.RollupMaxCalldataSizeFlag,
-<<<<<<< HEAD
-		utils.RollupL1GasPriceFlag,
-=======
 		utils.RollupDataPriceFlag,
 		utils.RollupExecutionPriceFlag,
->>>>>>> c38ec873
 		utils.RollupBackendFlag,
 	}
 
