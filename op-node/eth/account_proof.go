--- conflicted
+++ resolved
@@ -28,12 +28,7 @@
 
 // Verify an account proof from the getProof RPC. See https://eips.ethereum.org/EIPS/eip-1186
 func (res *AccountResult) Verify(stateRoot common.Hash) error {
-<<<<<<< HEAD
-
-	accountClaimed := []interface{}{uint64(res.Nonce), (*big.Int)(res.Balance).Bytes(), res.StorageHash, res.CodeHash}
-=======
 	accountClaimed := []any{uint64(res.Nonce), (*big.Int)(res.Balance).Bytes(), res.StorageHash, res.CodeHash}
->>>>>>> 8d8219f5
 	accountClaimedValue, err := rlp.EncodeToBytes(accountClaimed)
 	if err != nil {
 		return fmt.Errorf("failed to encode account from retrieved values: %w", err)
@@ -53,14 +48,9 @@
 	trieDB := trie.NewDatabase(db)
 
 	// wrap our DB of trie nodes with a Trie interface, and anchor it at the trusted state root
-<<<<<<< HEAD
-
 	proofTrie, err := trie.New(trie.StateTrieID(stateRoot), trieDB)
 	log.Info("MMDBG account_proof Verify", "stateRoot", hexutil.Bytes(stateRoot.Bytes()), "err", err, "proofTrie", proofTrie)
 
-=======
-	proofTrie, err := trie.New(trie.StateTrieID(stateRoot), trieDB)
->>>>>>> 8d8219f5
 	if err != nil {
 		return fmt.Errorf("failed to load db wrapper around kv store")
 	}
