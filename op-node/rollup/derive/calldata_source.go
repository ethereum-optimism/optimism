package derive

import (
	"context"
	"errors"
	"fmt"
	"io"

	"github.com/ethereum/go-ethereum"
	"github.com/ethereum/go-ethereum/common"
	"github.com/ethereum/go-ethereum/core/types"
	"github.com/ethereum/go-ethereum/log"

	"github.com/ethereum-optimism/optimism/op-node/eth"
	"github.com/ethereum-optimism/optimism/op-node/rollup"
)

type DataIter interface {
	Next(ctx context.Context) (eth.Data, error)
}

type L1TransactionFetcher interface {
	InfoAndTxsByHash(ctx context.Context, hash common.Hash) (eth.BlockInfo, types.Transactions, error)
	FetchReceiptsFromTxs(ctx context.Context, txs types.Transactions, info eth.BlockInfo, blockHash common.Hash) (eth.BlockInfo, types.Receipts, error)
}

// DataSourceFactory readers raw transactions from a given block & then filters for
// batch submitter transactions.
// This is not a stage in the pipeline, but a wrapper for another stage in the pipeline
type DataSourceFactory struct {
	log     log.Logger
	cfg     *rollup.Config
	fetcher L1TransactionFetcher
}

func NewDataSourceFactory(log log.Logger, cfg *rollup.Config, fetcher L1TransactionFetcher) *DataSourceFactory {
	return &DataSourceFactory{log: log, cfg: cfg, fetcher: fetcher}
}

// OpenData returns a CalldataSourceImpl. This struct implements the `Next` function.
func (ds *DataSourceFactory) OpenData(ctx context.Context, id eth.BlockID, batcherAddr common.Address) DataIter {
	return NewDataSource(ctx, ds.log, ds.cfg, ds.fetcher, id, batcherAddr)
}

// DataSource is a fault tolerant approach to fetching data.
// The constructor will never fail & it will instead re-attempt the fetcher
// at a later point.
type DataSource struct {
	// Internal state + data
	open bool
	data []eth.Data
	// Required to re-attempt fetching
	id      eth.BlockID
	cfg     *rollup.Config // TODO: `DataFromEVMTransactions` should probably not take the full config
	fetcher L1TransactionFetcher
	log     log.Logger

	batcherAddr common.Address
}

// NewDataSource creates a new calldata source. It suppresses errors in fetching the L1 block if they occur.
// If there is an error, it will attempt to fetch the result on the next call to `Next`.
<<<<<<< HEAD
func NewDataSource(ctx context.Context, log log.Logger, cfg *rollup.Config, fetcher L1TransactionFetcher, block eth.BlockID) DataIter {
	info, txs, err := fetcher.InfoAndTxsByHash(ctx, block.Hash)
=======
func NewDataSource(ctx context.Context, log log.Logger, cfg *rollup.Config, fetcher L1TransactionFetcher, block eth.BlockID, batcherAddr common.Address) DataIter {
	_, txs, err := fetcher.InfoAndTxsByHash(ctx, block.Hash)
>>>>>>> badda579
	if err != nil {
		return &DataSource{
			open:        false,
			id:          block,
			cfg:         cfg,
			fetcher:     fetcher,
			log:         log,
			batcherAddr: batcherAddr,
		}
	} else {
		return &DataSource{
			open: true,
<<<<<<< HEAD
			data: DataFromEVMTransactions(ctx, fetcher, info, block.Hash, cfg, txs, log.New("origin", block)),
=======
			data: DataFromEVMTransactions(cfg, batcherAddr, txs, log.New("origin", block)),
>>>>>>> badda579
		}
	}
}

// Next returns the next piece of data if it has it. If the constructor failed, this
// will attempt to reinitialize itself. If it cannot find the block it returns a ResetError
// otherwise it returns a temporary error if fetching the block returns an error.
func (ds *DataSource) Next(ctx context.Context) (eth.Data, error) {
	if !ds.open {
		if info, txs, err := ds.fetcher.InfoAndTxsByHash(ctx, ds.id.Hash); err == nil {
			ds.open = true
<<<<<<< HEAD
			ds.data = DataFromEVMTransactions(ctx, ds.fetcher, info, ds.id.Hash, ds.cfg, txs, log.New("origin", ds.id))
=======
			ds.data = DataFromEVMTransactions(ds.cfg, ds.batcherAddr, txs, log.New("origin", ds.id))
>>>>>>> badda579
		} else if errors.Is(err, ethereum.NotFound) {
			return nil, NewResetError(fmt.Errorf("failed to open calldata source: %w", err))
		} else {
			return nil, NewTemporaryError(fmt.Errorf("failed to open calldata source: %w", err))
		}
	}
	if len(ds.data) == 0 {
		return nil, io.EOF
	} else {
		data := ds.data[0]
		ds.data = ds.data[1:]
		return data, nil
	}
}

// DataFromEVMTransactions filters all of the transactions and returns the calldata from transactions
// that are sent to the batch inbox address from the batch sender address.
// This will return an empty array if no valid transactions are found.
<<<<<<< HEAD
func DataFromEVMTransactions(ctx context.Context, fetcher L1TransactionFetcher, info eth.BlockInfo, blockHash common.Hash, config *rollup.Config, txs types.Transactions, log log.Logger) []eth.Data {
=======
func DataFromEVMTransactions(config *rollup.Config, batcherAddr common.Address, txs types.Transactions, log log.Logger) []eth.Data {
>>>>>>> badda579
	var out []eth.Data
	var txsToCheck types.Transactions
	for _, tx := range txs {
		if to := tx.To(); to != nil && *to == config.BatchInboxAddress {
<<<<<<< HEAD
			txsToCheck = append(txsToCheck, tx)
=======
			seqDataSubmitter, err := l1Signer.Sender(tx) // optimization: only derive sender if To is correct
			if err != nil {
				log.Warn("tx in inbox with invalid signature", "index", j, "err", err)
				continue // bad signature, ignore
			}
			// some random L1 user might have sent a transaction to our batch inbox, ignore them
			if seqDataSubmitter != batcherAddr {
				log.Warn("tx in inbox with unauthorized submitter", "index", j, "err", err)
				continue // not an authorized batch submitter, ignore
			}
			out = append(out, tx.Data())
>>>>>>> badda579
		}
	}
	_, receipts, err := fetcher.FetchReceiptsFromTxs(ctx, txsToCheck, info, blockHash)
	if err != nil {
		log.Warn("DataFromEVMTransactions", "failed to fetch L1 block info and receipts", err)
		return nil
	}
	for i, receipt := range receipts {
		if(receipt.Status != types.ReceiptStatusSuccessful) {
			log.Warn("DataFromEVMTransactions: transaction was not successful", "index", i, "status", receipt.Status)
			continue // reverted, ignore
		}
		// get version hash from calldata and lookup data via syscoinclient
		// get calldata, break it down into array of VH's
		// 1. get data from syscoin rpc
		// 2. if not get it from archiving service
		// 2a. validate the data against the kzg commitment
		out = append(out, txs[receipt.TransactionIndex].Data())
	}
	return out
}<|MERGE_RESOLUTION|>--- conflicted
+++ resolved
@@ -60,13 +60,9 @@
 
 // NewDataSource creates a new calldata source. It suppresses errors in fetching the L1 block if they occur.
 // If there is an error, it will attempt to fetch the result on the next call to `Next`.
-<<<<<<< HEAD
-func NewDataSource(ctx context.Context, log log.Logger, cfg *rollup.Config, fetcher L1TransactionFetcher, block eth.BlockID) DataIter {
+func NewDataSource(ctx context.Context, log log.Logger, cfg *rollup.Config, fetcher L1TransactionFetcher, block eth.BlockID, batcherAddr common.Address) DataIter {
+	// SYSCOIN info
 	info, txs, err := fetcher.InfoAndTxsByHash(ctx, block.Hash)
-=======
-func NewDataSource(ctx context.Context, log log.Logger, cfg *rollup.Config, fetcher L1TransactionFetcher, block eth.BlockID, batcherAddr common.Address) DataIter {
-	_, txs, err := fetcher.InfoAndTxsByHash(ctx, block.Hash)
->>>>>>> badda579
 	if err != nil {
 		return &DataSource{
 			open:        false,
@@ -79,11 +75,7 @@
 	} else {
 		return &DataSource{
 			open: true,
-<<<<<<< HEAD
 			data: DataFromEVMTransactions(ctx, fetcher, info, block.Hash, cfg, txs, log.New("origin", block)),
-=======
-			data: DataFromEVMTransactions(cfg, batcherAddr, txs, log.New("origin", block)),
->>>>>>> badda579
 		}
 	}
 }
@@ -95,11 +87,7 @@
 	if !ds.open {
 		if info, txs, err := ds.fetcher.InfoAndTxsByHash(ctx, ds.id.Hash); err == nil {
 			ds.open = true
-<<<<<<< HEAD
 			ds.data = DataFromEVMTransactions(ctx, ds.fetcher, info, ds.id.Hash, ds.cfg, txs, log.New("origin", ds.id))
-=======
-			ds.data = DataFromEVMTransactions(ds.cfg, ds.batcherAddr, txs, log.New("origin", ds.id))
->>>>>>> badda579
 		} else if errors.Is(err, ethereum.NotFound) {
 			return nil, NewResetError(fmt.Errorf("failed to open calldata source: %w", err))
 		} else {
@@ -118,19 +106,12 @@
 // DataFromEVMTransactions filters all of the transactions and returns the calldata from transactions
 // that are sent to the batch inbox address from the batch sender address.
 // This will return an empty array if no valid transactions are found.
-<<<<<<< HEAD
 func DataFromEVMTransactions(ctx context.Context, fetcher L1TransactionFetcher, info eth.BlockInfo, blockHash common.Hash, config *rollup.Config, txs types.Transactions, log log.Logger) []eth.Data {
-=======
-func DataFromEVMTransactions(config *rollup.Config, batcherAddr common.Address, txs types.Transactions, log log.Logger) []eth.Data {
->>>>>>> badda579
 	var out []eth.Data
 	var txsToCheck types.Transactions
 	for _, tx := range txs {
 		if to := tx.To(); to != nil && *to == config.BatchInboxAddress {
-<<<<<<< HEAD
-			txsToCheck = append(txsToCheck, tx)
-=======
-			seqDataSubmitter, err := l1Signer.Sender(tx) // optimization: only derive sender if To is correct
+			/*seqDataSubmitter, err := l1Signer.Sender(tx) // optimization: only derive sender if To is correct
 			if err != nil {
 				log.Warn("tx in inbox with invalid signature", "index", j, "err", err)
 				continue // bad signature, ignore
@@ -139,9 +120,8 @@
 			if seqDataSubmitter != batcherAddr {
 				log.Warn("tx in inbox with unauthorized submitter", "index", j, "err", err)
 				continue // not an authorized batch submitter, ignore
-			}
-			out = append(out, tx.Data())
->>>>>>> badda579
+			}*/
+			txsToCheck = append(txsToCheck, tx)
 		}
 	}
 	_, receipts, err := fetcher.FetchReceiptsFromTxs(ctx, txsToCheck, info, blockHash)
