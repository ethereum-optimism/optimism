package attributes

import (
	"context"
	"math/big"
	"math/rand" // nosemgrep
	"testing"

	"github.com/holiman/uint256"
	"github.com/stretchr/testify/require"

	"github.com/ethereum/go-ethereum/common"
	"github.com/ethereum/go-ethereum/core/types"
	"github.com/ethereum/go-ethereum/log"

	"github.com/ethereum-optimism/optimism/op-node/rollup"
	"github.com/ethereum-optimism/optimism/op-node/rollup/derive"
	"github.com/ethereum-optimism/optimism/op-node/rollup/engine"
	"github.com/ethereum-optimism/optimism/op-service/eth"
	"github.com/ethereum-optimism/optimism/op-service/testlog"
	"github.com/ethereum-optimism/optimism/op-service/testutils"
)

func TestAttributesHandler(t *testing.T) {
	rng := rand.New(rand.NewSource(1234))
	refA := testutils.RandomBlockRef(rng)

	refB := eth.L1BlockRef{
		Hash:       testutils.RandomHash(rng),
		Number:     refA.Number + 1,
		ParentHash: refA.Hash,
		Time:       refA.Time + 12,
	}

	aL1Info := &testutils.MockBlockInfo{
		InfoParentHash:  refA.ParentHash,
		InfoNum:         refA.Number,
		InfoTime:        refA.Time,
		InfoHash:        refA.Hash,
		InfoBaseFee:     big.NewInt(1),
		InfoBlobBaseFee: big.NewInt(1),
		InfoReceiptRoot: types.EmptyRootHash,
		InfoRoot:        testutils.RandomHash(rng),
		InfoGasUsed:     rng.Uint64(),
	}

	refA0 := eth.L2BlockRef{
		Hash:           testutils.RandomHash(rng),
		Number:         0,
		ParentHash:     common.Hash{},
		Time:           refA.Time,
		L1Origin:       refA.ID(),
		SequenceNumber: 0,
	}
	refA0Alt := eth.L2BlockRef{
		Hash:           testutils.RandomHash(rng),
		Number:         0,
		ParentHash:     common.Hash{},
		Time:           refA.Time,
		L1Origin:       refA.ID(),
		SequenceNumber: 0,
	}

	gasLimit := eth.Uint64Quantity(20_000_000)
	cfg := &rollup.Config{
		Genesis: rollup.Genesis{
			L1:     refA.ID(),
			L2:     refA0.ID(),
			L2Time: refA0.Time,
			SystemConfig: eth.SystemConfig{
				BatcherAddr: common.Address{42},
				Overhead:    [32]byte{31: 123},
				Scalar:      [32]byte{0: 0, 31: 42},
				GasLimit:    20_000_000,
			},
		},
		BlockTime:     1,
		SeqWindowSize: 2,
		RegolithTime:  new(uint64),
		CanyonTime:    new(uint64),
		EcotoneTime:   new(uint64),
	}

	a1L1Info, err := derive.L1InfoDepositBytes(cfg, cfg.Genesis.SystemConfig, 1, aL1Info, refA0.Time+cfg.BlockTime)
	require.NoError(t, err)
	parentBeaconBlockRoot := testutils.RandomHash(rng)
	payloadA1 := &eth.ExecutionPayloadEnvelope{ExecutionPayload: &eth.ExecutionPayload{
		ParentHash:    refA0.Hash,
		FeeRecipient:  common.Address{},
		StateRoot:     eth.Bytes32{},
		ReceiptsRoot:  eth.Bytes32{},
		LogsBloom:     eth.Bytes256{},
		PrevRandao:    eth.Bytes32{},
		BlockNumber:   eth.Uint64Quantity(refA0.Number + 1),
		GasLimit:      gasLimit,
		GasUsed:       0,
		Timestamp:     eth.Uint64Quantity(refA0.Time + cfg.BlockTime),
		ExtraData:     nil,
		BaseFeePerGas: eth.Uint256Quantity(*uint256.NewInt(7)),
		BlockHash:     common.Hash{},
		Transactions:  []eth.Data{a1L1Info},
	}, ParentBeaconBlockRoot: &parentBeaconBlockRoot}
	// fix up the block-hash
	payloadA1.ExecutionPayload.BlockHash, _ = payloadA1.CheckBlockHash()

	attrA1 := &derive.AttributesWithParent{
		Attributes: &eth.PayloadAttributes{
			Timestamp:             payloadA1.ExecutionPayload.Timestamp,
			PrevRandao:            payloadA1.ExecutionPayload.PrevRandao,
			SuggestedFeeRecipient: payloadA1.ExecutionPayload.FeeRecipient,
			Withdrawals:           payloadA1.ExecutionPayload.Withdrawals,
			ParentBeaconBlockRoot: payloadA1.ParentBeaconBlockRoot,
			Transactions:          []eth.Data{a1L1Info},
			NoTxPool:              false,
			GasLimit:              &payloadA1.ExecutionPayload.GasLimit,
		},
		Parent:       refA0,
		IsLastInSpan: true,
	}
	refA1, err := derive.PayloadToBlockRef(cfg, payloadA1.ExecutionPayload)
	require.NoError(t, err)

	payloadA1Alt := &eth.ExecutionPayloadEnvelope{ExecutionPayload: &eth.ExecutionPayload{
		ParentHash:    refA0.Hash,
		FeeRecipient:  common.Address{0xde, 0xea}, // change of the alternative payload
		StateRoot:     eth.Bytes32{},
		ReceiptsRoot:  eth.Bytes32{},
		LogsBloom:     eth.Bytes256{},
		PrevRandao:    eth.Bytes32{},
		BlockNumber:   eth.Uint64Quantity(refA0.Number + 1),
		GasLimit:      gasLimit,
		GasUsed:       0,
		Timestamp:     eth.Uint64Quantity(refA0.Time + cfg.BlockTime),
		ExtraData:     nil,
		BaseFeePerGas: eth.Uint256Quantity(*uint256.NewInt(7)),
		BlockHash:     common.Hash{},
		Transactions:  []eth.Data{a1L1Info},
	}, ParentBeaconBlockRoot: &parentBeaconBlockRoot}
	// fix up the block-hash
	payloadA1Alt.ExecutionPayload.BlockHash, _ = payloadA1Alt.CheckBlockHash()

	attrA1Alt := &derive.AttributesWithParent{
		Attributes: &eth.PayloadAttributes{
			Timestamp:             payloadA1Alt.ExecutionPayload.Timestamp,
			PrevRandao:            payloadA1Alt.ExecutionPayload.PrevRandao,
			SuggestedFeeRecipient: payloadA1Alt.ExecutionPayload.FeeRecipient,
			Withdrawals:           payloadA1Alt.ExecutionPayload.Withdrawals,
			ParentBeaconBlockRoot: payloadA1Alt.ParentBeaconBlockRoot,
			Transactions:          []eth.Data{a1L1Info},
			NoTxPool:              false,
			GasLimit:              &payloadA1Alt.ExecutionPayload.GasLimit,
		},
		Parent:       refA0,
		IsLastInSpan: true,
	}

	refA1Alt, err := derive.PayloadToBlockRef(cfg, payloadA1Alt.ExecutionPayload)
	require.NoError(t, err)

	t.Run("drop invalid attributes", func(t *testing.T) {
		logger := testlog.Logger(t, log.LevelInfo)
		l2 := &testutils.MockL2Client{}
		emitter := &testutils.MockEmitter{}
		ah := NewAttributesHandler(logger, cfg, context.Background(), l2, emitter)

		emitter.ExpectOnce(derive.ConfirmReceivedAttributesEvent{})
		emitter.ExpectOnce(engine.PendingSafeRequestEvent{})
		ah.OnEvent(derive.DerivedAttributesEvent{
			Attributes: attrA1,
		})
		emitter.AssertExpectations(t)
		require.NotNil(t, ah.attributes, "queue the invalid attributes")

		emitter.ExpectOnce(engine.PendingSafeRequestEvent{})
		ah.OnEvent(engine.InvalidPayloadAttributesEvent{
			Attributes: attrA1,
		})
		emitter.AssertExpectations(t)
		require.Nil(t, ah.attributes, "drop the invalid attributes")
	})
	t.Run("drop stale attributes", func(t *testing.T) {
		logger := testlog.Logger(t, log.LevelInfo)
<<<<<<< HEAD
		eng := &testutils.MockEngine{}
		ec := engine.NewEngineController(eng, logger, metrics.NoopMetrics, cfg, &sync.Config{SyncMode: sync.CLSync}, engine.Geth)
		ah := NewAttributesHandler(logger, cfg, ec, eng)
		defer eng.AssertExpectations(t)

		ec.SetPendingSafeL2Head(refA1Alt)
		ah.SetAttributes(attrA1)
		require.True(t, ah.HasAttributes())
		require.NoError(t, ah.Proceed(context.Background()), "drop stale attributes")
		require.False(t, ah.HasAttributes())
=======
		l2 := &testutils.MockL2Client{}
		emitter := &testutils.MockEmitter{}
		ah := NewAttributesHandler(logger, cfg, context.Background(), l2, emitter)

		emitter.ExpectOnce(derive.ConfirmReceivedAttributesEvent{})
		emitter.ExpectOnce(engine.PendingSafeRequestEvent{})
		ah.OnEvent(derive.DerivedAttributesEvent{
			Attributes: attrA1,
		})
		emitter.AssertExpectations(t)
		require.NotNil(t, ah.attributes)
		ah.OnEvent(engine.PendingSafeUpdateEvent{
			PendingSafe: refA1Alt,
			Unsafe:      refA1Alt,
		})
		l2.AssertExpectations(t)
		emitter.AssertExpectations(t)
		require.Nil(t, ah.attributes, "drop stale attributes")
>>>>>>> 31653e5e
	})

	t.Run("pending gets reorged", func(t *testing.T) {
		logger := testlog.Logger(t, log.LevelInfo)
<<<<<<< HEAD
		eng := &testutils.MockEngine{}
		ec := engine.NewEngineController(eng, logger, metrics.NoopMetrics, cfg, &sync.Config{SyncMode: sync.CLSync}, engine.Geth)
		ah := NewAttributesHandler(logger, cfg, ec, eng)
		defer eng.AssertExpectations(t)

		ec.SetPendingSafeL2Head(refA0Alt)
		ah.SetAttributes(attrA1)
		require.True(t, ah.HasAttributes())
		require.ErrorIs(t, ah.Proceed(context.Background()), derive.ErrReset, "A1 does not fit on A0Alt")
		require.True(t, ah.HasAttributes(), "detected reorg does not clear state, reset is required")
=======
		l2 := &testutils.MockL2Client{}
		emitter := &testutils.MockEmitter{}
		ah := NewAttributesHandler(logger, cfg, context.Background(), l2, emitter)

		emitter.ExpectOnce(derive.ConfirmReceivedAttributesEvent{})
		emitter.ExpectOnce(engine.PendingSafeRequestEvent{})
		ah.OnEvent(derive.DerivedAttributesEvent{
			Attributes: attrA1,
		})
		emitter.AssertExpectations(t)
		require.NotNil(t, ah.attributes)

		emitter.ExpectOnceType("ResetEvent")
		ah.OnEvent(engine.PendingSafeUpdateEvent{
			PendingSafe: refA0Alt,
			Unsafe:      refA0Alt,
		})
		l2.AssertExpectations(t)
		emitter.AssertExpectations(t)
		require.NotNil(t, ah.attributes, "detected reorg does not clear state, reset is required")
>>>>>>> 31653e5e
	})

	t.Run("pending older than unsafe", func(t *testing.T) {
		t.Run("consolidation fails", func(t *testing.T) {
			logger := testlog.Logger(t, log.LevelInfo)
<<<<<<< HEAD
			eng := &testutils.MockEngine{}
			ec := engine.NewEngineController(eng, logger, metrics.NoopMetrics, cfg, &sync.Config{SyncMode: sync.CLSync}, engine.Geth)
			ah := NewAttributesHandler(logger, cfg, ec, eng)
=======
			l2 := &testutils.MockL2Client{}
			emitter := &testutils.MockEmitter{}
			ah := NewAttributesHandler(logger, cfg, context.Background(), l2, emitter)
>>>>>>> 31653e5e

			// attrA1Alt does not match block A1, so will cause force-reorg.
			emitter.ExpectOnce(derive.ConfirmReceivedAttributesEvent{})
			emitter.ExpectOnce(engine.PendingSafeRequestEvent{})
			ah.OnEvent(derive.DerivedAttributesEvent{Attributes: attrA1Alt})
			emitter.AssertExpectations(t)
			require.NotNil(t, ah.attributes, "queued up derived attributes")

			// Call during consolidation.
			// The payloadA1 is going to get reorged out in favor of attrA1Alt (turns into payloadA1Alt)
			l2.ExpectPayloadByNumber(refA1.Number, payloadA1, nil)
			// fail consolidation, perform force reorg
			emitter.ExpectOnce(engine.ProcessAttributesEvent{Attributes: attrA1Alt})
			ah.OnEvent(engine.PendingSafeUpdateEvent{
				PendingSafe: refA0,
				Unsafe:      refA1,
			})
			l2.AssertExpectations(t)
			emitter.AssertExpectations(t)
			require.NotNil(t, ah.attributes, "still have attributes, processing still unconfirmed")

			// recognize reorg as complete
			ah.OnEvent(engine.PendingSafeUpdateEvent{
				PendingSafe: refA1Alt,
				Unsafe:      refA1Alt,
			})
			emitter.AssertExpectations(t)
			require.Nil(t, ah.attributes, "drop when attributes are successful")
		})
		t.Run("consolidation passes", func(t *testing.T) {
			fn := func(t *testing.T, lastInSpan bool) {
				logger := testlog.Logger(t, log.LevelInfo)
<<<<<<< HEAD
				eng := &testutils.MockEngine{}
				ec := engine.NewEngineController(eng, logger, metrics.NoopMetrics, cfg, &sync.Config{SyncMode: sync.CLSync}, engine.Geth)
				ah := NewAttributesHandler(logger, cfg, ec, eng)

				ec.SetUnsafeHead(refA1)
				ec.SetSafeHead(refA0)
				ec.SetFinalizedHead(refA0)
				ec.SetPendingSafeL2Head(refA0)

				defer eng.AssertExpectations(t)

				// Call during consolidation.
				eng.ExpectPayloadByNumber(refA1.Number, payloadA1, nil)

				expectedSafeHash := refA0.Hash
				if lastInSpan { // if last in span, then it becomes safe
					expectedSafeHash = refA1.Hash
				}
				eng.ExpectForkchoiceUpdate(&eth.ForkchoiceState{
					HeadBlockHash:      refA1.Hash,
					SafeBlockHash:      expectedSafeHash,
					FinalizedBlockHash: refA0.Hash,
				}, nil, &eth.ForkchoiceUpdatedResult{
					PayloadStatus: eth.PayloadStatusV1{Status: eth.ExecutionValid},
					PayloadID:     nil,
				}, nil)
=======
				l2 := &testutils.MockL2Client{}
				emitter := &testutils.MockEmitter{}
				ah := NewAttributesHandler(logger, cfg, context.Background(), l2, emitter)
>>>>>>> 31653e5e

				attr := &derive.AttributesWithParent{
					Attributes:   attrA1.Attributes, // attributes will match, passing consolidation
					Parent:       attrA1.Parent,
					IsLastInSpan: lastInSpan,
					DerivedFrom:  refB,
				}
				emitter.ExpectOnce(derive.ConfirmReceivedAttributesEvent{})
				emitter.ExpectOnce(engine.PendingSafeRequestEvent{})
				ah.OnEvent(derive.DerivedAttributesEvent{Attributes: attr})
				emitter.AssertExpectations(t)
				require.NotNil(t, ah.attributes, "queued up derived attributes")

				// Call during consolidation.
				l2.ExpectPayloadByNumber(refA1.Number, payloadA1, nil)

				emitter.ExpectOnce(engine.PromotePendingSafeEvent{
					Ref:         refA1,
					Safe:        lastInSpan, // last in span becomes safe instantaneously
					DerivedFrom: refB,
				})
				ah.OnEvent(engine.PendingSafeUpdateEvent{
					PendingSafe: refA0,
					Unsafe:      refA1,
				})
				l2.AssertExpectations(t)
				emitter.AssertExpectations(t)
				require.NotNil(t, ah.attributes, "still have attributes, processing still unconfirmed")

				ah.OnEvent(engine.PendingSafeUpdateEvent{
					PendingSafe: refA1,
					Unsafe:      refA1,
				})
				emitter.AssertExpectations(t)
				require.Nil(t, ah.attributes, "drop when attributes are successful")
			}
			t.Run("is last span", func(t *testing.T) {
				fn(t, true)
			})

			t.Run("is not last span", func(t *testing.T) {
				fn(t, false)
			})
		})
	})

	t.Run("pending equals unsafe", func(t *testing.T) {
		// no consolidation to do, just force next attributes on tip of chain
		logger := testlog.Logger(t, log.LevelInfo)
<<<<<<< HEAD
		eng := &testutils.MockEngine{}
		ec := engine.NewEngineController(eng, logger, metrics.NoopMetrics, cfg, &sync.Config{SyncMode: sync.CLSync}, engine.Geth)
		ah := NewAttributesHandler(logger, cfg, ec, eng)
=======
		l2 := &testutils.MockL2Client{}
		emitter := &testutils.MockEmitter{}
		ah := NewAttributesHandler(logger, cfg, context.Background(), l2, emitter)
>>>>>>> 31653e5e

		emitter.ExpectOnce(derive.ConfirmReceivedAttributesEvent{})
		emitter.ExpectOnce(engine.PendingSafeRequestEvent{})
		ah.OnEvent(derive.DerivedAttributesEvent{Attributes: attrA1Alt})
		emitter.AssertExpectations(t)
		require.NotNil(t, ah.attributes, "queued up derived attributes")

		// sanity check test setup
		require.True(t, attrA1Alt.IsLastInSpan, "must be last in span for attributes to become safe")

		// attrA1Alt will fit right on top of A0
		emitter.ExpectOnce(engine.ProcessAttributesEvent{Attributes: attrA1Alt})
		ah.OnEvent(engine.PendingSafeUpdateEvent{
			PendingSafe: refA0,
			Unsafe:      refA0,
		})
		l2.AssertExpectations(t)
		emitter.AssertExpectations(t)
		require.NotNil(t, ah.attributes)

		ah.OnEvent(engine.PendingSafeUpdateEvent{
			PendingSafe: refA1Alt,
			Unsafe:      refA1Alt,
		})
		emitter.AssertExpectations(t)
		require.Nil(t, ah.attributes, "clear attributes after successful processing")
	})

	t.Run("pending ahead of unsafe", func(t *testing.T) {
		// Legacy test case: if attributes fit on top of the pending safe block as expected,
		// but if the unsafe block is older, then we can recover by resetting.
		logger := testlog.Logger(t, log.LevelInfo)
<<<<<<< HEAD
		eng := &testutils.MockEngine{}
		ec := engine.NewEngineController(eng, logger, metrics.NoopMetrics, cfg, &sync.Config{SyncMode: sync.CLSync}, engine.Geth)
		ah := NewAttributesHandler(logger, cfg, ec, eng)

		ec.SetUnsafeHead(refA0)
		ec.SetSafeHead(refA0)
		ec.SetFinalizedHead(refA0)
		ec.SetPendingSafeL2Head(refA1)

		defer eng.AssertExpectations(t)

		ah.SetAttributes(attrA2)

		require.True(t, ah.HasAttributes())
		require.NoError(t, ah.Proceed(context.Background()), "detect unsafe - pending safe inconsistency")
		require.True(t, ah.HasAttributes(), "still need the attributes, after unsafe head is corrected")

		require.Equal(t, refA0, ec.SafeL2Head(), "still same safe head")
		require.Equal(t, refA1, ec.PendingSafeL2Head(), "still same pending safe head")
		require.Equal(t, refA1, ec.UnsafeL2Head(), "updated unsafe head")
=======
		l2 := &testutils.MockL2Client{}
		emitter := &testutils.MockEmitter{}
		ah := NewAttributesHandler(logger, cfg, context.Background(), l2, emitter)

		emitter.ExpectOnceType("ResetEvent")
		ah.OnEvent(engine.PendingSafeUpdateEvent{
			PendingSafe: refA1,
			Unsafe:      refA0,
		})
		emitter.AssertExpectations(t)
		l2.AssertExpectations(t)
>>>>>>> 31653e5e
	})

	t.Run("no attributes", func(t *testing.T) {
		logger := testlog.Logger(t, log.LevelInfo)
<<<<<<< HEAD
		eng := &testutils.MockEngine{}
		ec := engine.NewEngineController(eng, logger, metrics.NoopMetrics, cfg, &sync.Config{SyncMode: sync.CLSync}, engine.Geth)
		ah := NewAttributesHandler(logger, cfg, ec, eng)
		defer eng.AssertExpectations(t)

		require.Equal(t, ah.Proceed(context.Background()), io.EOF, "no attributes to process")
=======
		l2 := &testutils.MockL2Client{}
		emitter := &testutils.MockEmitter{}
		ah := NewAttributesHandler(logger, cfg, context.Background(), l2, emitter)

		// If there are no attributes, we expect the pipeline to be requested to generate attributes.
		emitter.ExpectOnce(derive.PipelineStepEvent{PendingSafe: refA1})
		ah.OnEvent(engine.PendingSafeUpdateEvent{
			PendingSafe: refA1,
			Unsafe:      refA1,
		})
		// no calls to L2 or emitter when there is nothing to process
		l2.AssertExpectations(t)
		emitter.AssertExpectations(t)
>>>>>>> 31653e5e
	})

}<|MERGE_RESOLUTION|>--- conflicted
+++ resolved
@@ -180,18 +180,6 @@
 	})
 	t.Run("drop stale attributes", func(t *testing.T) {
 		logger := testlog.Logger(t, log.LevelInfo)
-<<<<<<< HEAD
-		eng := &testutils.MockEngine{}
-		ec := engine.NewEngineController(eng, logger, metrics.NoopMetrics, cfg, &sync.Config{SyncMode: sync.CLSync}, engine.Geth)
-		ah := NewAttributesHandler(logger, cfg, ec, eng)
-		defer eng.AssertExpectations(t)
-
-		ec.SetPendingSafeL2Head(refA1Alt)
-		ah.SetAttributes(attrA1)
-		require.True(t, ah.HasAttributes())
-		require.NoError(t, ah.Proceed(context.Background()), "drop stale attributes")
-		require.False(t, ah.HasAttributes())
-=======
 		l2 := &testutils.MockL2Client{}
 		emitter := &testutils.MockEmitter{}
 		ah := NewAttributesHandler(logger, cfg, context.Background(), l2, emitter)
@@ -210,23 +198,10 @@
 		l2.AssertExpectations(t)
 		emitter.AssertExpectations(t)
 		require.Nil(t, ah.attributes, "drop stale attributes")
->>>>>>> 31653e5e
 	})
 
 	t.Run("pending gets reorged", func(t *testing.T) {
 		logger := testlog.Logger(t, log.LevelInfo)
-<<<<<<< HEAD
-		eng := &testutils.MockEngine{}
-		ec := engine.NewEngineController(eng, logger, metrics.NoopMetrics, cfg, &sync.Config{SyncMode: sync.CLSync}, engine.Geth)
-		ah := NewAttributesHandler(logger, cfg, ec, eng)
-		defer eng.AssertExpectations(t)
-
-		ec.SetPendingSafeL2Head(refA0Alt)
-		ah.SetAttributes(attrA1)
-		require.True(t, ah.HasAttributes())
-		require.ErrorIs(t, ah.Proceed(context.Background()), derive.ErrReset, "A1 does not fit on A0Alt")
-		require.True(t, ah.HasAttributes(), "detected reorg does not clear state, reset is required")
-=======
 		l2 := &testutils.MockL2Client{}
 		emitter := &testutils.MockEmitter{}
 		ah := NewAttributesHandler(logger, cfg, context.Background(), l2, emitter)
@@ -247,21 +222,14 @@
 		l2.AssertExpectations(t)
 		emitter.AssertExpectations(t)
 		require.NotNil(t, ah.attributes, "detected reorg does not clear state, reset is required")
->>>>>>> 31653e5e
 	})
 
 	t.Run("pending older than unsafe", func(t *testing.T) {
 		t.Run("consolidation fails", func(t *testing.T) {
 			logger := testlog.Logger(t, log.LevelInfo)
-<<<<<<< HEAD
-			eng := &testutils.MockEngine{}
-			ec := engine.NewEngineController(eng, logger, metrics.NoopMetrics, cfg, &sync.Config{SyncMode: sync.CLSync}, engine.Geth)
-			ah := NewAttributesHandler(logger, cfg, ec, eng)
-=======
 			l2 := &testutils.MockL2Client{}
 			emitter := &testutils.MockEmitter{}
 			ah := NewAttributesHandler(logger, cfg, context.Background(), l2, emitter)
->>>>>>> 31653e5e
 
 			// attrA1Alt does not match block A1, so will cause force-reorg.
 			emitter.ExpectOnce(derive.ConfirmReceivedAttributesEvent{})
@@ -294,38 +262,9 @@
 		t.Run("consolidation passes", func(t *testing.T) {
 			fn := func(t *testing.T, lastInSpan bool) {
 				logger := testlog.Logger(t, log.LevelInfo)
-<<<<<<< HEAD
-				eng := &testutils.MockEngine{}
-				ec := engine.NewEngineController(eng, logger, metrics.NoopMetrics, cfg, &sync.Config{SyncMode: sync.CLSync}, engine.Geth)
-				ah := NewAttributesHandler(logger, cfg, ec, eng)
-
-				ec.SetUnsafeHead(refA1)
-				ec.SetSafeHead(refA0)
-				ec.SetFinalizedHead(refA0)
-				ec.SetPendingSafeL2Head(refA0)
-
-				defer eng.AssertExpectations(t)
-
-				// Call during consolidation.
-				eng.ExpectPayloadByNumber(refA1.Number, payloadA1, nil)
-
-				expectedSafeHash := refA0.Hash
-				if lastInSpan { // if last in span, then it becomes safe
-					expectedSafeHash = refA1.Hash
-				}
-				eng.ExpectForkchoiceUpdate(&eth.ForkchoiceState{
-					HeadBlockHash:      refA1.Hash,
-					SafeBlockHash:      expectedSafeHash,
-					FinalizedBlockHash: refA0.Hash,
-				}, nil, &eth.ForkchoiceUpdatedResult{
-					PayloadStatus: eth.PayloadStatusV1{Status: eth.ExecutionValid},
-					PayloadID:     nil,
-				}, nil)
-=======
 				l2 := &testutils.MockL2Client{}
 				emitter := &testutils.MockEmitter{}
 				ah := NewAttributesHandler(logger, cfg, context.Background(), l2, emitter)
->>>>>>> 31653e5e
 
 				attr := &derive.AttributesWithParent{
 					Attributes:   attrA1.Attributes, // attributes will match, passing consolidation
@@ -375,15 +314,9 @@
 	t.Run("pending equals unsafe", func(t *testing.T) {
 		// no consolidation to do, just force next attributes on tip of chain
 		logger := testlog.Logger(t, log.LevelInfo)
-<<<<<<< HEAD
-		eng := &testutils.MockEngine{}
-		ec := engine.NewEngineController(eng, logger, metrics.NoopMetrics, cfg, &sync.Config{SyncMode: sync.CLSync}, engine.Geth)
-		ah := NewAttributesHandler(logger, cfg, ec, eng)
-=======
-		l2 := &testutils.MockL2Client{}
-		emitter := &testutils.MockEmitter{}
-		ah := NewAttributesHandler(logger, cfg, context.Background(), l2, emitter)
->>>>>>> 31653e5e
+		l2 := &testutils.MockL2Client{}
+		emitter := &testutils.MockEmitter{}
+		ah := NewAttributesHandler(logger, cfg, context.Background(), l2, emitter)
 
 		emitter.ExpectOnce(derive.ConfirmReceivedAttributesEvent{})
 		emitter.ExpectOnce(engine.PendingSafeRequestEvent{})
@@ -416,28 +349,6 @@
 		// Legacy test case: if attributes fit on top of the pending safe block as expected,
 		// but if the unsafe block is older, then we can recover by resetting.
 		logger := testlog.Logger(t, log.LevelInfo)
-<<<<<<< HEAD
-		eng := &testutils.MockEngine{}
-		ec := engine.NewEngineController(eng, logger, metrics.NoopMetrics, cfg, &sync.Config{SyncMode: sync.CLSync}, engine.Geth)
-		ah := NewAttributesHandler(logger, cfg, ec, eng)
-
-		ec.SetUnsafeHead(refA0)
-		ec.SetSafeHead(refA0)
-		ec.SetFinalizedHead(refA0)
-		ec.SetPendingSafeL2Head(refA1)
-
-		defer eng.AssertExpectations(t)
-
-		ah.SetAttributes(attrA2)
-
-		require.True(t, ah.HasAttributes())
-		require.NoError(t, ah.Proceed(context.Background()), "detect unsafe - pending safe inconsistency")
-		require.True(t, ah.HasAttributes(), "still need the attributes, after unsafe head is corrected")
-
-		require.Equal(t, refA0, ec.SafeL2Head(), "still same safe head")
-		require.Equal(t, refA1, ec.PendingSafeL2Head(), "still same pending safe head")
-		require.Equal(t, refA1, ec.UnsafeL2Head(), "updated unsafe head")
-=======
 		l2 := &testutils.MockL2Client{}
 		emitter := &testutils.MockEmitter{}
 		ah := NewAttributesHandler(logger, cfg, context.Background(), l2, emitter)
@@ -449,19 +360,10 @@
 		})
 		emitter.AssertExpectations(t)
 		l2.AssertExpectations(t)
->>>>>>> 31653e5e
 	})
 
 	t.Run("no attributes", func(t *testing.T) {
 		logger := testlog.Logger(t, log.LevelInfo)
-<<<<<<< HEAD
-		eng := &testutils.MockEngine{}
-		ec := engine.NewEngineController(eng, logger, metrics.NoopMetrics, cfg, &sync.Config{SyncMode: sync.CLSync}, engine.Geth)
-		ah := NewAttributesHandler(logger, cfg, ec, eng)
-		defer eng.AssertExpectations(t)
-
-		require.Equal(t, ah.Proceed(context.Background()), io.EOF, "no attributes to process")
-=======
 		l2 := &testutils.MockL2Client{}
 		emitter := &testutils.MockEmitter{}
 		ah := NewAttributesHandler(logger, cfg, context.Background(), l2, emitter)
@@ -475,7 +377,6 @@
 		// no calls to L2 or emitter when there is nothing to process
 		l2.AssertExpectations(t)
 		emitter.AssertExpectations(t)
->>>>>>> 31653e5e
 	})
 
 }