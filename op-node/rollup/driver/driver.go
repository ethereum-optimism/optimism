--- conflicted
+++ resolved
@@ -179,14 +179,9 @@
 	sequencerConfDepth := NewConfDepth(driverCfg.SequencerConfDepth, l1State.L1Head, l1)
 	findL1Origin := NewL1OriginSelector(log, cfg, sequencerConfDepth)
 	verifConfDepth := NewConfDepth(driverCfg.VerifierConfDepth, l1State.L1Head, l1)
-<<<<<<< HEAD
-	ec := engine.NewEngineController(l2, log, metrics, cfg, syncCfg)
-	clSync := clsync.NewCLSync(log, cfg, metrics, ec)
-=======
-	ec := engine.NewEngineController(l2, log, metrics, cfg, syncCfg.SyncMode, synchronousEvents)
+	ec := engine.NewEngineController(l2, log, metrics, cfg, syncCfg, synchronousEvents)
 	engineResetDeriver := engine.NewEngineResetDeriver(driverCtx, log, cfg, l1, l2, syncCfg, synchronousEvents)
 	clSync := clsync.NewCLSync(log, cfg, metrics, synchronousEvents)
->>>>>>> 31653e5e
 
 	var finalizer Finalizer
 	if cfg.PlasmaEnabled() {
