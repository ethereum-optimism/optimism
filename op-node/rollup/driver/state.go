--- conflicted
+++ resolved
@@ -139,11 +139,6 @@
 	l1Head := s.l1State.L1Head()
 	if l1Head == (eth.L1BlockRef{}) {
 		return UninitializedL1StateErr
-	}
-
-	l1Head := s.l1State.L1Head()
-	if l1Head == (eth.L1BlockRef{}) {
-		return derive.NewTemporaryError(errors.New("L1 Head in L1 State is not initizalited yet"))
 	}
 
 	// Figure out which L1 origin block we're going to be building on top of.
@@ -277,50 +272,17 @@
 	}
 
 	for {
-<<<<<<< HEAD
-		select {
-		case <-l2BlockCreationTickerCh:
-			s.log.Trace("L2 Creation Ticker")
-			s.snapshot("L2 Creation Ticker")
-			reqL2BlockCreation()
-
-		case <-l2BlockCreationReqCh:
-			s.snapshot("L2 Block Creation Request")
-			if !s.idleDerivation {
-				s.log.Warn("not creating block, node is deriving new l2 data", "head_l1", s.l1State.L1Head())
-				break
-			}
-			ctx, cancel := context.WithTimeout(ctx, 20*time.Minute)
-			err := s.createNewL2Block(ctx)
-			cancel()
-			if err != nil {
-				s.log.Error("Error creating new L2 block", "err", err)
-				s.metrics.RecordSequencingError()
-				break // if we fail, we wait for the next block creation trigger.
-=======
 		// If we are sequencing, update the trigger for the next sequencer action.
 		// This may adjust at any time based on fork-choice changes or previous errors.
 		if s.driverConfig.SequencerEnabled {
 			// update sequencer time if the head changed
 			if sequencingPlannedOnto != s.derivation.UnsafeL2Head().ID() {
 				planSequencerAction()
->>>>>>> 8d8219f5
 			}
 		} else {
 			sequencerCh = nil
 		}
 
-<<<<<<< HEAD
-			// We need to catch up to the next origin as quickly as possible. We can do this by
-			// requesting a new block ASAP instead of waiting for the next tick.
-			// We don't request a block if the confirmation depth is not met.
-			l2Head := s.derivation.UnsafeL2Head()
-			if wallClock := uint64(time.Now().Unix()); l2Head.Time+s.config.BlockTime <= wallClock {
-				s.log.Trace("Building another L2 block asap to catch up with wallclock",
-					"l2_unsafe", l2Head, "l2_unsafe_time", l2Head.Time, "wallclock", wallClock)
-				// But not too quickly to minimize busy-waiting for new blocks
-				time.AfterFunc(time.Millisecond*10, reqL2BlockCreation)
-=======
 		select {
 		case <-sequencerCh:
 			s.log.Info("sequencing now!", "seal", sequencerSealNext, "idle_derivation", s.idleDerivation)
@@ -335,7 +297,6 @@
 				ctx, cancel := context.WithTimeout(ctx, blockTime)
 				sequenceErr = s.startNewL2Block(ctx)
 				cancel()
->>>>>>> 8d8219f5
 			}
 			if sequenceErr != nil {
 				s.log.Error("sequencing error", "err", sequenceErr)
@@ -365,7 +326,6 @@
 		case <-stepReqCh:
 			s.metrics.SetDerivationIdle(false)
 			s.idleDerivation = false
-
 			s.log.Debug("Derivation process step", "onto_origin", s.derivation.Origin(), "attempts", stepAttempts)
 			err := s.derivation.Step(context.Background())
 			s.log.Debug("MMDBG derivation.Step", "err", err)
