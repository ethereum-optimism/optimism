--- conflicted
+++ resolved
@@ -77,12 +77,8 @@
 	safeAttrs    *derive.AttributesWithParent
 }
 
-<<<<<<< HEAD
-func NewEngineController(engine ExecEngine, log log.Logger, metrics derive.Metrics, rollupCfg *rollup.Config, syncCfg *sync.Config) *EngineController {
-=======
 func NewEngineController(engine ExecEngine, log log.Logger, metrics derive.Metrics,
-	rollupCfg *rollup.Config, syncMode sync.Mode, emitter rollup.EventEmitter) *EngineController {
->>>>>>> 31653e5e
+	rollupCfg *rollup.Config, syncCfg *sync.Config, emitter rollup.EventEmitter) *EngineController {
 	syncStatus := syncStatusCL
 	if syncCfg.SyncMode == sync.ELSync {
 		syncStatus = syncStatusWillStartEL
