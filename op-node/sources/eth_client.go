package sources

import (
	"context"
	"fmt"

	"github.com/ethereum/go-ethereum"
	"github.com/ethereum/go-ethereum/common"
	"github.com/ethereum/go-ethereum/common/hexutil"
	"github.com/ethereum/go-ethereum/core/types"
	"github.com/ethereum/go-ethereum/log"

	"github.com/ethereum-optimism/optimism/op-node/client"
	"github.com/ethereum-optimism/optimism/op-node/eth"
	"github.com/ethereum-optimism/optimism/op-node/sources/caching"
)

type EthClientConfig struct {
	// Maximum number of requests to make per batch
	MaxRequestsPerBatch int

	// limit concurrent requests, applies to the source as a whole
	MaxConcurrentRequests int

	// cache sizes

	// Number of blocks worth of receipts to cache
	ReceiptsCacheSize int
	// Number of blocks worth of transactions to cache
	TransactionsCacheSize int
	// Number of block headers to cache
	HeadersCacheSize int
	// Number of payloads to cache
	PayloadsCacheSize int

	// If the RPC is untrusted, then we should not use cached information from responses,
	// and instead verify against the block-hash.
	// Of real L1 blocks no deposits can be missed/faked, no batches can be missed/faked,
	// only the wrong L1 blocks can be retrieved.
	TrustRPC bool

	// If the RPC must ensure that the results fit the ExecutionPayload(Header) format.
	// If this is not checked, disabled header fields like the nonce or difficulty
	// may be used to get a different block-hash.
	MustBePostMerge bool

	// RPCProviderKind is a hint at what type of RPC provider we are dealing with
	RPCProviderKind RPCProviderKind
}

func (c *EthClientConfig) Check() error {
	if c.ReceiptsCacheSize < 0 {
		return fmt.Errorf("invalid receipts cache size: %d", c.ReceiptsCacheSize)
	}
	if c.TransactionsCacheSize < 0 {
		return fmt.Errorf("invalid transactions cache size: %d", c.TransactionsCacheSize)
	}
	if c.HeadersCacheSize < 0 {
		return fmt.Errorf("invalid headers cache size: %d", c.HeadersCacheSize)
	}
	if c.PayloadsCacheSize < 0 {
		return fmt.Errorf("invalid payloads cache size: %d", c.PayloadsCacheSize)
	}
	if c.MaxConcurrentRequests < 1 {
		return fmt.Errorf("expected at least 1 concurrent request, but max is %d", c.MaxConcurrentRequests)
	}
	if c.MaxRequestsPerBatch < 1 {
		return fmt.Errorf("expected at least 1 request per batch, but max is: %d", c.MaxRequestsPerBatch)
	}
	if !ValidRPCProviderKind(c.RPCProviderKind) {
		return fmt.Errorf("unknown rpc provider kind: %s", c.RPCProviderKind)
	}
	return nil
}

// EthClient retrieves ethereum data with optimized batch requests, cached results, and flag to not trust the RPC.
type EthClient struct {
	client client.RPC
	// SYSCOIN
	syscoinClient SyscoinClient

	maxBatchSize int

	trustRPC bool

	mustBePostMerge bool

	provKind RPCProviderKind

	log log.Logger

	// cache receipts in bundles per block hash
	// We cache the receipts fetching job to not lose progress when we have to retry the `Fetch` call
	// common.Hash -> *receiptsFetchingJob
	receiptsCache *caching.LRUCache

	// cache receipts in bundles per block hash based on blob transactions
	// We cache the receipts fetcher to not lose progress when we have to retry the `Fetch` call
	// common.Hash -> eth.ReceiptsFetcher
	receiptsBlobCache *caching.LRUCache

	// cache transactions in bundles per block hash
	// common.Hash -> types.Transactions
	transactionsCache *caching.LRUCache

	// cache block headers of blocks by hash
	// common.Hash -> *HeaderInfo
	headersCache *caching.LRUCache

	// cache payloads by hash
	// common.Hash -> *eth.ExecutionPayload
	payloadsCache *caching.LRUCache

	// availableReceiptMethods tracks which receipt methods can be used for fetching receipts
	// This may be modified concurrently, but we don't lock since it's a single
	// uint64 that's not critical (fine to miss or mix up a modification)
	availableReceiptMethods ReceiptsFetchingMethod
}

func (s *EthClient) PickReceiptsMethod(txCount uint64) ReceiptsFetchingMethod {
	return PickBestReceiptsFetchingMethod(s.provKind, s.availableReceiptMethods, txCount)
}

func (s *EthClient) OnReceiptsMethodErr(m ReceiptsFetchingMethod, err error) {
	if unusableMethod(err) {
		// clear the bit of the method that errored
		s.availableReceiptMethods &^= m
		s.log.Warn("failed to use selected RPC method for receipt fetching, falling back to alternatives",
			"provider_kind", s.provKind, "failed_method", m, "fallback", s.availableReceiptMethods, "err", err)
	} else {
		s.log.Debug("failed to use selected RPC method for receipt fetching, but method does appear to be available, so we continue to use it",
			"provider_kind", s.provKind, "failed_method", m, "fallback", s.availableReceiptMethods&^m, "err", err)
	}
}

// NewEthClient wraps a RPC with bindings to fetch ethereum data,
// while logging errors, parallel-requests constraint, tracking metrics (optional), and caching.
func NewEthClient(client client.RPC, log log.Logger, metrics caching.Metrics, config *EthClientConfig) (*EthClient, error) {
	if err := config.Check(); err != nil {
		return nil, fmt.Errorf("bad config, cannot create L1 source: %w", err)
	}
	client = LimitRPC(client, config.MaxConcurrentRequests)
	sysClient, err := NewSyscoinClient("", "")
	if err != nil {
		return nil, fmt.Errorf("Could not create Syscoin RPC client: %w", err)
	}
	return &EthClient{
<<<<<<< HEAD
		client:            client,
		// SYSCOIN
		syscoinClient:	   sysClient,
		maxBatchSize:      config.MaxRequestsPerBatch,
		trustRPC:          config.TrustRPC,
		log:               log,
		receiptsCache:     caching.NewLRUCache(metrics, "receipts", config.ReceiptsCacheSize),
		// SYSCOIN
		receiptsBlobCache: caching.NewLRUCache(metrics, "receiptsBlob", config.ReceiptsCacheSize),
		transactionsCache: caching.NewLRUCache(metrics, "txs", config.TransactionsCacheSize),
		headersCache:      caching.NewLRUCache(metrics, "headers", config.HeadersCacheSize),
		payloadsCache:     caching.NewLRUCache(metrics, "payloads", config.PayloadsCacheSize),
=======
		client:                  client,
		maxBatchSize:            config.MaxRequestsPerBatch,
		trustRPC:                config.TrustRPC,
		mustBePostMerge:         config.MustBePostMerge,
		provKind:                config.RPCProviderKind,
		log:                     log,
		receiptsCache:           caching.NewLRUCache(metrics, "receipts", config.ReceiptsCacheSize),
		transactionsCache:       caching.NewLRUCache(metrics, "txs", config.TransactionsCacheSize),
		headersCache:            caching.NewLRUCache(metrics, "headers", config.HeadersCacheSize),
		payloadsCache:           caching.NewLRUCache(metrics, "payloads", config.PayloadsCacheSize),
		availableReceiptMethods: AvailableReceiptsFetchingMethods(config.RPCProviderKind),
>>>>>>> f1fc8e5c
	}, nil
}

// SubscribeNewHead subscribes to notifications about the current blockchain head on the given channel.
func (s *EthClient) SubscribeNewHead(ctx context.Context, ch chan<- *types.Header) (ethereum.Subscription, error) {
	// Note that *types.Header does not cache the block hash unlike *HeaderInfo, it always recomputes.
	// Inefficient if used poorly, but no trust issue.
	return s.client.EthSubscribe(ctx, ch, "newHeads")
}

func (s *EthClient) headerCall(ctx context.Context, method string, id any) (*HeaderInfo, error) {
	var header *rpcHeader
	err := s.client.CallContext(ctx, &header, method, id, false) // headers are just blocks without txs
	if err != nil {
		return nil, err
	}
	if header == nil {
		return nil, ethereum.NotFound
	}
	info, err := header.Info(s.trustRPC, s.mustBePostMerge)
	if err != nil {
		return nil, err
	}
	s.headersCache.Add(info.Hash(), info)
	return info, nil
}

func (s *EthClient) blockCall(ctx context.Context, method string, id any) (*HeaderInfo, types.Transactions, error) {
	var block *rpcBlock
	err := s.client.CallContext(ctx, &block, method, id, true)
	if err != nil {
		return nil, nil, err
	}
	if block == nil {
		return nil, nil, ethereum.NotFound
	}
	info, txs, err := block.Info(s.trustRPC, s.mustBePostMerge)
	if err != nil {
		return nil, nil, err
	}
	s.headersCache.Add(info.Hash(), info)
	s.transactionsCache.Add(info.Hash(), txs)
	return info, txs, nil
}

func (s *EthClient) payloadCall(ctx context.Context, method string, id any) (*eth.ExecutionPayload, error) {
	var block *rpcBlock
	err := s.client.CallContext(ctx, &block, method, id, true)
	if err != nil {
		return nil, err
	}
	if block == nil {
		return nil, ethereum.NotFound
	}
	payload, err := block.ExecutionPayload(s.trustRPC)
	if err != nil {
		return nil, err
	}
	s.payloadsCache.Add(payload.BlockHash, payload)
	return payload, nil
}

func (s *EthClient) InfoByHash(ctx context.Context, hash common.Hash) (eth.BlockInfo, error) {
	if header, ok := s.headersCache.Get(hash); ok {
		return header.(*HeaderInfo), nil
	}
	return s.headerCall(ctx, "eth_getBlockByHash", hash)
}

func (s *EthClient) InfoByNumber(ctx context.Context, number uint64) (eth.BlockInfo, error) {
	// can't hit the cache when querying by number due to reorgs.
	return s.headerCall(ctx, "eth_getBlockByNumber", hexutil.EncodeUint64(number))
}

func (s *EthClient) InfoByLabel(ctx context.Context, label eth.BlockLabel) (eth.BlockInfo, error) {
	// can't hit the cache when querying the head due to reorgs / changes.
	// SYSCOIN lookback for finality
	blockInfo, err := s.headerCall(ctx, "eth_getBlockByNumber", "latest")
	if err != nil {
		return nil, err
	}
	if label == eth.Unsafe {
		return blockInfo, nil
	}
	blockNum := blockInfo.NumberU64()
	// safe should be the last chainlock (every 5 blocks)
	lookback := blockNum - (blockNum % 5)
	if lookback < 5 {
		lookback = 5
	}
	// finalized should be previous chainlock
	if label == eth.Finalized {
		lookback -= 5
	}
	return s.headerCall(ctx, "eth_getBlockByNumber", hexutil.EncodeUint64(lookback))
}

func (s *EthClient) InfoAndTxsByHash(ctx context.Context, hash common.Hash) (eth.BlockInfo, types.Transactions, error) {
	if header, ok := s.headersCache.Get(hash); ok {
		if txs, ok := s.transactionsCache.Get(hash); ok {
			return header.(*HeaderInfo), txs.(types.Transactions), nil
		}
	}
	return s.blockCall(ctx, "eth_getBlockByHash", hash)
}

func (s *EthClient) InfoAndTxsByNumber(ctx context.Context, number uint64) (eth.BlockInfo, types.Transactions, error) {
	// can't hit the cache when querying by number due to reorgs.
	return s.blockCall(ctx, "eth_getBlockByNumber", hexutil.EncodeUint64(number))
}

func (s *EthClient) InfoAndTxsByLabel(ctx context.Context, label eth.BlockLabel) (eth.BlockInfo, types.Transactions, error) {
	// can't hit the cache when querying the head due to reorgs / changes.
	// SYSCOIN lookback for finality
	if label == eth.Unsafe {
		return s.blockCall(ctx, "eth_getBlockByNumber", "latest")
	}
	blockInfo, err := s.headerCall(ctx, "eth_getBlockByNumber", "latest")
	if err != nil {
		return nil, nil, err
	}
	blockNum := blockInfo.NumberU64()
	// safe should be the last chainlock (every 5 blocks)
	lookback := blockNum - (blockNum % 5)
	if lookback < 5 {
		lookback = 5
	}
	// finalized should be previous chainlock
	if label == eth.Finalized {
		lookback -= 5
	}
	return s.blockCall(ctx, "eth_getBlockByNumber", hexutil.EncodeUint64(lookback))
}

func (s *EthClient) PayloadByHash(ctx context.Context, hash common.Hash) (*eth.ExecutionPayload, error) {
	if payload, ok := s.payloadsCache.Get(hash); ok {
		return payload.(*eth.ExecutionPayload), nil
	}
	return s.payloadCall(ctx, "eth_getBlockByHash", hash)
}

func (s *EthClient) PayloadByNumber(ctx context.Context, number uint64) (*eth.ExecutionPayload, error) {
	return s.payloadCall(ctx, "eth_getBlockByNumber", hexutil.EncodeUint64(number))
}

func (s *EthClient) PayloadByLabel(ctx context.Context, label eth.BlockLabel) (*eth.ExecutionPayload, error) {
	return s.payloadCall(ctx, "eth_getBlockByNumber", string(label))
}

// SYSCOIN FetchReceipts returns a block info and all of the receipts associated with transactions in the block.
// It verifies the receipt hash in the block header against the receipt hash of the fetched receipts
// to ensure that the execution engine did not fail to return any receipts.
func (s *EthClient) FetchReceipts(ctx context.Context, blockHash common.Hash) (eth.BlockInfo, types.Receipts, types.Transactions, error) {
	info, txs, err := s.InfoAndTxsByHash(ctx, blockHash)
	if err != nil {
		return nil, nil, nil, err
	}
	// Try to reuse the receipts fetcher because is caches the results of intermediate calls. This means
	// that if just one of many calls fail, we only retry the failed call rather than all of the calls.
	// The underlying fetcher uses the receipts hash to verify receipt integrity.
	var job *receiptsFetchingJob
	if v, ok := s.receiptsCache.Get(blockHash); ok {
		job = v.(*receiptsFetchingJob)
	} else {
		txHashes := make([]common.Hash, len(txs))
		for i := 0; i < len(txs); i++ {
			txHashes[i] = txs[i].Hash()
		}
<<<<<<< HEAD
		fetcher = NewReceiptsFetcher(eth.ToBlockID(info), info.ReceiptHash(), txHashes, s.client.BatchCallContext, s.maxBatchSize)
		s.receiptsCache.Add(blockHash, fetcher)
	}
	// Fetch all receipts
	for {
		if err := fetcher.Fetch(ctx); err == io.EOF {
			break
		} else if err != nil {
			return nil, nil, nil, err
		}
=======
		job = NewReceiptsFetchingJob(s, s.client, s.maxBatchSize, eth.ToBlockID(info), info.ReceiptHash(), txHashes)
		s.receiptsCache.Add(blockHash, job)
>>>>>>> f1fc8e5c
	}
	receipts, err := job.Fetch(ctx)
	if err != nil {
		return nil, nil, nil, err
	}

	return info, receipts, txs, nil
}
// SYSCOIN
func (s *EthClient) GetBlobFromCloud(vh common.Hash) ([]byte, error) {
	return s.syscoinClient.GetBlobFromCloud(vh)
}
func (s *EthClient) GetBlobFromRPC(vh common.Hash) ([]byte, error) {
	return s.syscoinClient.GetBlobFromRPC(vh)
}

// GetProof returns an account proof result, with any optional requested storage proofs.
// The retrieval does sanity-check that storage proofs for the expected keys are present in the response,
// but does not verify the result. Call accountResult.Verify(stateRoot) to verify the result.
func (s *EthClient) GetProof(ctx context.Context, address common.Address, storage []common.Hash, blockTag string) (*eth.AccountResult, error) {
	var getProofResponse *eth.AccountResult
	err := s.client.CallContext(ctx, &getProofResponse, "eth_getProof", address, storage, blockTag)
	if err != nil {
		return nil, err
	}
	if getProofResponse == nil {
		return nil, ethereum.NotFound
	}
	if len(getProofResponse.StorageProof) != len(storage) {
		return nil, fmt.Errorf("missing storage proof data, got %d proof entries but requested %d storage keys", len(getProofResponse.StorageProof), len(storage))
	}
	for i, key := range storage {
		if key != getProofResponse.StorageProof[i].Key {
			return nil, fmt.Errorf("unexpected storage proof key difference for entry %d: got %s but requested %s", i, getProofResponse.StorageProof[i].Key, key)
		}
	}
	return getProofResponse, nil
}

// GetStorageAt returns the storage value at the given address and storage slot, **without verifying the correctness of the result**.
// This should only ever be used as alternative to GetProof when the user opts in.
// E.g. Erigon L1 node users may have to use this, since Erigon does not support eth_getProof, see https://github.com/ledgerwatch/erigon/issues/1349
func (s *EthClient) GetStorageAt(ctx context.Context, address common.Address, storageSlot common.Hash, blockTag string) (common.Hash, error) {
	var out common.Hash
	err := s.client.CallContext(ctx, &out, "eth_getStorageAt", address, storageSlot, blockTag)
	return out, err
}

// ReadStorageAt is a convenience method to read a single storage value at the given slot in the given account.
// The storage slot value is verified against the state-root of the given block if we do not trust the RPC provider, or directly retrieved without proof if we do trust the RPC.
func (s *EthClient) ReadStorageAt(ctx context.Context, address common.Address, storageSlot common.Hash, blockHash common.Hash) (common.Hash, error) {
	if s.trustRPC {
		return s.GetStorageAt(ctx, address, storageSlot, blockHash.String())
	}
	block, err := s.InfoByHash(ctx, blockHash)
	if err != nil {
		return common.Hash{}, fmt.Errorf("failed to retrieve state root of block %s: %w", blockHash, err)
	}

	result, err := s.GetProof(ctx, address, []common.Hash{storageSlot}, blockHash.String())
	if err != nil {
		return common.Hash{}, fmt.Errorf("failed to fetch proof of storage slot %s at block %s: %w", storageSlot, blockHash, err)
	}

	if err := result.Verify(block.Root()); err != nil {
		return common.Hash{}, fmt.Errorf("failed to verify retrieved proof against state root: %w", err)
	}
	return common.BytesToHash(result.StorageProof[0].Value), nil
}

func (s *EthClient) Close() {
	s.client.Close()
}<|MERGE_RESOLUTION|>--- conflicted
+++ resolved
@@ -145,12 +145,12 @@
 		return nil, fmt.Errorf("Could not create Syscoin RPC client: %w", err)
 	}
 	return &EthClient{
-<<<<<<< HEAD
 		client:            client,
 		// SYSCOIN
 		syscoinClient:	   sysClient,
 		maxBatchSize:      config.MaxRequestsPerBatch,
 		trustRPC:          config.TrustRPC,
+		mustBePostMerge:         config.MustBePostMerge,
 		log:               log,
 		receiptsCache:     caching.NewLRUCache(metrics, "receipts", config.ReceiptsCacheSize),
 		// SYSCOIN
@@ -158,19 +158,7 @@
 		transactionsCache: caching.NewLRUCache(metrics, "txs", config.TransactionsCacheSize),
 		headersCache:      caching.NewLRUCache(metrics, "headers", config.HeadersCacheSize),
 		payloadsCache:     caching.NewLRUCache(metrics, "payloads", config.PayloadsCacheSize),
-=======
-		client:                  client,
-		maxBatchSize:            config.MaxRequestsPerBatch,
-		trustRPC:                config.TrustRPC,
-		mustBePostMerge:         config.MustBePostMerge,
-		provKind:                config.RPCProviderKind,
-		log:                     log,
-		receiptsCache:           caching.NewLRUCache(metrics, "receipts", config.ReceiptsCacheSize),
-		transactionsCache:       caching.NewLRUCache(metrics, "txs", config.TransactionsCacheSize),
-		headersCache:            caching.NewLRUCache(metrics, "headers", config.HeadersCacheSize),
-		payloadsCache:           caching.NewLRUCache(metrics, "payloads", config.PayloadsCacheSize),
 		availableReceiptMethods: AvailableReceiptsFetchingMethods(config.RPCProviderKind),
->>>>>>> f1fc8e5c
 	}, nil
 }
 
@@ -339,21 +327,8 @@
 		for i := 0; i < len(txs); i++ {
 			txHashes[i] = txs[i].Hash()
 		}
-<<<<<<< HEAD
-		fetcher = NewReceiptsFetcher(eth.ToBlockID(info), info.ReceiptHash(), txHashes, s.client.BatchCallContext, s.maxBatchSize)
-		s.receiptsCache.Add(blockHash, fetcher)
-	}
-	// Fetch all receipts
-	for {
-		if err := fetcher.Fetch(ctx); err == io.EOF {
-			break
-		} else if err != nil {
-			return nil, nil, nil, err
-		}
-=======
-		job = NewReceiptsFetchingJob(s, s.client, s.maxBatchSize, eth.ToBlockID(info), info.ReceiptHash(), txHashes)
+		job = NewReceiptsFetchingJob(s, s.client, s.maxBatchSize, eth.ToBlockID(info), info.ReceiptHash(), txHashes, s.maxBatchSize)
 		s.receiptsCache.Add(blockHash, job)
->>>>>>> f1fc8e5c
 	}
 	receipts, err := job.Fetch(ctx)
 	if err != nil {
