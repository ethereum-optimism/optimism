--- conflicted
+++ resolved
@@ -85,14 +85,8 @@
 	if head == nil {
 		return nil, ethereum.NotFound
 	}
-
-<<<<<<< HEAD
-	proof, err := n.client.GetProof(ctx, predeploys.L2ToL1MessagePasserAddr, ref.Hash.String())
+	proof, err := n.client.GetProof(ctx, predeploys.L2ToL1MessagePasserAddr, []common.Hash{}, ref.Hash.String())
 	n.log.Info("MMDBG GetProof for", "block", number, "err", err, "proof", proof)
-
-=======
-	proof, err := n.client.GetProof(ctx, predeploys.L2ToL1MessagePasserAddr, []common.Hash{}, ref.Hash.String())
->>>>>>> 509df58e
 	if err != nil {
 		return nil, fmt.Errorf("failed to get contract proof at block %s: %w", ref, err)
 	}
