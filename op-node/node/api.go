package node

import (
	"context"
	"fmt"

	"github.com/ethereum/go-ethereum/common"
	"github.com/ethereum/go-ethereum/common/hexutil"
	"github.com/ethereum/go-ethereum/log"

	"github.com/ethereum-optimism/optimism/op-node/eth"
	"github.com/ethereum-optimism/optimism/op-node/rollup"
	"github.com/ethereum-optimism/optimism/op-node/version"
)

type l2EthClient interface {
	InfoByHash(ctx context.Context, hash common.Hash) (eth.BlockInfo, error)
	// GetProof returns a proof of the account, it may return a nil result without error if the address was not found.
	// Optionally keys of the account storage trie can be specified to include with corresponding values in the proof.
	GetProof(ctx context.Context, address common.Address, storage []common.Hash, blockTag string) (*eth.AccountResult, error)
	OutputV0AtBlock(ctx context.Context, blockHash common.Hash) (*eth.OutputV0, error)
}

type driverClient interface {
	SyncStatus(ctx context.Context) (*eth.SyncStatus, error)
	BlockRefWithStatus(ctx context.Context, num uint64) (eth.L2BlockRef, *eth.SyncStatus, error)
	ResetDerivationPipeline(context.Context) error
	StartSequencer(ctx context.Context, blockHash common.Hash) error
	StopSequencer(context.Context) (common.Hash, error)
	SequencerActive(context.Context) (bool, error)
}

type rpcMetrics interface {
	// RecordRPCServerRequest returns a function that records the duration of serving the given RPC method
	RecordRPCServerRequest(method string) func()
}

type adminAPI struct {
	dr driverClient
	m  rpcMetrics
}

func NewAdminAPI(dr driverClient, m rpcMetrics) *adminAPI {
	return &adminAPI{
		dr: dr,
		m:  m,
	}
}

func (n *adminAPI) ResetDerivationPipeline(ctx context.Context) error {
	recordDur := n.m.RecordRPCServerRequest("admin_resetDerivationPipeline")
	defer recordDur()
	return n.dr.ResetDerivationPipeline(ctx)
}

func (n *adminAPI) StartSequencer(ctx context.Context, blockHash common.Hash) error {
	recordDur := n.m.RecordRPCServerRequest("admin_startSequencer")
	defer recordDur()
	return n.dr.StartSequencer(ctx, blockHash)
}

func (n *adminAPI) StopSequencer(ctx context.Context) (common.Hash, error) {
	recordDur := n.m.RecordRPCServerRequest("admin_stopSequencer")
	defer recordDur()
	return n.dr.StopSequencer(ctx)
}

func (n *adminAPI) SequencerActive(ctx context.Context) (bool, error) {
	recordDur := n.m.RecordRPCServerRequest("admin_sequencerActive")
	defer recordDur()
	return n.dr.SequencerActive(ctx)
}

type nodeAPI struct {
	config *rollup.Config
	client l2EthClient
	dr     driverClient
	log    log.Logger
	m      rpcMetrics
}

func NewNodeAPI(config *rollup.Config, l2Client l2EthClient, dr driverClient, log log.Logger, m rpcMetrics) *nodeAPI {
	return &nodeAPI{
		config: config,
		client: l2Client,
		dr:     dr,
		log:    log,
		m:      m,
	}
}

func (n *nodeAPI) OutputAtBlock(ctx context.Context, number hexutil.Uint64) (*eth.OutputResponse, error) {
	recordDur := n.m.RecordRPCServerRequest("optimism_outputAtBlock")
	defer recordDur()

	ref, status, err := n.dr.BlockRefWithStatus(ctx, uint64(number))
	if err != nil {
		return nil, fmt.Errorf("failed to get L2 block ref with sync status: %w", err)
	}

	output, err := n.client.OutputV0AtBlock(ctx, ref.Hash)
	if err != nil {
		return nil, fmt.Errorf("failed to get L2 output at block %s: %w", ref, err)
	}
<<<<<<< HEAD
	if head == nil {
		return nil, ethereum.NotFound
	}

	proof, err := n.client.GetProof(ctx, predeploys.L2ToL1MessagePasserAddr, []common.Hash{}, ref.Hash.String())
	n.log.Info("MMDBG GetProof for", "block", number, "err", err, "proof", proof)
	if err != nil {
		return nil, fmt.Errorf("failed to get contract proof at block %s: %w", ref, err)
	}
	if proof == nil {
		return nil, fmt.Errorf("proof %w", ethereum.NotFound)
	}
	// make sure that the proof (including storage hash) that we retrieved is correct by verifying it against the state-root
	if err := proof.Verify(head.Root()); err != nil {
		n.log.Error("invalid withdrawal root detected in block", "stateRoot", head.Root(), "blocknum", number, "msg", err)
		return nil, fmt.Errorf("invalid withdrawal root hash, state root was %s: %w", head.Root(), err)
	}

	var l2OutputRootVersion eth.Bytes32 // it's zero for now
	l2OutputRoot, err := rollup.ComputeL2OutputRootV0(head, proof.StorageHash)
	if err != nil {
		n.log.Error("Error computing L2 output root, nil ptr passed to hashing function")
		return nil, err
	}

	log.Info("MMDBG ComputeL2OutputRoot", "root", l2OutputRoot.String(), "ver", l2OutputRootVersion, "hash", head.Hash(), "root", head.Root(), "sh", proof.StorageHash)
=======
>>>>>>> 0f11efef
	return &eth.OutputResponse{
		Version:               output.Version(),
		OutputRoot:            eth.OutputRoot(output),
		BlockRef:              ref,
		WithdrawalStorageRoot: common.Hash(output.MessagePasserStorageRoot),
		StateRoot:             common.Hash(output.StateRoot),
		Status:                status,
	}, nil
}

func (n *nodeAPI) SyncStatus(ctx context.Context) (*eth.SyncStatus, error) {
	recordDur := n.m.RecordRPCServerRequest("optimism_syncStatus")
	defer recordDur()
	return n.dr.SyncStatus(ctx)
}

func (n *nodeAPI) RollupConfig(_ context.Context) (*rollup.Config, error) {
	recordDur := n.m.RecordRPCServerRequest("optimism_rollupConfig")
	defer recordDur()
	return n.config, nil
}

func (n *nodeAPI) Version(ctx context.Context) (string, error) {
	recordDur := n.m.RecordRPCServerRequest("optimism_version")
	defer recordDur()
	return version.Version + "-" + version.Meta, nil
}<|MERGE_RESOLUTION|>--- conflicted
+++ resolved
@@ -102,35 +102,6 @@
 	if err != nil {
 		return nil, fmt.Errorf("failed to get L2 output at block %s: %w", ref, err)
 	}
-<<<<<<< HEAD
-	if head == nil {
-		return nil, ethereum.NotFound
-	}
-
-	proof, err := n.client.GetProof(ctx, predeploys.L2ToL1MessagePasserAddr, []common.Hash{}, ref.Hash.String())
-	n.log.Info("MMDBG GetProof for", "block", number, "err", err, "proof", proof)
-	if err != nil {
-		return nil, fmt.Errorf("failed to get contract proof at block %s: %w", ref, err)
-	}
-	if proof == nil {
-		return nil, fmt.Errorf("proof %w", ethereum.NotFound)
-	}
-	// make sure that the proof (including storage hash) that we retrieved is correct by verifying it against the state-root
-	if err := proof.Verify(head.Root()); err != nil {
-		n.log.Error("invalid withdrawal root detected in block", "stateRoot", head.Root(), "blocknum", number, "msg", err)
-		return nil, fmt.Errorf("invalid withdrawal root hash, state root was %s: %w", head.Root(), err)
-	}
-
-	var l2OutputRootVersion eth.Bytes32 // it's zero for now
-	l2OutputRoot, err := rollup.ComputeL2OutputRootV0(head, proof.StorageHash)
-	if err != nil {
-		n.log.Error("Error computing L2 output root, nil ptr passed to hashing function")
-		return nil, err
-	}
-
-	log.Info("MMDBG ComputeL2OutputRoot", "root", l2OutputRoot.String(), "ver", l2OutputRootVersion, "hash", head.Hash(), "root", head.Root(), "sh", proof.StorageHash)
-=======
->>>>>>> 0f11efef
 	return &eth.OutputResponse{
 		Version:               output.Version(),
 		OutputRoot:            eth.OutputRoot(output),
