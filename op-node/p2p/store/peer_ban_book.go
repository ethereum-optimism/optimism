--- conflicted
+++ resolved
@@ -67,13 +67,8 @@
 	d.mu.RLock()
 	defer d.mu.RUnlock()
 	rec, err := d.book.getRecord(id)
-<<<<<<< HEAD
 	if err == errUnknownRecord {
-		return time.Time{}, UnknownBanErr
-=======
-	if err == ErrUnknownRecord {
 		return time.Time{}, ErrUnknownBan
->>>>>>> b047e1fd
 	}
 	if err != nil {
 		return time.Time{}, err
