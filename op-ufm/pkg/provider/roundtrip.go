package provider

import (
	"context"
	"math/big"
	"time"

	"github.com/ethereum-optimism/optimism/op-ufm/pkg/metrics"
	iclients "github.com/ethereum-optimism/optimism/op-ufm/pkg/metrics/clients"
	"github.com/ethereum/go-ethereum/core"

	"github.com/ethereum-optimism/optimism/op-service/tls"
	"github.com/ethereum/go-ethereum"
	"github.com/ethereum/go-ethereum/common"
	"github.com/ethereum/go-ethereum/core/txpool"
	"github.com/ethereum/go-ethereum/crypto"
	"github.com/pkg/errors"

	"github.com/ethereum/go-ethereum/core/types"
	"github.com/ethereum/go-ethereum/log"

	"github.com/aws/aws-sdk-go/aws"
	"github.com/aws/aws-sdk-go/aws/credentials"
	"github.com/aws/aws-sdk-go/aws/session"
	"github.com/aws/aws-sdk-go/service/kms"
	ethawskmssigner "github.com/welthee/go-ethereum-aws-kms-tx-signer"
)

// RoundTrip send a new transaction to measure round trip latency
func (p *Provider) RoundTrip(ctx context.Context) {
	log.Debug("RoundTrip",
		"provider", p.name)

	client, err := iclients.Dial(p.name, p.config.URL)
	if err != nil {
		log.Error("cant dial to provider",
			"provider", p.name,
			"url", p.config.URL,
			"err", err)
		return
	}

	p.txPool.ExclusiveSend.Lock()
	defer p.txPool.ExclusiveSend.Unlock()

	txHash := common.Hash{}
	attempt := 0
	nonce := uint64(0)

	// used for timeout
	firstAttemptAt := time.Now()
	// used for actual round trip time (disregard retry time)
	var roundTripStartedAt time.Time
	for {

		// sleep until we get a clear to send
		for {
			coolDown := time.Duration(p.config.SendTransactionCoolDown) - time.Since(p.txPool.LastSend)
			if coolDown > 0 {
				time.Sleep(coolDown)
			} else {
				break
			}
		}

		from, tx, err := p.createTx(ctx, client, nonce)
		if err != nil {
			log.Error("cant create tx",
				"provider", p.name,
				"nonce", nonce,
				"err", err)
			return
		}
		nonce = tx.Nonce()

		signedTx, err := p.sign(ctx, from, tx)
		if err != nil {
			log.Error("cant sign tx",
				"provider", p.name,
				"tx", tx,
				"err", err)
			return
		}
		txHash = signedTx.Hash()

		roundTripStartedAt = time.Now()
		err = client.SendTransaction(ctx, signedTx)
		if err != nil {
			if err.Error() == txpool.ErrAlreadyKnown.Error() ||
				err.Error() == txpool.ErrReplaceUnderpriced.Error() ||
				err.Error() == core.ErrNonceTooLow.Error() {

				log.Warn("cant send transaction (retryable)",
					"provider", p.name,
					"err", err,
					"nonce", nonce)

				if time.Since(firstAttemptAt) >= time.Duration(p.config.SendTransactionRetryTimeout) {
					log.Error("send transaction timed out (known already)",
						"provider", p.name,
						"hash", txHash.Hex(),
						"nonce", nonce,
						"elapsed", time.Since(firstAttemptAt),
						"attempt", attempt)
					metrics.RecordErrorDetails(p.name, "send.timeout", err)
					return
				}

				log.Warn("tx already known, incrementing nonce and trying again",
					"provider", p.name,
					"nonce", nonce)
				time.Sleep(time.Duration(p.config.SendTransactionRetryInterval))

				nonce++
				attempt++
				if attempt%10 == 0 {
					log.Debug("retrying send transaction...",
						"provider", p.name,
						"attempt", attempt,
						"nonce", nonce,
						"elapsed", time.Since(firstAttemptAt))
				}
			} else {
				log.Error("cant send transaction",
					"provider", p.name,
					"nonce", nonce,
					"err", err)
				metrics.RecordErrorDetails(p.name, "ethclient.SendTransaction", err)
				return
			}
		} else {
			break
		}
	}

	log.Info("transaction sent",
		"provider", p.name,
		"hash", txHash.Hex(),
		"nonce", nonce)

	// add to pool
	sentAt := time.Now()
	p.txPool.M.Lock()
	p.txPool.Transactions[txHash.Hex()] = &TransactionState{
		Hash:           txHash,
		ProviderSource: p.name,
		SentAt:         sentAt,
		SeenBy:         make(map[string]time.Time),
	}
	p.txPool.LastSend = sentAt
	p.txPool.M.Unlock()

	var receipt *types.Receipt
	attempt = 0
	for receipt == nil {
		if time.Since(sentAt) >= time.Duration(p.config.ReceiptRetrievalTimeout) {
			log.Error("receipt retrieval timed out",
				"provider", p.name,
				"hash", txHash,
				"nonce", nonce,
				"elapsed", time.Since(sentAt))
			metrics.RecordErrorDetails(p.name, "receipt.timeout", err)
			return
		}
		time.Sleep(time.Duration(p.config.ReceiptRetrievalInterval))
		if attempt%10 == 0 {
			log.Debug("checking for receipt...",
				"provider", p.name,
				"hash", txHash,
				"nonce", nonce,
				"attempt", attempt,
				"elapsed", time.Since(sentAt))
		}
		receipt, err = client.TransactionReceipt(ctx, txHash)
		if err != nil && !errors.Is(err, ethereum.NotFound) {
			log.Error("cant get receipt for transaction",
				"provider", p.name,
				"hash", txHash.Hex(),
				"nonce", nonce,
				"err", err)
			return
		}
		attempt++
	}

	roundTripLatency := time.Since(roundTripStartedAt)

	metrics.RecordRoundTripLatency(p.name, roundTripLatency)
	metrics.RecordGasUsed(p.name, receipt.GasUsed)

	log.Info("got transaction receipt",
		"hash", txHash.Hex(),
		"nonce", nonce,
		"roundTripLatency", roundTripLatency,
		"provider", p.name,
		"blockNumber", receipt.BlockNumber,
		"blockHash", receipt.BlockHash,
		"gasUsed", receipt.GasUsed)
}

func (p *Provider) createTx(ctx context.Context, client *iclients.InstrumentedEthClient, nonce uint64) (*common.Address, *types.Transaction, error) {
	var err error
	if nonce == 0 {
		nonce, err = client.PendingNonceAt(ctx, p.walletConfig.Address)
		if err != nil {
			log.Error("cant get nonce",
				"provider", p.name,
				"nonce", nonce,
				"err", err)
			return nil, nil, err
		}
	}

	gasTipCap, err := client.SuggestGasTipCap(ctx)
	if err != nil {
		log.Error("cant get gas tip cap",
			"provider", p.name,
			"err", err)
		return nil, nil, err
	}

	// adjust gas tip cap by 110%
	const GasTipCapAdjustmentMultiplier = 110
	const GasTipCapAdjustmentDivisor = 100
	gasTipCap = new(big.Int).Mul(gasTipCap, big.NewInt(GasTipCapAdjustmentMultiplier))
	gasTipCap = new(big.Int).Div(gasTipCap, big.NewInt(GasTipCapAdjustmentDivisor))

	head, err := client.HeaderByNumber(ctx, nil)
	if err != nil {
		log.Error("cant get base fee from head",
			"provider", p.name,
			"err", err)
		return nil, nil, err
	}
	baseFee := head.BaseFee

	gasFeeCap := new(big.Int).Add(
		gasTipCap,
		new(big.Int).Mul(baseFee, big.NewInt(2)))

	addr := common.HexToAddress(p.walletConfig.Address)
	var data []byte
	dynamicTx := &types.DynamicFeeTx{
		ChainID:   &p.walletConfig.ChainID,
		Nonce:     nonce,
		GasFeeCap: gasFeeCap,
		GasTipCap: gasTipCap,
		To:        &addr,
		Value:     &p.walletConfig.TxValue,
		Data:      data,
	}

	gas, err := client.EstimateGas(ctx, ethereum.CallMsg{
		From:      addr,
		To:        &addr,
		GasFeeCap: gasFeeCap,
		GasTipCap: gasTipCap,
		Data:      dynamicTx.Data,
		Value:     dynamicTx.Value,
	})
	if err != nil {
		log.Error("cant estimate gas",
			"provider", p.name,
			"err", err)
		return nil, nil, err
	}
	dynamicTx.Gas = gas
	tx := types.NewTx(dynamicTx)

	log.Info("tx created",
		"provider", p.name,
		"from", addr,
		"to", dynamicTx.To,
		"nonce", dynamicTx.Nonce,
		"value", dynamicTx.Value,
		"gas", dynamicTx.Gas,
		"gasTipCap", dynamicTx.GasTipCap,
		"gasFeeCap", dynamicTx.GasFeeCap,
	)

	return &addr, tx, nil
}

func (p *Provider) sign(ctx context.Context, from *common.Address, tx *types.Transaction) (*types.Transaction, error) {
	if p.walletConfig.SignerMethod == "static" {
		log.Debug("using static signer")
		privateKey, err := crypto.HexToECDSA(p.walletConfig.PrivateKey)
		if err != nil {
			log.Error("failed to parse private key", "err", err)
			return nil, err
		}
		return types.SignTx(tx, types.LatestSignerForChainID(&p.walletConfig.ChainID), privateKey)
	} else if p.walletConfig.SignerMethod == "signer" {
		tlsConfig := tls.CLIConfig{
			TLSCaCert: p.signerConfig.TLSCaCert,
			TLSCert:   p.signerConfig.TLSCert,
			TLSKey:    p.signerConfig.TLSKey,
		}
		client, err := iclients.NewSignerClient(p.name, log.Root(), p.signerConfig.URL, tlsConfig)
		if err != nil || client == nil {
			log.Error("failed to create signer client", "err", err)
		}

		if client == nil {
			return nil, errors.New("could not initialize signer client")
		}

<<<<<<< HEAD
		signedTx, err := client.SignTransaction(ctx, &p.walletConfig.ChainID, from, tx)
=======
		signedTx, err := client.SignTransaction(ctx, &p.walletConfig.ChainID, common.HexToAddress(p.walletConfig.Address), tx)
>>>>>>> 69ac752f
		if err != nil {
			return nil, err
		}

		return signedTx, nil
	} else if p.walletConfig.SignerMethod == "kms" {
		session, err := session.NewSession(&aws.Config{
			Credentials: credentials.NewEnvCredentials(),
			Region:      aws.String(p.walletConfig.KMSRegion),
			Endpoint:    aws.String(p.walletConfig.KMSEndpoint),
		})
		if err != nil {
			return nil, err
		}
		kmsSession := kms.New(session)
		transactOpts, err := ethawskmssigner.NewAwsKmsTransactorWithChainID(kmsSession, p.walletConfig.KMSKeyID, &p.walletConfig.ChainID)
		if err != nil {
			return nil, err
		}
		signedTx, err := transactOpts.Signer(transactOpts.From, tx)
		if err != nil {
			return nil, err
		}
		return signedTx, nil
	} else {
		return nil, errors.New("invalid signer method")
	}
}<|MERGE_RESOLUTION|>--- conflicted
+++ resolved
@@ -305,11 +305,7 @@
 			return nil, errors.New("could not initialize signer client")
 		}
 
-<<<<<<< HEAD
-		signedTx, err := client.SignTransaction(ctx, &p.walletConfig.ChainID, from, tx)
-=======
 		signedTx, err := client.SignTransaction(ctx, &p.walletConfig.ChainID, common.HexToAddress(p.walletConfig.Address), tx)
->>>>>>> 69ac752f
 		if err != nil {
 			return nil, err
 		}
