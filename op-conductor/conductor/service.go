package conductor

import (
	"context"
	"fmt"
	"math/rand"
	"strings"
	"sync"
	"sync/atomic"
	"time"

	"github.com/ethereum/go-ethereum/log"
	"github.com/ethereum/go-ethereum/rpc"
	"github.com/hashicorp/go-multierror"
	"github.com/hashicorp/raft"
	"github.com/pkg/errors"

	"github.com/ethereum-optimism/optimism/op-conductor/client"
	"github.com/ethereum-optimism/optimism/op-conductor/consensus"
	"github.com/ethereum-optimism/optimism/op-conductor/health"
	conductorrpc "github.com/ethereum-optimism/optimism/op-conductor/rpc"
	opp2p "github.com/ethereum-optimism/optimism/op-node/p2p"
	"github.com/ethereum-optimism/optimism/op-node/rollup/driver"
	"github.com/ethereum-optimism/optimism/op-service/cliapp"
	opclient "github.com/ethereum-optimism/optimism/op-service/client"
	"github.com/ethereum-optimism/optimism/op-service/dial"
	"github.com/ethereum-optimism/optimism/op-service/eth"
	oprpc "github.com/ethereum-optimism/optimism/op-service/rpc"
	"github.com/ethereum-optimism/optimism/op-service/sources"
)

var (
	ErrResumeTimeout      = errors.New("timeout to resume conductor")
	ErrPauseTimeout       = errors.New("timeout to pause conductor")
	ErrUnsafeHeadMismarch = errors.New("unsafe head mismatch")
)

// New creates a new OpConductor instance.
func New(ctx context.Context, cfg *Config, log log.Logger, version string) (*OpConductor, error) {
	return NewOpConductor(ctx, cfg, log, version, nil, nil, nil)
}

// NewOpConductor creates a new OpConductor instance.
func NewOpConductor(
	ctx context.Context,
	cfg *Config,
	log log.Logger,
	version string,
	ctrl client.SequencerControl,
	cons consensus.Consensus,
	hmon health.HealthMonitor,
) (*OpConductor, error) {
	if err := cfg.Check(); err != nil {
		return nil, errors.Wrap(err, "invalid config")
	}

	oc := &OpConductor{
		log:          log,
		version:      version,
		cfg:          cfg,
		pauseCh:      make(chan struct{}),
		pauseDoneCh:  make(chan struct{}),
		resumeCh:     make(chan struct{}),
		resumeDoneCh: make(chan struct{}),
		actionCh:     make(chan struct{}, 1),
		ctrl:         ctrl,
		cons:         cons,
		hmon:         hmon,
	}
	oc.actionFn = oc.action

	// explicitly set all atomic.Bool values
	oc.leader.Store(false)    // upon start, it should not be the leader unless specified otherwise by raft bootstrap, in that case, it'll receive a leadership update from consensus.
	oc.healthy.Store(true)    // default to healthy unless reported otherwise by health monitor.
	oc.seqActive.Store(false) // explicitly set to false by default, the real value will be reported after sequencer control initialization.
	oc.paused.Store(cfg.Paused)
	oc.stopped.Store(false)

	// do not rely on the default context, use a dedicated context for shutdown.
	oc.shutdownCtx, oc.shutdownCancel = context.WithCancel(context.Background())

	err := oc.init(ctx)
	if err != nil {
		log.Error("failed to initialize OpConductor", "err", err)
		// ensure we always close the resources if we fail to initialize the conductor.
		closeErr := oc.Stop(ctx)
		if closeErr != nil {
			err = multierror.Append(err, closeErr)
		}
		return nil, err
	}

	return oc, nil
}

func (c *OpConductor) init(ctx context.Context) error {
	c.log.Info("initializing OpConductor", "version", c.version)
	if err := c.initSequencerControl(ctx); err != nil {
		return errors.Wrap(err, "failed to initialize sequencer control")
	}
	if err := c.initConsensus(ctx); err != nil {
		return errors.Wrap(err, "failed to initialize consensus")
	}
	if err := c.initHealthMonitor(ctx); err != nil {
		return errors.Wrap(err, "failed to initialize health monitor")
	}
	if err := c.initRPCServer(ctx); err != nil {
		return errors.Wrap(err, "failed to initialize rpc server")
	}
	return nil
}

func (c *OpConductor) initSequencerControl(ctx context.Context) error {
	if c.ctrl != nil {
		return nil
	}

	ec, err := opclient.NewRPC(ctx, c.log, c.cfg.ExecutionRPC)
	if err != nil {
		return errors.Wrap(err, "failed to create geth rpc client")
	}
	execCfg := sources.L2ClientDefaultConfig(&c.cfg.RollupCfg, true)
	// TODO: Add metrics tracer here. tracked by https://github.com/ethereum-optimism/protocol-quest/issues/45
	exec, err := sources.NewEthClient(ec, c.log, nil, &execCfg.EthClientConfig)
	if err != nil {
		return errors.Wrap(err, "failed to create geth client")
	}

	nc, err := opclient.NewRPC(ctx, c.log, c.cfg.NodeRPC)
	if err != nil {
		return errors.Wrap(err, "failed to create node rpc client")
	}
	node := sources.NewRollupClient(nc)
	c.ctrl = client.NewSequencerControl(exec, node)

	return c.updateSequencerActiveStatus()
}

func (c *OpConductor) initConsensus(ctx context.Context) error {
	if c.cons != nil {
		return nil
	}

	serverAddr := fmt.Sprintf("%s:%d", c.cfg.ConsensusAddr, c.cfg.ConsensusPort)
	cons, err := consensus.NewRaftConsensus(c.log, c.cfg.RaftServerID, serverAddr, c.cfg.RaftStorageDir, c.cfg.RaftBootstrap, &c.cfg.RollupCfg)
	if err != nil {
		return errors.Wrap(err, "failed to create raft consensus")
	}
	c.cons = cons
	c.leaderUpdateCh = c.cons.LeaderCh()
	return nil
}

func (c *OpConductor) initHealthMonitor(ctx context.Context) error {
	if c.hmon != nil {
		return nil
	}

	nc, err := opclient.NewRPC(ctx, c.log, c.cfg.NodeRPC)
	if err != nil {
		return errors.Wrap(err, "failed to create node rpc client")
	}
	node := sources.NewRollupClient(nc)

	pc, err := rpc.DialContext(ctx, c.cfg.NodeRPC)
	if err != nil {
		return errors.Wrap(err, "failed to create p2p rpc client")
	}
	p2p := opp2p.NewClient(pc)

	c.hmon = health.NewSequencerHealthMonitor(
		c.log,
		c.cfg.HealthCheck.Interval,
		c.cfg.HealthCheck.UnsafeInterval,
		c.cfg.HealthCheck.SafeInterval,
		c.cfg.HealthCheck.MinPeerCount,
		&c.cfg.RollupCfg,
		node,
		p2p,
	)
	c.healthUpdateCh = c.hmon.Subscribe()

	return nil
}

func (oc *OpConductor) initRPCServer(ctx context.Context) error {
	server := oprpc.NewServer(
		oc.cfg.RPC.ListenAddr,
		oc.cfg.RPC.ListenPort,
		oc.version,
		oprpc.WithLogger(oc.log),
	)
	api := conductorrpc.NewAPIBackend(oc.log, oc)
	server.AddAPI(rpc.API{
		Namespace: conductorrpc.RPCNamespace,
		Version:   oc.version,
		Service:   api,
	})

	if oc.cfg.RPCEnableProxy {
		execClient, err := dial.DialEthClientWithTimeout(ctx, 1*time.Minute, oc.log, oc.cfg.ExecutionRPC)
		if err != nil {
			return errors.Wrap(err, "failed to create execution rpc client")
		}
		executionProxy := conductorrpc.NewExecutionProxyBackend(oc.log, oc, execClient)
		server.AddAPI(rpc.API{
			Namespace: conductorrpc.ExecutionRPCNamespace,
			Service:   executionProxy,
		})

		nodeClient, err := dial.DialRollupClientWithTimeout(ctx, 1*time.Minute, oc.log, oc.cfg.NodeRPC)
		if err != nil {
			return errors.Wrap(err, "failed to create node rpc client")
		}
		nodeProxy := conductorrpc.NewNodeProxyBackend(oc.log, oc, nodeClient)
		server.AddAPI(rpc.API{
			Namespace: conductorrpc.NodeRPCNamespace,
			Service:   nodeProxy,
		})

		nodeAdminProxy := conductorrpc.NewNodeAdminProxyBackend(oc.log, oc, nodeClient)
		server.AddAPI(rpc.API{
			Namespace: conductorrpc.NodeAdminRPCNamespace,
			Service:   nodeAdminProxy,
		})
	}

	oc.rpcServer = server
	return nil
}

// OpConductor represents a full conductor instance and its resources, it does:
//  1. performs health checks on sequencer
//  2. participate in consensus protocol for leader election
//  3. and control sequencer state based on leader, sequencer health and sequencer active status.
//
// OpConductor has three states:
//  1. running: it is running normally, which executes control loop and participates in leader election.
//  2. paused: control loop (sequencer start/stop) is paused, but it still participates in leader election, and receives health updates.
//  3. stopped: it is stopped, which means it is not participating in leader election and control loop. OpConductor cannot be started again from stopped mode.
type OpConductor struct {
	log     log.Logger
	version string
	cfg     *Config

	ctrl client.SequencerControl
	cons consensus.Consensus
	hmon health.HealthMonitor

	leader    atomic.Bool
	healthy   atomic.Bool
	seqActive atomic.Bool

	healthUpdateCh <-chan bool
	leaderUpdateCh <-chan bool
	actionFn       func() // actionFn defines the action to be executed to bring the sequencer to the desired state.

	wg             sync.WaitGroup
	pauseCh        chan struct{}
	pauseDoneCh    chan struct{}
	resumeCh       chan struct{}
	resumeDoneCh   chan struct{}
	actionCh       chan struct{}
	paused         atomic.Bool
	stopped        atomic.Bool
	shutdownCtx    context.Context
	shutdownCancel context.CancelFunc

	rpcServer *oprpc.Server
}

var _ cliapp.Lifecycle = (*OpConductor)(nil)

// Start implements cliapp.Lifecycle.
func (oc *OpConductor) Start(ctx context.Context) error {
	oc.log.Info("starting OpConductor")

	if err := oc.hmon.Start(); err != nil {
		return errors.Wrap(err, "failed to start health monitor")
	}

	oc.log.Info("starting JSON-RPC server")
	if err := oc.rpcServer.Start(); err != nil {
		return errors.Wrap(err, "failed to start JSON-RPC server")
	}

	oc.wg.Add(1)
	go oc.loop()

	oc.log.Info("OpConductor started")
	return nil
}

// Stop implements cliapp.Lifecycle.
func (oc *OpConductor) Stop(ctx context.Context) error {
	if oc.Stopped() {
		oc.log.Info("OpConductor already stopped")
		return nil
	}

	oc.log.Info("stopping OpConductor")
	var result *multierror.Error

	// close control loop
	oc.shutdownCancel()
	oc.wg.Wait()

	if oc.rpcServer != nil {
		if err := oc.rpcServer.Stop(); err != nil {
			result = multierror.Append(result, errors.Wrap(err, "failed to stop rpc server"))
		}
	}

	// stop health check
	if oc.hmon != nil {
		if err := oc.hmon.Stop(); err != nil {
			result = multierror.Append(result, errors.Wrap(err, "failed to stop health monitor"))
		}
	}

	if oc.cons != nil {
		if err := oc.cons.Shutdown(); err != nil {
			result = multierror.Append(result, errors.Wrap(err, "failed to shutdown consensus"))
		}
	}

	if result.ErrorOrNil() != nil {
		oc.log.Error("failed to stop OpConductor", "err", result.ErrorOrNil())
		return result.ErrorOrNil()
	}

	oc.stopped.Store(true)
	oc.log.Info("OpConductor stopped")
	return nil
}

// Stopped implements cliapp.Lifecycle.
func (oc *OpConductor) Stopped() bool {
	return oc.stopped.Load()
}

// Pause pauses the control loop of OpConductor, but still allows it to participate in leader election.
func (oc *OpConductor) Pause(ctx context.Context) error {
	select {
	case oc.pauseCh <- struct{}{}:
		<-oc.pauseDoneCh
		return nil
	case <-ctx.Done():
		return ErrPauseTimeout
	}
}

// Resume resumes the control loop of OpConductor.
func (oc *OpConductor) Resume(ctx context.Context) error {
	err := oc.updateSequencerActiveStatus()
	if err != nil {
		return errors.Wrap(err, "cannot resume because failed to get sequencer active status")
	}

	select {
	case oc.resumeCh <- struct{}{}:
		<-oc.resumeDoneCh
		return nil
	case <-ctx.Done():
		return ErrResumeTimeout
	}
}

// Paused returns true if OpConductor is paused.
func (oc *OpConductor) Paused() bool {
	return oc.paused.Load()
}

func (oc *OpConductor) HTTPEndpoint() string {
	if oc.rpcServer == nil {
		return ""
	}
	return fmt.Sprintf("http://%s", oc.rpcServer.Endpoint())
}

// Leader returns true if OpConductor is the leader.
func (oc *OpConductor) Leader(_ context.Context) bool {
	return oc.cons.Leader()
}

// LeaderWithID returns the current leader's server ID and address.
func (oc *OpConductor) LeaderWithID(_ context.Context) (string, string) {
	return oc.cons.LeaderWithID()
}

// AddServerAsVoter adds a server as a voter to the cluster.
func (oc *OpConductor) AddServerAsVoter(_ context.Context, id string, addr string) error {
	return oc.cons.AddVoter(id, addr)
}

// AddServerAsNonvoter adds a server as a non-voter to the cluster. non-voter will not participate in leader election.
func (oc *OpConductor) AddServerAsNonvoter(_ context.Context, id string, addr string) error {
	return oc.cons.AddNonVoter(id, addr)
}

// RemoveServer removes a server from the cluster.
func (oc *OpConductor) RemoveServer(_ context.Context, id string) error {
	return oc.cons.RemoveServer(id)
}

// TransferLeader transfers leadership to another server.
func (oc *OpConductor) TransferLeader(_ context.Context) error {
	return oc.cons.TransferLeader()
}

// TransferLeaderToServer transfers leadership to a specific server.
func (oc *OpConductor) TransferLeaderToServer(_ context.Context, id string, addr string) error {
	return oc.cons.TransferLeaderTo(id, addr)
}

<<<<<<< HEAD
// CommitUnsafePayload commits a unsafe payload (latest head) to the cluster FSM.
func (oc *OpConductor) CommitUnsafePayload(_ context.Context, payload *eth.ExecutionPayload) error {
=======
// CommitUnsafePayload commits a unsafe payload (lastest head) to the cluster FSM.
func (oc *OpConductor) CommitUnsafePayload(_ context.Context, payload *eth.ExecutionPayloadEnvelope) error {
>>>>>>> ff373f51
	return oc.cons.CommitUnsafePayload(payload)
}

// SequencerHealthy returns true if sequencer is healthy.
func (oc *OpConductor) SequencerHealthy(_ context.Context) bool {
	return oc.healthy.Load()
}

func (oc *OpConductor) loop() {
	defer oc.wg.Done()

	for {
		select {
		// We process status update (health, leadership) first regardless of the paused state.
		// This way we could properly bring the sequencer to the desired state when resumed.
		case healthy := <-oc.healthUpdateCh:
			oc.handleHealthUpdate(healthy)
		case leader := <-oc.leaderUpdateCh:
			oc.handleLeaderUpdate(leader)
		case <-oc.pauseCh:
			oc.paused.Store(true)
			oc.pauseDoneCh <- struct{}{}
		case <-oc.resumeCh:
			oc.paused.Store(false)
			oc.resumeDoneCh <- struct{}{}
			// queue an action to make sure sequencer is in the desired state after resume.
			oc.queueAction()
		case <-oc.shutdownCtx.Done():
			return
		// Handle control action last, so that when executing the action, we have the latest status and bring the sequencer to the desired state.
		case <-oc.actionCh:
			oc.actionFn()
		}
	}
}

func (oc *OpConductor) queueAction() {
	select {
	case oc.actionCh <- struct{}{}:
	default:
		// do nothing if there's an action queued already, this is fine because whenever an action is executed,
		// it is guaranteed to have the latest status and bring the sequencer to the desired state.
	}
}

// handleLeaderUpdate handles leadership update from consensus.
func (oc *OpConductor) handleLeaderUpdate(leader bool) {
	oc.log.Info("Leadership status changed", "server", oc.cons.ServerID(), "leader", leader)

	oc.leader.Store(leader)
	oc.queueAction()
}

// handleHealthUpdate handles health update from health monitor.
func (oc *OpConductor) handleHealthUpdate(healthy bool) {
	if !healthy {
		oc.log.Error("Sequencer is unhealthy", "server", oc.cons.ServerID())
	}

	if healthy != oc.healthy.Load() {
		oc.healthy.Store(healthy)
		oc.queueAction()
	}
}

// action tries to bring the sequencer to the desired state, a retry will be queued if any action failed.
func (oc *OpConductor) action() {
	if oc.Paused() {
		return
	}

	var err error
	// exhaust all cases below for completeness, 3 state, 8 cases.
	switch status := struct{ leader, healthy, active bool }{oc.leader.Load(), oc.healthy.Load(), oc.seqActive.Load()}; {
	case !status.leader && !status.healthy && !status.active:
		// if follower is not healthy and not sequencing, just log an error
		oc.log.Error("server (follower) is not healthy", "server", oc.cons.ServerID())
	case !status.leader && !status.healthy && status.active:
		// sequencer is not leader, not healthy, but it is sequencing, stop it
		err = oc.stopSequencer()
	case !status.leader && status.healthy && !status.active:
		// normal follower, do nothing
	case !status.leader && status.healthy && status.active:
		// stop sequencer, this happens when current server steps down as leader.
		err = oc.stopSequencer()
	case status.leader && !status.healthy && !status.active:
		// transfer leadership to another node
		err = oc.transferLeader()
	case status.leader && !status.healthy && status.active:
		var result *multierror.Error
		// Try to stop sequencer first, but since sequencer is not healthy, we may not be able to stop it.
		// In this case, it's fine to continue to try to transfer leadership to another server. This is safe because
		// 1. if leadership transfer succeeded, then we'll retry and enter case !status.leader && status.healthy && status.active, which will try to stop sequencer.
		// 2. even if the retry continues to fail and current server stays in active sequencing mode, it would be safe because our hook in op-node will prevent it from committing any new blocks to the network via p2p (if it's not leader any more)
		if e := oc.stopSequencer(); e != nil {
			result = multierror.Append(result, e)
		}
		// try to transfer leadership to another server despite if sequencer is stopped or not. There are 4 scenarios here:
		// 1. [sequencer stopped, leadership transfer succeeded] which is the happy case and we handed over sequencing to another server.
		// 2. [sequencer stopped, leadership transfer failed] we'll enter into case status.leader && !status.healthy && !status.active and retry transfer leadership.
		// 3. [sequencer active, leadership transfer succeeded] we'll enter into case !status.leader && status.healthy && status.active and retry stop sequencer.
		// 4. [sequencer active, leadership transfer failed] we're in the same state and will retry here again.
		if e := oc.transferLeader(); e != nil {
			result = multierror.Append(result, e)
		}
		err = result.ErrorOrNil()
	case status.leader && status.healthy && !status.active:
		// start sequencer
		err = oc.startSequencer()
	case status.leader && status.healthy && status.active:
		// normal leader, do nothing
	}

	if err != nil {
		oc.log.Error("failed to execute step, queueing another one to retry", "err", err)
		// randomly sleep for 0-200ms to avoid excessive retry
		time.Sleep(time.Duration(rand.Intn(200)) * time.Millisecond)
		oc.queueAction()
	}
}

// transferLeader tries to transfer leadership to another server.
func (oc *OpConductor) transferLeader() error {
	// TransferLeader here will do round robin to try to transfer leadership to the next healthy node.
	err := oc.cons.TransferLeader()
	if err == nil {
		oc.leader.Store(false)
		return nil // success
	}

	switch {
	case errors.Is(err, raft.ErrNotLeader):
		// This node is not the leader, do nothing.
		oc.log.Warn("cannot transfer leadership since current server is not the leader")
		return nil
	default:
		oc.log.Error("failed to transfer leadership", "err", err)
		return err
	}
}

func (oc *OpConductor) stopSequencer() error {
	oc.log.Info("stopping sequencer", "server", oc.cons.ServerID(), "leader", oc.leader.Load(), "healthy", oc.healthy.Load(), "active", oc.seqActive.Load())

	if _, err := oc.ctrl.StopSequencer(context.Background()); err != nil {
		return errors.Wrap(err, "failed to stop sequencer")
	}
	oc.seqActive.Store(false)
	return nil
}

func (oc *OpConductor) startSequencer() error {
	oc.log.Info("starting sequencer", "server", oc.cons.ServerID(), "leader", oc.leader.Load(), "healthy", oc.healthy.Load(), "active", oc.seqActive.Load())
	ctx := context.Background()

	// When starting sequencer, we need to make sure that the current node has the latest unsafe head from the consensus protocol
	// If not, then we wait for the unsafe head to catch up or gossip it to op-node manually from op-conductor.
	unsafeInCons := oc.cons.LatestUnsafePayload()
	if unsafeInCons == nil {
		return errors.New("failed to get latest unsafe block from consensus")
	}
	unsafeInNode, err := oc.ctrl.LatestUnsafeBlock(ctx)
	if err != nil {
		return errors.Wrap(err, "failed to get latest unsafe block from EL during startSequencer phase")
	}

	if unsafeInCons.ExecutionPayload.BlockHash != unsafeInNode.Hash() {
		oc.log.Warn(
			"latest unsafe block in consensus is not the same as the one in op-node",
			"consensus_hash", unsafeInCons.ExecutionPayload.BlockHash,
			"consensus_block_num", unsafeInCons.ExecutionPayload.BlockNumber,
			"node_hash", unsafeInNode.Hash(),
			"node_block_num", unsafeInNode.NumberU64(),
		)

		if uint64(unsafeInCons.ExecutionPayload.BlockNumber)-unsafeInNode.NumberU64() == 1 {
			// tries to post the unsafe head to op-node when head is only 1 block behind (most likely due to gossip delay)
			if err = oc.ctrl.PostUnsafePayload(ctx, unsafeInCons); err != nil {
				oc.log.Error("failed to post unsafe head payload envelope to op-node", "err", err)
			}
		}
		return ErrUnsafeHeadMismarch // return error to allow retry
	}

	if err = oc.ctrl.StartSequencer(ctx, unsafeInCons.ExecutionPayload.BlockHash); err != nil {
		// cannot directly compare using Errors.Is because the error is returned from an JSON RPC server which lost its type.
		if !strings.Contains(err.Error(), driver.ErrSequencerAlreadyStarted.Error()) {
			return fmt.Errorf("failed to start sequencer: %w", err)
		} else {
			oc.log.Warn("sequencer already started.", "err", err)
		}
	}

	oc.seqActive.Store(true)
	return nil
}

func (oc *OpConductor) updateSequencerActiveStatus() error {
	active, err := oc.ctrl.SequencerActive(oc.shutdownCtx)
	if err != nil {
		return errors.Wrap(err, "failed to get sequencer active status")
	}
	oc.seqActive.Store(active)
	return nil
}<|MERGE_RESOLUTION|>--- conflicted
+++ resolved
@@ -413,13 +413,8 @@
 	return oc.cons.TransferLeaderTo(id, addr)
 }
 
-<<<<<<< HEAD
 // CommitUnsafePayload commits a unsafe payload (latest head) to the cluster FSM.
-func (oc *OpConductor) CommitUnsafePayload(_ context.Context, payload *eth.ExecutionPayload) error {
-=======
-// CommitUnsafePayload commits a unsafe payload (lastest head) to the cluster FSM.
 func (oc *OpConductor) CommitUnsafePayload(_ context.Context, payload *eth.ExecutionPayloadEnvelope) error {
->>>>>>> ff373f51
 	return oc.cons.CommitUnsafePayload(payload)
 }
 
