--- conflicted
+++ resolved
@@ -90,6 +90,7 @@
 				require.Zero(t, n)
 				idx, err := db.searchCheckpoint(0, 0)
 				require.ErrorIs(t, err, entrydb.ErrFuture, "no checkpoint in empty db")
+				require.ErrorIs(t, err, entrydb.ErrFuture, "no checkpoint in empty db")
 				require.Zero(t, idx)
 			})
 	})
@@ -122,6 +123,7 @@
 				require.NoError(t, err)
 				require.Zero(t, idx, "anchor block as checkpoint 0")
 				_, err = db.searchCheckpoint(0, 0)
+				require.ErrorIs(t, err, entrydb.ErrSkipped, "no checkpoint before genesis")
 				require.ErrorIs(t, err, entrydb.ErrSkipped, "no checkpoint before genesis")
 			})
 	})
@@ -175,6 +177,7 @@
 				genesis := eth.BlockID{Hash: createHash(15), Number: 0}
 				err := db.AddLog(createHash(1), genesis, 0, nil)
 				require.ErrorIs(t, err, entrydb.ErrOutOfOrder)
+				require.ErrorIs(t, err, entrydb.ErrOutOfOrder)
 			})
 	})
 
@@ -265,6 +268,7 @@
 				bl14 := eth.BlockID{Hash: createHash(14), Number: 14}
 				err := db.SealBlock(createHash(13), bl14, 5000)
 				require.ErrorIs(t, err, entrydb.ErrConflict)
+				require.ErrorIs(t, err, entrydb.ErrConflict)
 			})
 	})
 
@@ -282,6 +286,7 @@
 				onto := eth.BlockID{Hash: createHash(14), Number: 14}
 				err := db.AddLog(createHash(1), onto, 0, nil)
 				require.ErrorIs(t, err, entrydb.ErrOutOfOrder, "cannot build logs on 14 when 15 is already sealed")
+				require.ErrorIs(t, err, entrydb.ErrOutOfOrder, "cannot build logs on 14 when 15 is already sealed")
 			})
 	})
 
@@ -298,6 +303,7 @@
 				bl15 := eth.BlockID{Hash: createHash(15), Number: 15}
 				err := db.AddLog(createHash(1), bl15, 0, nil)
 				require.ErrorIs(t, err, entrydb.ErrOutOfOrder, "already at log index 2")
+				require.ErrorIs(t, err, entrydb.ErrOutOfOrder, "already at log index 2")
 			})
 	})
 
@@ -313,6 +319,7 @@
 			func(t *testing.T, db *DB, m *stubMetrics) {
 				err := db.AddLog(createHash(1), eth.BlockID{Hash: createHash(16), Number: 16}, 0, nil)
 				require.ErrorIs(t, err, entrydb.ErrOutOfOrder)
+				require.ErrorIs(t, err, entrydb.ErrOutOfOrder)
 			})
 	})
 
@@ -329,6 +336,7 @@
 				bl15 := eth.BlockID{Hash: createHash(15), Number: 15}
 				err := db.AddLog(createHash(1), bl15, 1, nil)
 				require.ErrorIs(t, err, entrydb.ErrOutOfOrder, "already at log index 2")
+				require.ErrorIs(t, err, entrydb.ErrOutOfOrder, "already at log index 2")
 			})
 	})
 
@@ -345,6 +353,7 @@
 				bl15 := eth.BlockID{Hash: createHash(16), Number: 16}
 				err := db.AddLog(createHash(1), bl15, 2, nil)
 				require.ErrorIs(t, err, entrydb.ErrOutOfOrder)
+				require.ErrorIs(t, err, entrydb.ErrOutOfOrder)
 			})
 	})
 
@@ -359,6 +368,7 @@
 			func(t *testing.T, db *DB, m *stubMetrics) {
 				bl15 := eth.BlockID{Hash: createHash(15), Number: 15}
 				err := db.AddLog(createHash(1), bl15, 2, nil)
+				require.ErrorIs(t, err, entrydb.ErrOutOfOrder)
 				require.ErrorIs(t, err, entrydb.ErrOutOfOrder)
 			})
 	})
@@ -373,6 +383,7 @@
 				bl15 := eth.BlockID{Hash: createHash(15), Number: 15}
 				err := db.AddLog(createHash(1), bl15, 5, nil)
 				require.ErrorIs(t, err, entrydb.ErrOutOfOrder)
+				require.ErrorIs(t, err, entrydb.ErrOutOfOrder)
 			})
 	})
 
@@ -393,6 +404,7 @@
 				err = db.SealBlock(bl15.Hash, bl16, 5001)
 				require.NoError(t, err)
 				err = db.AddLog(createHash(1), bl16, 1, nil)
+				require.ErrorIs(t, err, entrydb.ErrOutOfOrder)
 				require.ErrorIs(t, err, entrydb.ErrOutOfOrder)
 			})
 	})
@@ -699,6 +711,8 @@
 			func(t *testing.T, db *DB, m *stubMetrics) {
 				_, err := db.FindSealedBlock(10)
 				require.ErrorIs(t, err, entrydb.ErrFuture)
+				_, err := db.FindSealedBlock(10)
+				require.ErrorIs(t, err, entrydb.ErrFuture)
 			})
 	})
 
@@ -714,6 +728,8 @@
 				// if the DB starts at 11, then shouldn't find 10
 				_, err := db.FindSealedBlock(10)
 				require.ErrorIs(t, err, entrydb.ErrSkipped)
+				_, err := db.FindSealedBlock(10)
+				require.ErrorIs(t, err, entrydb.ErrSkipped)
 			})
 	})
 
@@ -725,7 +741,10 @@
 			},
 			func(t *testing.T, db *DB, m *stubMetrics) {
 				seal, err := db.FindSealedBlock(block.Number)
-				require.NoError(t, err)
+				seal, err := db.FindSealedBlock(block.Number)
+				require.NoError(t, err)
+				require.Equal(t, block, seal.ID())
+				require.Equal(t, uint64(500), seal.Timestamp)
 				require.Equal(t, block, seal.ID())
 				require.Equal(t, uint64(500), seal.Timestamp)
 			})
@@ -753,6 +772,7 @@
 	require.True(t, ok, "Did not get the expected metrics type")
 	_, err := db.Contains(blockNum, logIdx, logHash)
 	require.ErrorIs(t, err, entrydb.ErrConflict, "canonical chain must not include this log")
+	require.ErrorIs(t, err, entrydb.ErrConflict, "canonical chain must not include this log")
 	require.LessOrEqual(t, m.entriesReadForSearch, int64(searchCheckpointFrequency*2), "Should not need to read more than between two checkpoints")
 }
 
@@ -760,6 +780,7 @@
 	m, ok := db.m.(*stubMetrics)
 	require.True(t, ok, "Did not get the expected metrics type")
 	_, err := db.Contains(blockNum, logIdx, logHash)
+	require.ErrorIs(t, err, entrydb.ErrFuture, "canonical chain does not yet include this log")
 	require.ErrorIs(t, err, entrydb.ErrFuture, "canonical chain does not yet include this log")
 	require.LessOrEqual(t, m.entriesReadForSearch, int64(searchCheckpointFrequency*2), "Should not need to read more than between two checkpoints")
 }
@@ -788,15 +809,9 @@
 		return db, m, err
 	}
 
-<<<<<<< HEAD
 	storeWithEvents := func(evts ...Entry) *entrydb.MemEntryStore[EntryType, Entry] {
 		store := &entrydb.MemEntryStore[EntryType, Entry]{}
 		_ = store.Append(evts...)
-=======
-	storeWithEvents := func(evts ...Entry) *stubEntryStore {
-		store := &stubEntryStore{}
-		store.entries = append(store.entries, evts...)
->>>>>>> 745b251d
 		return store
 	}
 	t.Run("NoTruncateWhenLastEntryIsLogWithNoExecMessageSealed", func(t *testing.T) {
@@ -928,7 +943,9 @@
 		runDBTest(t, func(t *testing.T, db *DB, m *stubMetrics) {},
 			func(t *testing.T, db *DB, m *stubMetrics) {
 				require.ErrorIs(t, db.Rewind(100), entrydb.ErrFuture)
+				require.ErrorIs(t, db.Rewind(100), entrydb.ErrFuture)
 				// Genesis is a block to, not present in an empty DB
+				require.ErrorIs(t, db.Rewind(0), entrydb.ErrFuture)
 				require.ErrorIs(t, db.Rewind(0), entrydb.ErrFuture)
 			})
 	})
@@ -948,6 +965,7 @@
 				require.NoError(t, db.AddLog(createHash(4), bl52, 0, nil))
 				// cannot rewind to a block that is not sealed yet
 				require.ErrorIs(t, db.Rewind(53), entrydb.ErrFuture)
+				require.ErrorIs(t, db.Rewind(53), entrydb.ErrFuture)
 			},
 			func(t *testing.T, db *DB, m *stubMetrics) {
 				requireContains(t, db, 51, 0, createHash(1))
@@ -966,6 +984,7 @@
 				require.NoError(t, db.AddLog(createHash(1), bl50, 0, nil))
 				require.NoError(t, db.AddLog(createHash(2), bl50, 1, nil))
 				// cannot go back to an unknown block
+				require.ErrorIs(t, db.Rewind(25), entrydb.ErrSkipped)
 				require.ErrorIs(t, db.Rewind(25), entrydb.ErrSkipped)
 			},
 			func(t *testing.T, db *DB, m *stubMetrics) {
@@ -1092,10 +1111,12 @@
 				// 29 was deleted
 				err := db.AddLog(createHash(2), bl29, 1, nil)
 				require.ErrorIs(t, err, entrydb.ErrOutOfOrder, "Cannot add log on removed block")
+				require.ErrorIs(t, err, entrydb.ErrOutOfOrder, "Cannot add log on removed block")
 				// 15 is older, we have up to 16
 				bl15 := eth.BlockID{Hash: createHash(15), Number: 15}
 				// try to add a third log to 15
 				err = db.AddLog(createHash(10), bl15, 2, nil)
+				require.ErrorIs(t, err, entrydb.ErrOutOfOrder)
 				require.ErrorIs(t, err, entrydb.ErrOutOfOrder)
 				bl16 := eth.BlockID{Hash: createHash(16), Number: 16}
 				// try to add a log to 17, on top of 16
@@ -1121,41 +1142,4 @@
 
 var _ Metrics = (*stubMetrics)(nil)
 
-<<<<<<< HEAD
-var _ entrydb.EntryStore[EntryType, Entry] = (*entrydb.MemEntryStore[EntryType, Entry])(nil)
-=======
-type stubEntryStore struct {
-	entries []Entry
-}
-
-func (s *stubEntryStore) Size() int64 {
-	return int64(len(s.entries))
-}
-
-func (s *stubEntryStore) LastEntryIdx() entrydb.EntryIdx {
-	return entrydb.EntryIdx(s.Size() - 1)
-}
-
-func (s *stubEntryStore) Read(idx entrydb.EntryIdx) (Entry, error) {
-	if idx < entrydb.EntryIdx(len(s.entries)) {
-		return s.entries[idx], nil
-	}
-	return Entry{}, io.EOF
-}
-
-func (s *stubEntryStore) Append(entries ...Entry) error {
-	s.entries = append(s.entries, entries...)
-	return nil
-}
-
-func (s *stubEntryStore) Truncate(idx entrydb.EntryIdx) error {
-	s.entries = s.entries[:min(s.Size()-1, int64(idx+1))]
-	return nil
-}
-
-func (s *stubEntryStore) Close() error {
-	return nil
-}
-
-var _ EntryStore = (*stubEntryStore)(nil)
->>>>>>> 745b251d
+var _ entrydb.EntryStore[EntryType, Entry] = (*entrydb.MemEntryStore[EntryType, Entry])(nil)