package backend

import (
	"context"
	"errors"
	"fmt"
	"io"
<<<<<<< HEAD
	"math"
	"math/big"
=======
>>>>>>> d4a22a7c
	"sync/atomic"
	"time"

	"github.com/ethereum-optimism/optimism/op-service/client"
	"github.com/ethereum-optimism/optimism/op-service/dial"
	"github.com/ethereum-optimism/optimism/op-supervisor/config"
	"github.com/ethereum-optimism/optimism/op-supervisor/supervisor/backend/db"
	"github.com/ethereum-optimism/optimism/op-supervisor/supervisor/backend/source"
	"github.com/ethereum-optimism/optimism/op-supervisor/supervisor/frontend"
	"github.com/ethereum-optimism/optimism/op-supervisor/supervisor/types"
	"github.com/ethereum/go-ethereum/common"
	"github.com/ethereum/go-ethereum/common/hexutil"
	"github.com/ethereum/go-ethereum/log"
)

type SupervisorBackend struct {
	started atomic.Bool
	logger  log.Logger

	chainMonitors []*source.ChainMonitor
	logDBs        []*db.DB
}

var _ frontend.Backend = (*SupervisorBackend)(nil)

var _ io.Closer = (*SupervisorBackend)(nil)

func NewSupervisorBackend(ctx context.Context, logger log.Logger, m Metrics, cfg *config.Config) (*SupervisorBackend, error) {
	chainMonitors := make([]*source.ChainMonitor, len(cfg.L2RPCs))
	logDBs := make([]*db.DB, len(cfg.L2RPCs))
	for i, rpc := range cfg.L2RPCs {
		rpcClient, chainID, err := createRpcClient(ctx, logger, rpc)
		if err != nil {
			return nil, err
		}
		cm := newChainMetrics(chainID, m)
		path, err := prepLogDBPath(chainID, cfg.Datadir)
		if err != nil {
			return nil, fmt.Errorf("failed to create datadir for chain %v: %w", chainID, err)
		}
		logDB, err := db.NewFromFile(logger, cm, path)
		if err != nil {
			return nil, fmt.Errorf("failed to create logdb for chain %v at %v: %w", chainID, path, err)
		}
		logDBs[i] = logDB

		// Get the last checkpoint that was written then Rewind the db
		// to the block prior to that block and start from there.
		// Guarantees we will always roll back at least one block
		// so we know we're always starting from a fully written block.
		checkPointBlock, _, err := logDB.ClosestBlockInfo(math.MaxUint64)
		if err != nil {
			return nil, fmt.Errorf("failed to get block from checkpoint: %w", err)
		}
		block := checkPointBlock - 1
		err = logDB.Rewind(block)
		if err != nil {
			return nil, fmt.Errorf("failed to 'Rewind' the database: %w", err)
		}
		monitor, err := source.NewChainMonitor(ctx, logger, cm, chainID, rpc, rpcClient, block)
		if err != nil {
			return nil, fmt.Errorf("failed to create monitor for rpc %v: %w", rpc, err)
		}
		chainMonitors[i] = monitor
	}
	return &SupervisorBackend{
		logger:        logger,
		chainMonitors: chainMonitors,
		logDBs:        logDBs,
	}, nil
}

func createRpcClient(ctx context.Context, logger log.Logger, rpc string) (client.RPC, types.ChainID, error) {
	ethClient, err := dial.DialEthClientWithTimeout(ctx, 10*time.Second, logger, rpc)
	if err != nil {
		return nil, types.ChainID{}, fmt.Errorf("failed to connect to rpc %v: %w", rpc, err)
	}
	chainID, err := ethClient.ChainID(ctx)
	if err != nil {
		return nil, types.ChainID{}, fmt.Errorf("failed to load chain id for rpc %v: %w", rpc, err)
	}
	return client.NewBaseRPCClient(ethClient.Client()), types.ChainIDFromBig(chainID), nil
}

func (su *SupervisorBackend) Start(ctx context.Context) error {
	if !su.started.CompareAndSwap(false, true) {
		return errors.New("already started")
	}
	for _, monitor := range su.chainMonitors {
		if err := monitor.Start(); err != nil {
			return fmt.Errorf("failed to start chain monitor: %w", err)
		}
	}
	return nil
}

func (su *SupervisorBackend) Stop(ctx context.Context) error {
	if !su.started.CompareAndSwap(true, false) {
		return errors.New("already stopped")
	}
	var errs error
	for _, monitor := range su.chainMonitors {
		if err := monitor.Stop(); err != nil {
			errs = errors.Join(errs, fmt.Errorf("failed to stop chain monitor: %w", err))
		}
	}
	for _, logDB := range su.logDBs {
		if err := logDB.Close(); err != nil {
			errs = errors.Join(errs, fmt.Errorf("failed to close logdb: %w", err))
		}
	}
	return errs
}

func (su *SupervisorBackend) Close() error {
	// TODO(protocol-quest#288): close logdb of all chains
	return nil
}

func (su *SupervisorBackend) CheckMessage(identifier types.Identifier, payloadHash common.Hash) (types.SafetyLevel, error) {
	// TODO(protocol-quest#288): hook up to logdb lookup
	return types.CrossUnsafe, nil
}

func (su *SupervisorBackend) CheckBlock(chainID *hexutil.U256, blockHash common.Hash, blockNumber hexutil.Uint64) (types.SafetyLevel, error) {
	// TODO(protocol-quest#288): hook up to logdb lookup
	return types.CrossUnsafe, nil
}<|MERGE_RESOLUTION|>--- conflicted
+++ resolved
@@ -5,11 +5,8 @@
 	"errors"
 	"fmt"
 	"io"
-<<<<<<< HEAD
 	"math"
 	"math/big"
-=======
->>>>>>> d4a22a7c
 	"sync/atomic"
 	"time"
 
