--- conflicted
+++ resolved
@@ -13,13 +13,10 @@
 	"github.com/holiman/uint256"
 	"github.com/stretchr/testify/require"
 
-<<<<<<< HEAD
-=======
 	opcrypto "github.com/ethereum-optimism/optimism/op-service/crypto"
 	"github.com/ethereum-optimism/optimism/op-service/testlog"
 	"github.com/ethereum-optimism/optimism/op-service/txmgr/metrics"
 
->>>>>>> 92f8005f
 	"github.com/ethereum/go-ethereum"
 	"github.com/ethereum/go-ethereum/common"
 	"github.com/ethereum/go-ethereum/consensus/misc/eip4844"
@@ -1258,7 +1255,6 @@
 		}
 	}
 
-<<<<<<< HEAD
 	// internal nonce tracking should be reset to startingNonce value every 3rd tx
 	require.Equal(t, []uint64{1, 1, 2, 3, 1, 2, 3, 1}, nonces)
 }
@@ -1462,9 +1458,6 @@
 		require.NoError(t, eth.VerifyBlobProof((*eth.Blob)(&sidecar.Blobs[i]), commit, sidecar.Proofs[i]), "proof must be valid")
 		require.Equal(t, hashes[i], eth.KZGToVersionedHash(commit))
 	}
-=======
-	// internal nonce tracking should be reset every 3rd tx
-	require.Equal(t, []uint64{0, 0, 1, 2, 0, 1, 2, 0}, nonces)
 }
 
 type mockKms struct {
@@ -1506,5 +1499,4 @@
 	signedTx, err := txManager.cfg.Signer(context.Background(), common.Address{1}, types.NewTx(dynamicTx))
 	require.NoError(t, err)
 	require.Equal(t, tx, signedTx)
->>>>>>> 92f8005f
 }