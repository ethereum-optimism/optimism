version: 2.1

parameters:
<<<<<<< HEAD
  ci_builder_image:
    type: string
    default: us-docker.pkg.dev/oplabs-tools-artifacts/images/ci-builder:v0.34.0
  base_image:
    type: string
    default: ubuntu-2204:2022.07.1
=======
  registry:
    type: string
    default: "us-docker.pkg.dev"
  ci_builder_image:
    type: string
    default: us-docker.pkg.dev/${GCP_PROJECT_ID}/${GCP_ARTIFACT_REPOSITORY}/images/ci-builder:latest
  repo:
    type: string
    default: ${GCP_PROJECT_ID}/${GCP_ARTIFACT_REPOSITORY}/images
>>>>>>> 69ac752f

orbs:
  go: circleci/go@1.8.0
  gcp-cli: circleci/gcp-cli@3.0.1
  slack: circleci/slack@4.10.1
commands:
  gcp-oidc-authenticate:
    description: "Authenticate with GCP using a CircleCI OIDC token."
    parameters:
      project_number:
        type: env_var_name
        default: GCP_PROJECT_NUMBER
      workload_identity_pool_id:
        type: env_var_name
        default: GCP_WIP_ID
      workload_identity_pool_provider_id:
        type: env_var_name
        default: GCP_WIP_PROVIDER_ID
      service_account_email:
        type: env_var_name
        default: GCP_SERVICE_ACCOUNT_EMAIL
      gcp_cred_config_file_path:
        type: string
        default: /home/circleci/gcp_cred_config.json
      oidc_token_file_path:
        type: string
        default: /home/circleci/oidc_token.json
    steps:
      - run:
          name: "Create OIDC credential configuration"
          command: |
            # Store OIDC token in temp file
            echo $CIRCLE_OIDC_TOKEN > << parameters.oidc_token_file_path >>
            # Create a credential configuration for the generated OIDC ID Token
            gcloud iam workload-identity-pools create-cred-config \
                "projects/${<< parameters.project_number >>}/locations/global/workloadIdentityPools/${<< parameters.workload_identity_pool_id >>}/providers/${<< parameters.workload_identity_pool_provider_id >>}"\
                --output-file="<< parameters.gcp_cred_config_file_path >>" \
                --service-account="${<< parameters.service_account_email >>}" \
                --credential-source-file=<< parameters.oidc_token_file_path >>
      - run:
          name: "Authenticate with GCP using OIDC"
          command: |
            # Configure gcloud to leverage the generated credential configuration
            gcloud auth login --brief --cred-file "<< parameters.gcp_cred_config_file_path >>"
            # Configure ADC
            echo "export GOOGLE_APPLICATION_CREDENTIALS='<< parameters.gcp_cred_config_file_path >>'" | tee -a "$BASH_ENV"
  check-changed:
    description: "Conditionally halts a step if certain modules change"
    parameters:
      patterns:
        type: string
        description: "Comma-separated list of dependencies"
    steps:
      - run:
          name: "Check for changes"
          command: |
            cd ops/check-changed
            pip3 install -r requirements.txt
            python3 main.py "<<parameters.patterns>>"
  notify-failures-on-develop:
    description: "Notify Slack"
    parameters:
      channel:
        type: string
        default: C03N11M0BBN
    steps:
      - slack/notify:
          channel: << parameters.channel >>
          event: fail
          template: basic_fail_1
          branch_pattern: develop

jobs:
  cannon-go-lint-and-test:
    docker:
      - image: <<pipeline.parameters.ci_builder_image>>
    resource_class: medium
    steps:
      - checkout
      - check-changed:
          patterns: cannon,packages/contracts-bedrock/src/cannon,op-preimage
      - run:
          name: prep Cannon results dir
          command: mkdir -p /tmp/test-results
      - run:
          name: build Cannon example binaries
          command: make elf # only compile ELF binaries with Go, we do not have MIPS GCC for creating the debug-dumps.
          working_directory: cannon/example
      - run:
          name: Cannon Go lint
          command: |
            make lint
          working_directory: cannon
      - run:
          name: Cannon Go tests
          command: |
            gotestsum --format=standard-verbose --junitfile=/tmp/test-results/cannon.xml \
            -- -parallel=2 -coverpkg=github.com/ethereum-optimism/optimism/cannon/... -coverprofile=coverage.out ./...
          working_directory: cannon
      - run:
          name: upload Cannon coverage
          command: codecov --verbose --clean --flags cannon-go-tests
      - store_test_results:
          path: /tmp/test-results
  cannon-build-test-vectors:
    docker:
      - image: <<pipeline.parameters.ci_builder_image>>
    resource_class: medium
    steps:
      - checkout
      - check-changed:
          patterns: cannon/mipsevm/open_mips_tests/test
      - run:
          name: Build MIPS test vectors
          command: python3 maketests.py && git diff --exit-code
          working_directory: cannon/mipsevm/open_mips_tests

  pnpm-monorepo:
    docker:
      - image: <<pipeline.parameters.ci_builder_image>>
    resource_class: xlarge
    steps:
      - checkout
      - run:
          name: git submodules
          command: make submodules
      - check-changed:
          patterns: op-chain-ops,packages/,op-node
      - restore_cache:
          name: Restore PNPM Package Cache
          keys:
            - pnpm-packages-v2-{{ checksum "pnpm-lock.yaml" }}
      # Fetch node_modules into the pnpm store
      # This will cache node_modules based on pnpm-lock so other steps can instantly install them with `pnpm install --prefer-offline`
      # --prefer-offline installs node_modules instantly by just reading from cache if it exists rather than fetching from network
      # when installing node_modules pnpm simply adds symlinks instead of copying the files which is why it is pretty much instant to run --prefer-offline
      # this allows a caching strategy of only checking pnpm-lockfile so we don't have to keep it in sync with our packages
      # For more information see https://pnpm.io/cli/fetch
      - run:
          name: Fetch dependencies
          command: pnpm fetch --frozen-lockfile --prefer-offline
      - save_cache:
          name: Save PNPM Package Cache
          key: pnpm-packages-v2-{{ checksum "pnpm-lock.yaml" }}
          paths:
            - "node_modules"
      - run:
          name: Install dependencies
          command: pnpm install:ci:offline
      - run:
          name: print forge version
          command: forge --version
      - run:
          name: Build monorepo
          environment:
            FOUNDRY_PROFILE: ci
          command: pnpm build
      - persist_to_workspace:
          root: "."
          paths:
            - "packages/**/dist"
            - "packages/contracts-bedrock/cache"
            - "packages/contracts-bedrock/artifacts"
            - "packages/contracts-bedrock/forge-artifacts"
            - "packages/contracts-bedrock/tsconfig.tsbuildinfo"
            - "packages/contracts-bedrock/tsconfig.build.tsbuildinfo"

  docker-build:
    environment:
      DOCKER_BUILDKIT: 1
    parameters:
      docker_tags:
        description: Docker image tags, comma-separated
        type: string
      docker_name:
        description: "Docker buildx bake target"
        type: string
        default: ""
      save_image_tag:
        description: Save docker image with given tag
        type: string
        default: ""
      platforms:
        description: Platforms to build for, comma-separated
        type: string
        default: "linux/amd64"
      publish:
        description: Publish the docker image (multi-platform, all tags)
        type: boolean
        default: false
      release:
        description: Run the release script
        type: boolean
        default: false
      resource_class:
        description: Docker resoruce class
        type: string
        default: medium
    machine:
      image: <<pipeline.parameters.base_image>>
      resource_class: "<<parameters.resource_class>>"
      docker_layer_caching: true  # we rely on this for faster builds, and actively warm it up for builds with common stages
    steps:
      - checkout
      - attach_workspace:
          at: /tmp/docker_images
      - run:
          command: mkdir -p /tmp/docker_images
      - when:
          condition: "<<parameters.release>>"
          steps:
            - gcp-cli/install
      - when:
          condition:
            or:
              - "<<parameters.publish>>"
              - "<<parameters.release>>"
          steps:
            - gcp-oidc-authenticate
      # Below is CircleCI recommended way of specifying nameservers on an Ubuntu box:
      # https://support.circleci.com/hc/en-us/articles/7323511028251-How-to-set-custom-DNS-on-Ubuntu-based-images-using-netplan
      - run: sudo sed -i '13 i \ \ \ \ \ \ \ \ \ \ \ \ nameservers:' /etc/netplan/50-cloud-init.yaml
      - run: sudo sed -i '14 i \ \ \ \ \ \ \ \ \ \ \ \ \ \ \ addresses:' /etc/netplan/50-cloud-init.yaml
      - run: sudo sed -i "s/addresses:/ addresses":" [8.8.8.8, 8.8.4.4] /g" /etc/netplan/50-cloud-init.yaml
      - run: cat /etc/netplan/50-cloud-init.yaml
      - run: sudo netplan apply
      - run:
          name: Build
          command: |
            # Check to see if DOCKER_HUB_READ_ONLY_TOKEN is set (i.e. we are in repo) before attempting to use secrets.
            # Building should work without this read only login, but may get rate limited.
            if [[ -v DOCKER_HUB_READ_ONLY_TOKEN ]]; then
              echo "$DOCKER_HUB_READ_ONLY_TOKEN" | docker login -u "$DOCKER_HUB_READ_ONLY_USER" --password-stdin
            fi

            export REGISTRY="<<pipeline.parameters.registry>>"
            export REPOSITORY="<< pipeline.parameters.repo >>"
            export IMAGE_TAGS="$(echo -ne "<<parameters.docker_tags>>" | sed "s/[^a-zA-Z0-9\n,]/-/g")"
            export GIT_COMMIT="$(git rev-parse HEAD)"
            export GIT_DATE="$(git show -s --format='%ct')"
            export GIT_VERSION="<<pipeline.git.tag>>"
            export PLATFORMS="<<parameters.platforms>>"

            # Create, start (bootstrap) and use a *named* docker builder
            # This allows us to cross-build multi-platform,
            # and naming allows us to use the DLC (docker-layer-cache)
            docker buildx create --driver=docker-container --name=buildx-build --bootstrap --use

            DOCKER_OUTPUT_DESTINATION=""
            if [ "<<parameters.publish>>" == "true" ]; then
              gcloud auth configure-docker <<pipeline.parameters.registry>>
              echo "Building for platforms $PLATFORMS and then publishing to registry"
              DOCKER_OUTPUT_DESTINATION="--push"
              if [ "<<parameters.save_image_tag>>" != "" ]; then
                echo "ERROR: cannot save image to docker when publishing to registry"
                exit 1
              fi
            else
              if [ "<<parameters.save_image_tag>>" == "" ]; then
                echo "Running $PLATFORMS build without destination (cache warm-up)"
                DOCKER_OUTPUT_DESTINATION=""
              elif [[ $PLATFORMS == *,* ]]; then
                echo "ERROR: cannot perform multi-arch (platforms: $PLATFORMS) build while also loading the result into regular docker"
                exit 1
              else
                echo "Running single-platform $PLATFORMS build and loading into docker"
                DOCKER_OUTPUT_DESTINATION="--load"
              fi
            fi

            # Let them cook!
            docker buildx bake \
              --progress plain \
              --builder=buildx-build \
              -f docker-bake.hcl \
              $DOCKER_OUTPUT_DESTINATION \
              <<parameters.docker_name>>

          no_output_timeout: 45m
      - when:
          condition: "<<parameters.publish>>"
          steps:
            - notify-failures-on-develop
      - when:
          condition: "<<parameters.save_image_tag>>"
          steps:
            - run:
                name: Save
                command: |
                  IMAGE_NAME="<<pipeline.parameters.registry>>/<<pipeline.parameters.repo>>/<<parameters.docker_name>>:<<parameters.save_image_tag>>"
                  docker save -o /tmp/docker_images/<<parameters.docker_name>>.tar $IMAGE_NAME
            - persist_to_workspace:
                root: /tmp/docker_images
                paths:  # only write the one file, to avoid concurrent workspace-file additions
                  - "<<parameters.docker_name>>.tar"
      - when:
          condition: "<<parameters.release>>"
          steps:
            - run:
                name: Tag
                command: |
                  ./ops/scripts/ci-docker-tag-op-stack-release.sh <<pipeline.parameters.registry>>/<<pipeline.parameters.repo>> $CIRCLE_TAG $CIRCLE_SHA1

  contracts-bedrock-coverage:
    docker:
      - image: <<pipeline.parameters.ci_builder_image>>
    resource_class: xlarge
    steps:
      - checkout
      - run:
          name: git submodules
          command: make submodules
      - check-changed:
          patterns: contracts-bedrock,op-node
      - run:
          name: print forge version
          command: forge --version
          working_directory: packages/contracts-bedrock
      # We do not use the pre-built contracts becuase forge coverage uses different optimizer settings
      - run:
          name: test and generate coverage
          command: pnpm coverage:lcov
          no_output_timeout: 18m
          environment:
            FOUNDRY_PROFILE: ci
          working_directory: packages/contracts-bedrock
      - run:
          name: upload coverage
          command: codecov --verbose --clean --flags contracts-bedrock-tests
          environment:
            FOUNDRY_PROFILE: ci

  contracts-bedrock-tests:
    docker:
      - image: <<pipeline.parameters.ci_builder_image>>
    resource_class: xlarge
    steps:
      - checkout
      - run:
          name: git submodules
          command: make submodules
      - restore_cache:
          name: Restore PNPM Package Cache
          keys:
            - pnpm-packages-v2-{{ checksum "pnpm-lock.yaml" }}
      - attach_workspace: { at: "." }
      - check-changed:
          patterns: contracts-bedrock,op-node
      # populate node modules from the cache
      - run:
          name: Install dependencies
          command: pnpm install:ci
      - run:
          name: print forge version
          command: forge --version
          working_directory: packages/contracts-bedrock
      - run:
          name: run tests
          command: STRICT_DEPLOYMENT=false pnpm test
          environment:
            FOUNDRY_PROFILE: ci
          working_directory: packages/contracts-bedrock
          no_output_timeout: 15m

  contracts-bedrock-checks:
    docker:
      - image: <<pipeline.parameters.ci_builder_image>>
    resource_class: xlarge
    steps:
      - checkout
      - run:
          name: git submodules
          command: make submodules
      - restore_cache:
          name: Restore PNPM Package Cache
          keys:
            - pnpm-packages-v2-{{ checksum "pnpm-lock.yaml" }}
      - attach_workspace: { at: "." }
      - check-changed:
          patterns: contracts-bedrock,op-node
      # populate node modules from the cache
      - run:
          name: Install dependencies
          command: pnpm install:ci
      # Note: this step needs to come first because one of the later steps modifies the cache & forces a contracts rebuild
      - run:
          name: semver lock
          command: |
            pnpm semver-lock
            git diff --exit-code semver-lock.json || echo "export SEMVER_LOCK_STATUS=1" >> "$BASH_ENV"
          working_directory: packages/contracts-bedrock
      - run:
          name: check deploy configs
          command: pnpm validate-deploy-configs || echo "export DEPLOY_CONFIGS_STATUS=1" >> "$BASH_ENV"
          working_directory: packages/contracts-bedrock
      - run:
          name: lint
          command: |
            pnpm lint:check || echo "export LINT_STATUS=1" >> "$BASH_ENV"
          working_directory: packages/contracts-bedrock
      - run:
          name: gas snapshot
          command: |
            forge --version
            STRICT_DEPLOYMENT=false pnpm gas-snapshot --check || echo "export GAS_SNAPSHOT_STATUS=1" >> "$BASH_ENV"
          environment:
            FOUNDRY_PROFILE: ci
          working_directory: packages/contracts-bedrock
          no_output_timeout: 15m
      - run:
          name: invariant docs
          command: |
            pnpm autogen:invariant-docs
            git diff --exit-code ./invariant-docs/*.md || echo "export INVARIANT_DOCS_STATUS=1" >> "$BASH_ENV"
          working_directory: packages/contracts-bedrock
      - run:
          name: snapshots
          command: |
            pnpm snapshots:check || echo "export SNAPSHOTS_STATUS=1" >> "$BASH_ENV"
          working_directory: packages/contracts-bedrock
      - run:
          name: check statuses
          command: |
            if [[ "$LINT_STATUS" -ne 0 ]]; then
              FAILED=1
              echo "Linting failed, see job output for details."
            fi
            if [[ "$GAS_SNAPSHOT_STATUS" -ne 0 ]]; then
              FAILED=1
              echo "Gas snapshot failed, see job output for details."
            fi
            if [[ "$SEMVER_LOCK_STATUS" -ne 0 ]]; then
              echo "Semver lock failed, see job output for details."
              FAILED=1
            fi
            if [[ "$INVARIANT_DOCS_STATUS" -ne 0 ]]; then
              echo "Invariant docs failed, see job output for details."
              FAILED=1
            fi
            if [[ "$DEPLOY_CONFIGS_STATUS" -ne 0 ]]; then
              echo "Deploy config check failed, see job output for details."
              FAILED=1
            fi
            if [[ "$SNAPSHOTS_STATUS" -ne 0 ]]; then
              echo "Snapshots check failed, see job output for details."
              FAILED=1
            fi
            if [[ "$FAILED" -ne 0 ]]; then
              exit 1
            fi

  contracts-bedrock-slither:
    docker:
      - image: <<pipeline.parameters.ci_builder_image>>
<<<<<<< HEAD
    resource_class: medium
=======
    resource_class: large
>>>>>>> 69ac752f
    steps:
      - checkout
      - check-changed:
          patterns: contracts-bedrock
      - run:
          name: slither
          command: pnpm slither:check
          working_directory: packages/contracts-bedrock

  contracts-bedrock-validate-spaces:
    docker:
      - image: <<pipeline.parameters.ci_builder_image>>
<<<<<<< HEAD
    resource_class: medium
=======
    resource_class: xlarge
>>>>>>> 69ac752f
    steps:
      - checkout
      - restore_cache:
          name: Restore PNPM Package Cache
          keys:
            - pnpm-packages-v2-{{ checksum "pnpm-lock.yaml" }}
      - attach_workspace: { at: "." }
      - run:
          name: Install dependencies
          command: pnpm install:ci
      - check-changed:
          patterns: contracts-bedrock
      - run:
          name: validate spacers
          command: pnpm validate-spacers
          working_directory: packages/contracts-bedrock

  op-bindings-build:
    docker:
      - image: <<pipeline.parameters.ci_builder_image>>
    resource_class: xlarge
    steps:
      - checkout
      - run:
          name: check go bindings
          command: make && git diff --exit-code
          working_directory: op-bindings

  boba-bindings-build:
    docker:
      - image: <<pipeline.parameters.ci_builder_image>>
    resource_class: xlarge
    steps:
      - checkout
      - run:
          name: install goimports
          command: go install golang.org/x/tools/cmd/goimports@latest
      - run:
          name: check go bindings
          command: make && git diff --exit-code
          working_directory: boba-bindings

  js-lint-test:
    parameters:
      package_name:
        description: Package name
        type: string
      dependencies:
        description: Regex matching dependent packages
        type: string
        default: this-package-does-not-exist
      coverage_flag:
        description: Coverage flag name
        type: string
    docker:
      - image: <<pipeline.parameters.ci_builder_image>>
    resource_class: large
    steps:
      - checkout
      - attach_workspace: { at: "." }
      - restore_cache:
          name: Restore PNPM Package Cache
          keys:
            - pnpm-packages-v2-{{ checksum "pnpm-lock.yaml" }}
      - check-changed:
          patterns: <<parameters.package_name>>,<<parameters.dependencies>>
      # populate node modules from the cache
      - run:
          name: Install dependencies
          command: pnpm install:ci
      - run:
          name: Lint
          command: pnpm lint && git diff --exit-code
          working_directory: packages/<<parameters.package_name>>
      - run:
          name: Test
          command: pnpm test:coverage
          working_directory: packages/<<parameters.package_name>>
      - run:
          name: Upload coverage
          command: codecov --verbose --clean --flags <<parameters.coverage_flag>>

  contracts-ts-tests:
    docker:
      - image: <<pipeline.parameters.ci_builder_image>>
<<<<<<< HEAD
    resource_class: medium
=======
    resource_class: large
>>>>>>> 69ac752f
    steps:
      - checkout
      - attach_workspace: { at: "." }
      - restore_cache:
          name: Restore pnpm Package Cache
          keys:
            - pnpm-packages-v2-{{ checksum "pnpm.lock.yaml" }}
      - check-changed:
          patterns: sdk,contracts-bedrock,contracts
      # populate node modules from the cache
      - run:
          name: Install dependencies
          command: pnpm install:ci
      - run:
          name: Check generated and build
          command: pnpm generate:check
          working_directory: packages/contracts-ts

  sdk-next-tests:
    docker:
      - image: <<pipeline.parameters.ci_builder_image>>
<<<<<<< HEAD
    resource_class: medium
=======
    resource_class: large
>>>>>>> 69ac752f
    steps:
      - checkout
      - attach_workspace: { at: "." }
      - restore_cache:
          name: Restore pnpm Package Cache
          keys:
            - pnpm-packages-v2-{{ checksum "pnpm.lock.yaml" }}
      - check-changed:
          patterns: sdk,contracts-bedrock,contracts
      # populate node modules from the cache
      - run:
          name: Install dependencies
          command: pnpm install:ci
      - run:
          name: anvil-l1
          background: true
          # atm this is goerli but we should use mainnet after bedrock is live
          command: anvil --fork-url $ANVIL_L1_FORK_URL --fork-block-number 9256679

      - run:
          name: anvil-l2
          background: true
          # atm this is goerli but we should use mainnet after bedrock is live
          command: anvil --fork-url $ANVIL_L2_FORK_URL --port 9545 --fork-block-number 11276409

      - run:
          name: build
          command: pnpm build
          working_directory: packages/sdk
      - run:
          name: lint
          command: pnpm lint:check
          working_directory: packages/sdk
      - run:
          name: make sure anvil l1 is up
          command: npx wait-on tcp:8545 && cast block-number --rpc-url http://localhost:8545
      - run:
          name: make sure anvil l2 is up
          command: npx wait-on tcp:9545 && cast block-number --rpc-url http://localhost:9545
      - run:
          name: test:next
          command: pnpm test:next:run
          no_output_timeout: 5m
          working_directory: packages/sdk
          environment:
            # anvil[0] test private key
            VITE_E2E_PRIVATE_KEY: "0xac0974bec39a17e36ba4a6b4d238ff944bacb478cbed5efcae784d7bf4f2ff80"
            VITE_E2E_RPC_URL_L1: http://localhost:8545
            VITE_E2E_RPC_URL_L2: http://localhost:9545

  todo-issues:
    machine:
      image: <<pipeline.parameters.base_image>>
    steps:
      - checkout
      - run:
          name: Install ripgrep
          command: sudo apt-get install -y ripgrep
      - run:
          name: Check TODO issues
          command: ./ops/scripts/todo-checker.sh --verbose
      - notify-failures-on-develop

  bedrock-markdown:
    machine:
      image: <<pipeline.parameters.base_image>>
    steps:
      - checkout
      - check-changed:
          patterns: specs/(.*)\.md$
      - run:
          name: Install pnpm package manager
          command: |
            npm i pnpm --global
      - run:
          name: pnpm dev deps
          command: pnpm install:ci
      - run:
          name: specs toc
          command: pnpm lint:specs:toc && git diff --exit-code ./specs
      - run:
          name: markdown lint
          command: pnpm lint:specs:check

  bedrock-markdown-links:
    machine:
      image: <<pipeline.parameters.base_image>>
    steps:
      - checkout
      - run:
          name: Install pnpm package manager
          command: |
            npm i pnpm --global
      - run:
          name: Install node_modules
          command: |
            pnpm install:ci
      - run:
          name: Lint check
          command: |
            pnpm lint:specs:check
      - run:
          name: link lint
          command: |
            make bedrock-markdown-links
      - notify-failures-on-develop:
          channel: C055R639XT9 #notify-link-check

  fuzz-golang:
    parameters:
      package_name:
        description: Go package name
        type: string
      on_changes:
        description: changed pattern to fire fuzzer on
        type: string
    docker:
      - image: <<pipeline.parameters.ci_builder_image>>
    steps:
      - checkout
      - check-changed:
          patterns: "<<parameters.package_name>>"
      - restore_cache:
          name: Restore Go modules cache
          key: gomod-{{ checksum "go.sum" }}
      - restore_cache:
          name: Restore Go build cache
          key: golang-build-cache
      - run:
          name: Fuzz
          command: make fuzz
          working_directory: "<<parameters.package_name>>"
      - save_cache:
          key: golang-build-cache
          paths:
            - "/root/.cache/go-build"

  depcheck:
    docker:
      - image: <<pipeline.parameters.ci_builder_image>>
    steps:
      - checkout
      - attach_workspace: { at: "." }
      - restore_cache:
          name: Restore PNPM Package Cache
          keys:
            - pnpm-packages-v2-{{ checksum "pnpm-lock.yaml" }}
      - check-changed:
          patterns: packages
      - run:
          name: Check common-ts
          command: npx depcheck
          working_directory: packages/common-ts
      - run:
          name: Check core-utils
          command: npx depcheck
          working_directory: packages/core-utils
      - run:
          name: Check sdk
          command: npx depcheck
          working_directory: packages/sdk

  l1-geth-version-check:
    docker:
      - image: <<pipeline.parameters.ci_builder_image>>
    steps:
      - checkout
      - run:
          name: "Check L1 geth version"
          command: ./ops/scripts/geth-version-checker.sh || (echo "geth version is wrong, update ci-builder"; false)

  go-lint:
    docker:
      - image: <<pipeline.parameters.ci_builder_image>>
    steps:
      - checkout
      - restore_cache:
          name: Restore Go modules cache
          key: gomod-{{ checksum "go.sum" }}
      - restore_cache:
          key: golang-build-cache
      - restore_cache:
          key: golang-lint-cache
      - run:
          name: run Go linter
          command: |
            # Identify how many cores it defaults to
            golangci-lint --help | grep concurrency
            make lint-go
          working_directory: .
      - save_cache:
          key: golang-build-cache
          paths:
            - "/root/.cache/go-build"
      - save_cache:
          key: golang-lint-cache
          paths:
            - "/root/.cache/golangci-lint"

  go-test:
    parameters:
      module:
        description: Go Module Name
        type: string
    docker:
      - image: <<pipeline.parameters.ci_builder_image>> # only used to enable codecov.
    resource_class: xlarge
    steps:
      - checkout
      - restore_cache:
          name: Restore Go modules cache
          key: gomod-{{ checksum "go.sum" }}
      - restore_cache:
          keys:
            - golang-build-cache-<<parameters.module>>
            - golang-build-cache-
      - run:
          name: prep results dir
          command: mkdir -p /tmp/test-results
      - run:
          name: run tests
          command: |
            gotestsum --format=standard-verbose --junitfile=/tmp/test-results/<<parameters.module>>.xml \
            -- -parallel=8 -coverpkg=github.com/ethereum-optimism/optimism/... -coverprofile=coverage.out ./...
          working_directory: <<parameters.module>>
      - save_cache:
          key: golang-build-cache-<<parameters.module>>
          paths:
            - "/root/.cache/go-build"
      # TODO(CLI-148): Fix codecov
      #- run:
          #name: upload coverage
          #command: codecov --verbose --clean --flags bedrock-go-tests
      - store_test_results:
          path: /tmp/test-results

  go-e2e-test:
    parameters:
      module:
        description: Go Module Name
        type: string
      target:
        description: The make target to execute
        type: string
      cannon_enabled:
        description: Whether to include cannon tests
        default: true
        type: boolean
    docker:
      - image: <<pipeline.parameters.ci_builder_image>>
    resource_class: xlarge
    # Note: Tests are split between runs manually.
    # Tests default to run on the first executor but can be moved to the second with:
    # InitParallel(t, UseExecutor(1))
    # Any tests assigned to an executor greater than the number available automatically use the last executor.
    # Executor indexes start from 0
    parallelism: 2
    steps:
      - checkout
      - check-changed:
          patterns: op-(.+),cannon,contracts-bedrock
      - run:
          name: prep results dir
          command: mkdir -p /tmp/test-results
      - attach_workspace:
          at: /tmp/workspace
      - run:
          name: Load devnet-allocs
          command: |
            mkdir -p .devnet
            cp /tmp/workspace/.devnet/allocs-l1.json .devnet/allocs-l1.json
            cp /tmp/workspace/.devnet/addresses.json .devnet/addresses.json
            cp /tmp/workspace/packages/contracts-bedrock/deploy-config/devnetL1.json packages/contracts-bedrock/deploy-config/devnetL1.json
            cp -r /tmp/workspace/packages/contracts-bedrock/deployments/devnetL1 packages/contracts-bedrock/deployments/devnetL1
      - run:
          name: print go's available MIPS targets
          command: go tool dist list | grep mips
      - run:
          name: run tests
          command: |
            mkdir -p /testlogs

            export OP_E2E_CANNON_ENABLED="<<parameters.cannon_enabled>>"
            # Note: We don't use circle CI test splits because we need to split by test name, not by package. There is an additional
            # constraint that gotestsum does not currently (nor likely will) accept files from different pacakges when building.
            JUNIT_FILE=/tmp/test-results/<<parameters.module>>_<<parameters.target>>.xml make <<parameters.target>> 2>&1 | tee /testlogs/test.log
          working_directory: <<parameters.module>>
      - store_artifacts:
          path: /testlogs
          when: always
      - store_test_results:
          path: /tmp/test-results

  go-lint-test-build:
    parameters:
      binary_name:
        description: Binary name to build
        type: string
      working_directory:
        description: Working directory
        type: string
      build:
        description: Whether or not to build the binary
        type: boolean
        default: true
      dependencies:
        description: Regex matching dependent packages
        type: string
        default: this-package-does-not-exist
    docker:
      - image: <<pipeline.parameters.ci_builder_image>>
<<<<<<< HEAD
    resource_class: medium
=======
>>>>>>> 69ac752f
    steps:
      - checkout
      - check-changed:
          patterns: <<parameters.working_directory>>,<<parameters.dependencies>>
      - run:
          name: Lint
          command: make lint
          working_directory: <<parameters.working_directory>>
      - run:
          name: Test
          command: |
            mkdir -p /test-results
            gotestsum  --format=standard-verbose --junitfile /test-results/tests.xml -- -parallel=2
          working_directory: <<parameters.working_directory>>
      - store_test_results:
          path: /test-results
      - when:
          condition:
            equal: [ true, <<parameters.build>> ]
          steps:
            - run:
                name: Build
                command: make <<parameters.binary_name>>
                working_directory: <<parameters.working_directory>>

  indexer-tests:
    docker:
      - image: <<pipeline.parameters.ci_builder_image>>
      - image: cimg/postgres:14.1
    resource_class: xlarge
    steps:
      - checkout
      - check-changed:
          patterns: indexer
      - run:
          name: Lint
          command: golangci-lint run -E goimports,sqlclosecheck,bodyclose,asciicheck,misspell,errorlint --timeout 4m -e "errors.As" -e "errors.Is" ./...
          working_directory: indexer
      - run:
          name: git submodules
          command: make submodules
      - run:
          name: generate cannon prestate
          command: make cannon-prestate
      - run:
          name: generate L1 state
          command: make devnet-allocs
      - run:
          name: Test
          command: |
            mkdir -p /test-results
            DB_USER=postgres gotestsum --format=standard-verbose --junitfile=/test-results/indexer_tests.xml -- -parallel=4 ./...
          working_directory: indexer
      - store_test_results:
          path: /test-results
      - run:
          name: Build
          command: make indexer
          working_directory: indexer
      - run:
          name: Install node_modules
          command: pnpm install:ci
      - run:
          name: Install tygo
          command: go install github.com/gzuidhof/tygo@latest
          working_directory: indexer/api-ts
      - run:
          name: Check generated code
          command: npm run generate && git diff --exit-code
          working_directory: indexer/api-ts

  cannon-prestate:
    docker:
      - image: <<pipeline.parameters.ci_builder_image>>
    steps:
      - checkout
      - restore_cache:
          name: Restore Go modules cache
          key: gomod-{{ checksum "go.sum" }}
      - restore_cache:
          key: golang-build-cache
      - restore_cache:
          key: cannon-prestate-{{ checksum "./cannon/bin/cannon" }}-{{ checksum "op-program/bin/op-program-client.elf" }}
          name: Load cannon prestate cache
      - run:
          name: generate cannon prestate
          command: make cannon-prestate
      - save_cache:
          key: cannon-prestate-{{ checksum "./cannon/bin/cannon" }}-{{ checksum "op-program/bin/op-program-client.elf" }}
          name: Save Cannon prestate to cache
          paths:
            - "op-program/bin/prestate.json"
            - "op-program/bin/meta.json"
            - "op-program/bin/prestate-proof.json"
      - persist_to_workspace:
          root: .
          paths:
            - "op-program/bin/prestate.json"
            - "op-program/bin/meta.json"
            - "op-program/bin/prestate-proof.json"

  devnet-allocs:
    docker:
      - image: <<pipeline.parameters.ci_builder_image>>
    resource_class: xlarge
    steps:
      - checkout
      - restore_cache:
          name: Restore Go modules cache
          key: gomod-{{ checksum "go.sum" }}
      - restore_cache:
          key: golang-build-cache
      - run:
          name: git submodules
          command: make submodules
      - run:
          name: generate devnet allocs
          command: make devnet-allocs
      - persist_to_workspace:
          root: .
          paths:
            - ".devnet/allocs-l1.json"
            - ".devnet/addresses.json"
            - "packages/contracts-bedrock/deploy-config/devnetL1.json"
            - "packages/contracts-bedrock/deployments/devnetL1"

  devnet:
    machine:
      image: <<pipeline.parameters.base_image>>
    environment:
      DOCKER_BUILDKIT: 1
      DEVNET_NO_BUILD: 'true'
    steps:
      - checkout
      - check-changed:
          patterns: op-(.+),packages,ops-bedrock,bedrock-devnet
      - run:
          name: Install latest golang
          command: |
            wget https://go.dev/dl/go1.21.1.linux-amd64.tar.gz
            sudo rm -rf /usr/local/go
            sudo tar -C /usr/local -xzf go1.21.1.linux-amd64.tar.gz
            export PATH=$PATH:/usr/local/go/bin
            go version
      - run:
          name: foundryup
          command: |
            curl -L https://foundry.paradigm.xyz | bash
            source $HOME/.bashrc
            foundryup
            echo 'export PATH=$HOME/.foundry/bin:$PATH' >> $BASH_ENV
            source $HOME/.bashrc
            forge --version
      - run:
          name: install geth
          command: make install-geth
      - run:
          name: Install NVM
          command: |
            curl -o- https://raw.githubusercontent.com/nvm-sh/nvm/v0.39.3/install.sh | bash
            source ~/.bashrc
            nvm --version
      - run:
          name: Install Node
          command: |
            nvm install
            nvm use && node --version && npm --version
      - run:
          name: Install pnpm
          command: |
            npm i pnpm --global
      - run:
          name: git submodules
          command: make submodules
      - run:
          name: Install and build
          command: |
            pnpm install:ci && pnpm build
      - attach_workspace:
          at: /tmp/workspace
      - run:
          name: Load cannon pre-state
          command: |
            mkdir -p op-program/bin
            cp /tmp/workspace/op-program/bin/prestate.json op-program/bin/prestate.json
            cp /tmp/workspace/op-program/bin/meta.json op-program/bin/meta.json
            cp /tmp/workspace/op-program/bin/prestate-proof.json op-program/bin/prestate-proof.json
      - run:
          name: Load devnet-allocs
          command: |
            mkdir -p .devnet
            cp /tmp/workspace/.devnet/allocs-l1.json .devnet/allocs-l1.json
            cp /tmp/workspace/.devnet/addresses.json .devnet/addresses.json
            cp /tmp/workspace/packages/contracts-bedrock/deploy-config/devnetL1.json packages/contracts-bedrock/deploy-config/devnetL1.json
            cp -r /tmp/workspace/packages/contracts-bedrock/deployments/devnetL1 packages/contracts-bedrock/deployments/devnetL1
      - run:
          name: Load and tag docker images
          command: |
            IMAGE_BASE_PREFIX="<<pipeline.parameters.registry>>/<<pipeline.parameters.repo>>"
            # Load from previous docker-build job
            docker load < "/tmp/workspace/op-stack-go.tar"
            docker load < "/tmp/workspace/op-node.tar"
            docker load < "/tmp/workspace/op-proposer.tar"
            docker load < "/tmp/workspace/op-batcher.tar"
            # rename to the tags that the docker-compose of the devnet expects
            docker tag "$IMAGE_BASE_PREFIX/op-stack-go:<<pipeline.git.revision>>" "$IMAGE_BASE_PREFIX/op-stack-go:devnet"
            docker tag "$IMAGE_BASE_PREFIX/op-node:<<pipeline.git.revision>>" "$IMAGE_BASE_PREFIX/op-node:devnet"
            docker tag "$IMAGE_BASE_PREFIX/op-proposer:<<pipeline.git.revision>>" "$IMAGE_BASE_PREFIX/op-proposer:devnet"
            docker tag "$IMAGE_BASE_PREFIX/op-batcher:<<pipeline.git.revision>>" "$IMAGE_BASE_PREFIX/op-batcher:devnet"
      - run:
          name: Bring up the stack
          command: make devnet-up
      - run:
          name: Test the stack
          command: make devnet-test
      - run:
          name: Dump op-node logs
          command: |
            docker logs ops-bedrock-op-node-1 || echo "No logs."
          when: on_fail
      - run:
          name: Dump op-geth logs
          command: |
            docker logs ops-bedrock-l2-1 || echo "No logs."
          when: on_fail
      - run:
          name: Dump l1 logs
          command: |
            docker logs ops-bedrock-l1-1 || echo "No logs."
          when: on_fail
      - run:
          name: Dump op-batcher logs
          command: |
            docker logs ops-bedrock-op-batcher-1 || echo "No logs."
          when: on_fail
      - run:
          name: Dump op-proposer logs
          command: |
            docker logs ops-bedrock-op-proposer-1 || echo "No logs."
          when: on_fail
      - run:
          name: Log deployment artifact
          command: |
            cat broadcast/Deploy.s.sol/900/run-latest.json || echo "No deployment file found"
          when: on_fail
          working_directory: packages/contracts-bedrock
      - run:
          name: Log artifacts directory
          command: |
            ls -R forge-artifacts || echo "No forge artifacts found"
          when: on_fail
          working_directory: packages/contracts-bedrock

  devnet-hardhat:
    machine:
      image: ubuntu-2204:2022.10.2
    environment:
      DOCKER_BUILDKIT: 1
    steps:
      - checkout
      - check-changed:
          patterns: op-(.+),packages,ops-bedrock
      - run:
          name: Install latest golang
          command: |
            wget https://go.dev/dl/go1.20.linux-amd64.tar.gz
            sudo rm -rf /usr/local/go
            sudo tar -C /usr/local -xzf go1.20.linux-amd64.tar.gz
            export PATH=$PATH:/usr/local/go/bin
            go version
      - run:
          name: foundryup
          command: |
            curl -L https://foundry.paradigm.xyz | bash
            source $HOME/.bashrc
            foundryup
            echo 'export PATH=$HOME/.foundry/bin:$PATH' >> $BASH_ENV
            source $HOME/.bashrc
            forge --version
      - run:
          name: Install NVM
          command: |
            curl -o- https://raw.githubusercontent.com/nvm-sh/nvm/v0.39.3/install.sh | bash
            source ~/.bashrc
            nvm --version
      - run:
          name: Install Node
          command: |
            nvm install
            nvm use && node --version && npm --version
      - run:
          name: Install pnpm
          command: |
            npm i pnpm --global
      - run:
          name: git submodules
          command: git submodule update --init --recursive
      - run:
          name: Install and build
          command: |
            pnpm install --frozen-lockfile --prefer-offline && pnpm build
      - attach_workspace:
          at: /tmp/workspace
      - run:
          name: Load cannon pre-state
          command: |
            mkdir -p op-program/bin
            cp /tmp/workspace/op-program/bin/prestate.json op-program/bin/prestate.json
            cp /tmp/workspace/op-program/bin/meta.json op-program/bin/meta.json
            cp /tmp/workspace/op-program/bin/prestate-proof.json op-program/bin/prestate-proof.json
      - run:
          name: Load devnet-allocs
          command: |
            mkdir -p .devnet
            cp /tmp/workspace/.devnet/allocs-l1.json .devnet/allocs-l1.json
            cp /tmp/workspace/.devnet/addresses.json .devnet/addresses.json
            cp /tmp/workspace/packages/contracts-bedrock/deploy-config/devnetL1.json packages/contracts-bedrock/deploy-config/devnetL1.json
            cp -r /tmp/workspace/packages/contracts-bedrock/deployments/devnetL1 packages/contracts-bedrock/deployments/devnetL1
      - run:
          name: Load and tag docker images
          command: |
            IMAGE_BASE_PREFIX="<<pipeline.parameters.registry>>/<<pipeline.parameters.repo>>"
            # Load from previous docker-build job
            docker load < "/tmp/workspace/op-stack-go.tar"
            docker load < "/tmp/workspace/op-node.tar"
            docker load < "/tmp/workspace/op-proposer.tar"
            docker load < "/tmp/workspace/op-batcher.tar"
            # rename to the tags that the docker-compose of the devnet expects
            docker tag "$IMAGE_BASE_PREFIX/op-stack-go:<<pipeline.git.revision>>" "$IMAGE_BASE_PREFIX/op-stack-go:devnet"
            docker tag "$IMAGE_BASE_PREFIX/op-node:<<pipeline.git.revision>>" "$IMAGE_BASE_PREFIX/op-node:devnet"
            docker tag "$IMAGE_BASE_PREFIX/op-proposer:<<pipeline.git.revision>>" "$IMAGE_BASE_PREFIX/op-proposer:devnet"
            docker tag "$IMAGE_BASE_PREFIX/op-batcher:<<pipeline.git.revision>>" "$IMAGE_BASE_PREFIX/op-batcher:devnet"
      - run:
          name: Bring up the stack
          command: make devnet-hardhat-up
      - run:
          name: Test the stack
          command: make devnet-hardhat-test
      - run:
          name: Dump op-node logs
          command: |
            docker logs ops-bedrock-op-node-1 || echo "No logs."
          when: on_fail
      - run:
          name: Dump op-geth logs
          command: |
            docker logs ops-bedrock-l2-1 || echo "No logs."
          when: on_fail
      - run:
          name: Dump l1 logs
          command: |
            docker logs ops-bedrock-l1-1 || echo "No logs."
          when: on_fail
      - run:
          name: Dump op-batcher logs
          command: |
            docker logs ops-bedrock-op-batcher-1 || echo "No logs."
          when: on_fail
      - run:
          name: Dump op-proposer logs
          command: |
            docker logs ops-bedrock-op-proposer-1 || echo "No logs."
          when: on_fail

  semgrep-scan:
    parameters:
      diff_branch:
        type: string
        default: develop
    environment:
      TEMPORARY_BASELINE_REF: << parameters.diff_branch >>
      SEMGREP_REPO_URL: << pipeline.project.git_url >>
      SEMGREP_BRANCH: << pipeline.git.branch >>
      SEMGREP_COMMIT: << pipeline.git.revision >>

      # Change job timeout (default is 1800 seconds; set to 0 to disable)
      SEMGREP_TIMEOUT: 3000

    docker:
      - image: returntocorp/semgrep
    resource_class: medium
    steps:
      - checkout
      - unless:
          condition:
            equal: [ "develop", << pipeline.git.branch >> ]
          steps:
            - run:
                # Scan changed files in PRs, block on new issues only (existing issues ignored)
                # Do a full scan when scanning develop, otherwise do an incremental scan.
                name: "Conditionally set BASELINE env var"
                command: |
                  echo 'export SEMGREP_BASELINE_REF=${TEMPORARY_BASELINE_REF}' >> $BASH_ENV
      - run:
          name: "Set environment variables" # for PR comments and in-app hyperlinks to findings
          command: |
            echo 'export SEMGREP_PR_ID=${CIRCLE_PULL_REQUEST##*/}' >> $BASH_ENV
            echo 'export SEMGREP_JOB_URL=$CIRCLE_BUILD_URL' >> $BASH_ENV
            echo 'export SEMGREP_REPO_NAME=$CIRCLE_PROJECT_USERNAME/$CIRCLE_PROJECT_REPONAME' >> $BASH_ENV
      - run:
          name: "Semgrep scan"
          command: semgrep ci
      - notify-failures-on-develop

  go-mod-download:
    docker:
      - image: <<pipeline.parameters.ci_builder_image>>
    parameters:
      file:
        default: go.sum
        description: The file name of checksum for restore_cache and save_cache.
        type: string
      key:
        default: gomod
        description: The key of restore_cache and save_cache.
        type: string
    steps:
      - checkout
      - restore_cache:
          key: << parameters.key >>-{{ checksum "<< parameters.file >>" }}
          name: Restore Go modules cache
      - run:
          name: Sanity check go mod cache path
          command: test "$(go env GOMODCACHE)" == "/go/pkg/mod" # yes, it's an odd path
      - run:
          command: go mod download
          name: Download Go module dependencies
      - save_cache:
          key: << parameters.key >>-{{ checksum "<< parameters.file >>" }}
          name: Save Go modules cache
          paths:
            - "/go/pkg/mod"

  go-mod-tidy:
    docker:
      - image: <<pipeline.parameters.ci_builder_image>>
    steps:
      - checkout
      - restore_cache:
          name: Restore Go modules cache
          key: gomod-{{ checksum "go.sum" }}
      - run:
          name: "Go mod tidy"
          command: make mod-tidy && git diff --exit-code

  op-service-rethdb-tests:
    docker:
      - image: <<pipeline.parameters.ci_builder_image>>
    steps:
      - checkout
      - check-changed:
          patterns: op-service,op-node
      - restore_cache:
          name: Restore Go modules cache
          key: gomod-{{ checksum "go.sum" }}
      - run:
          name: Cargo fmt + clippy
          command: |
            cargo +nightly fmt -- --check
            cargo +nightly clippy --all --all-features -- -D warnings
          working_directory: op-service/rethdb-reader
      - run:
          name: Generate testdata db
          command: cargo test
          working_directory: op-service/rethdb-reader
      - run:
          name: Build dylib
          command: cargo build --release
          working_directory: op-service/rethdb-reader
      - run:
          name: Update LD_LIBRARY_PATH
          command: echo 'export LD_LIBRARY_PATH="${LD_LIBRARY_PATH}:/root/project/op-service/rethdb-reader/target/release"' >> $BASH_ENV
      - run:
          name: Run op-service RethDB tests
          command: |
            gotestsum --format=standard-verbose --junitfile=/tmp/test-results/op-service.xml \
            -- -parallel=8 -coverpkg=github.com/ethereum-optimism/optimism/... -coverprofile=coverage.out \
            -run TestRethDB -tags rethdb -v
          working_directory: op-service/sources
      # TODO(CLI-148): Fix codecov
      #- run:
          #name: upload coverage
          #command: codecov --verbose --clean --flags bedrock-rethdb-go-tests

  bedrock-go-tests:  # just a helper, that depends on all the actual test jobs
    docker:
      - image: <<pipeline.parameters.ci_builder_image>>
    resource_class: medium
    steps:
      - run: echo Done

  fpp-verify:
    docker:
      - image: cimg/go:1.21
    steps:
      - checkout
      - run:
          name: verify-goerli
          command: |
            make verify-goerli
          working_directory: op-program
      - notify-failures-on-develop

  op-program-compat:
    docker:
      - image: <<pipeline.parameters.ci_builder_image>>
    steps:
      - checkout
      - restore_cache:
          name: Restore Go modules cache
          key: gomod-{{ checksum "go.sum" }}
      - restore_cache:
          key: golang-build-cache
      - run:
          name: compat-goerli
          command: |
            make run-goerli-verify
          working_directory: op-program

  check-generated-mocks-op-node:
    docker:
      - image: <<pipeline.parameters.ci_builder_image>>
    steps:
      - checkout
      - check-changed:
          patterns: op-node
      - run:
          name: check-generated-mocks
          command: make generate-mocks-op-node && git diff --exit-code

  check-generated-mocks-op-service:
    docker:
      - image: <<pipeline.parameters.ci_builder_image>>
    steps:
      - checkout
      - check-changed:
          patterns: op-service
      - run:
          name: check-generated-mocks
          command: make generate-mocks-op-service && git diff --exit-code

  check-values-match:
    parameters:
      pattern_file1:
        type: string
        default: ""
      pattern_file2:
        type: string
        default: ""
      file1_path:
        type: string
        default: ""
      file2_path:
        type: string
        default: ""
    docker:
      - image: <<pipeline.parameters.ci_builder_image>>
    steps:
      - checkout
      - run:
          name: Verify Values Match
          command: |
            ./ops/scripts/ci-match-values-between-files.sh "<< parameters.file1_path >>" "<< parameters.pattern_file1 >>" "<< parameters.file2_path >>" "<< parameters.pattern_file2 >>"

  kontrol-tests:
    docker:
      - image: << pipeline.parameters.ci_builder_image >>
    resource_class: xlarge
    steps:
      - checkout
      - run:
          name: Checkout Submodule
          command: |
            git submodule update --init --recursive
      - check-changed:
          patterns: contracts-bedrock/test/kontrol,contracts-bedrock/src/L1/OptimismPortal\.sol
      - setup_remote_docker:
          docker_layer_caching: true
      - run:
          name: Run Kontrol Tests
          command: |
            pnpm test:kontrol
          working_directory: ./packages/contracts-bedrock
      - store_artifacts:
          path: ./packages/contracts-bedrock/kontrol-results_latest.tar.gz

workflows:
  main:
    when:
      not:
        equal: [ scheduled_pipeline, << pipeline.trigger_source >> ]
    jobs:
      - pnpm-monorepo
      - js-lint-test:
          name: common-ts-tests
          coverage_flag: common-ts-tests
          package_name: common-ts
          requires:
            - pnpm-monorepo
      - js-lint-test:
          name: core-utils-tests
          coverage_flag: core-utils-tests
          package_name: core-utils
          requires:
            - pnpm-monorepo
      - contracts-bedrock-tests:
          requires:
            - pnpm-monorepo
      - contracts-bedrock-coverage
      - contracts-bedrock-checks:
          requires:
            - pnpm-monorepo
      - contracts-bedrock-slither
      - contracts-bedrock-validate-spaces:
          requires:
            - pnpm-monorepo
      - op-bindings-build
      - boba-bindings-build
      - js-lint-test:
          name: chain-mon-tests
          coverage_flag: chain-mon-tests
          package_name: chain-mon
          dependencies: "(common-ts|contracts-bedrock|core-utils|sdk)"
          requires:
            - pnpm-monorepo
      - js-lint-test:
          name: contracts-ts-tests
          coverage_flag: contracts-ts-tests
          package_name: contracts-ts
          dependencies: '(contracts-bedrock|contracts-ts)'
          requires:
            - pnpm-monorepo
      - js-lint-test:
          name: sdk-next-tests
          coverage_flag: sdk-next-tests
          package_name: sdk
          dependencies: "(common-ts|contracts-bedrock|core-utils)"
          requires:
            - pnpm-monorepo
      - js-lint-test:
          name: sdk-tests
          coverage_flag: sdk-tests
          package_name: sdk
          dependencies: "(contracts-bedrock|core-utils)"
          requires:
            - pnpm-monorepo
      - depcheck:
          requires:
            - pnpm-monorepo
      - go-lint-test-build:
          name: proxyd-tests
          binary_name: proxyd
          working_directory: proxyd
      - indexer-tests
      - l1-geth-version-check
      - semgrep-scan
      - go-mod-download
      - go-mod-tidy:
          requires: ["go-mod-download"]
      - devnet-allocs:  # devnet-allocs uses op-node genesis sub-command
          requires:
            - "go-mod-tidy"
            - l1-geth-version-check
      - bedrock-markdown
      - go-lint: # we combine most of the go-lint work for two reasons: (1) warm up the Go build cache, (2) reduce sum of lint time
          name: op-stack-go-lint
          requires: [ "go-mod-tidy" ]
      - fuzz-golang:
          name: op-node-fuzz
          package_name: op-node
          on_changes: op-node
          requires: ["op-stack-go-lint"]
      - fuzz-golang:
          name: op-service-fuzz
          package_name: op-service
          on_changes: op-service
          requires: ["op-stack-go-lint"]
      - fuzz-golang:
          name: op-chain-ops-fuzz
          package_name: op-chain-ops
          on_changes: op-chain-ops,op-bindings
          requires: ["op-stack-go-lint"]
      - fuzz-golang:
          name: cannon-fuzz
          package_name: cannon
          on_changes: cannon,packages/contracts-bedrock/src/cannon
          requires: ["op-stack-go-lint"]
      - go-test:
          name: boba-bindings-tests
          module: boba-bindings
          requires: ["op-stack-go-lint"]
      - go-test:
          name: op-heartbeat-tests
          module: op-heartbeat
          requires: [ "op-stack-go-lint" ]
      - go-test:
          name: boba-chain-ops-tests
          module: boba-chain-ops
          requires: ["op-stack-go-lint"]
      - go-test:
          name: op-batcher-tests
          module: op-batcher
          requires: ["op-stack-go-lint"]
      - go-test:
          name: op-bindings-tests
          module: op-bindings
          requires: ["op-stack-go-lint"]
      - go-test:
          name: op-chain-ops-tests
          module: op-chain-ops
          requires: ["op-stack-go-lint"]
      - go-test:
          name: op-node-tests
          module: op-node
          requires: ["op-stack-go-lint"]
      - go-test:
          name: op-proposer-tests
          module: op-proposer
          requires: ["op-stack-go-lint"]
      - go-test:
          name: op-challenger-tests
          module: op-challenger
          requires: ["op-stack-go-lint"]
      - go-test:
          name: op-program-tests
          module: op-program
          requires: ["op-stack-go-lint"]
      - go-test:
          name: op-service-tests
          module: op-service
          requires: ["op-stack-go-lint"]
      - op-service-rethdb-tests:
          requires:
            - op-stack-go-lint
      - go-e2e-test:
          name: op-e2e-WS-tests
          module: op-e2e
          target: test-ws
          requires:
            - op-stack-go-lint
            - devnet-allocs
      - go-e2e-test:
          name: op-e2e-HTTP-tests
          module: op-e2e
          target: test-http
          cannon_enabled: false
          requires:
            - op-stack-go-lint
            - devnet-allocs
      - go-e2e-test:
          name: op-e2e-ext-geth-tests
          module: op-e2e
          target: test-external-geth
          cannon_enabled: false
          requires:
            - op-stack-go-lint
            - devnet-allocs
            - l1-geth-version-check
<<<<<<< HEAD
=======
      - go-e2e-test:
          name: op-e2e-span-batch-tests
          module: op-e2e
          target: test-span-batch
          requires:
            - op-stack-go-lint
            - devnet-allocs
      - go-e2e-test:
          name: op-e2e-ext-erigon-tests
          module: op-e2e
          target: test-external-erigon
          requires:
            - op-stack-go-lint
            - devnet-allocs
            - l1-geth-version-check
>>>>>>> 69ac752f
      - op-program-compat:
          requires:
            - op-program-tests
      - bedrock-go-tests:
          requires:
            - go-mod-download
            - go-mod-tidy
            - cannon-build-test-vectors
            - cannon-go-lint-and-test
            - check-generated-mocks-op-node
            - check-generated-mocks-op-service
            - op-stack-go-lint
            - op-batcher-tests
            - op-bindings-tests
            - op-chain-ops-tests
            - op-heartbeat-tests
            - op-node-tests
            - op-proposer-tests
            - op-challenger-tests
            - op-program-tests
            - op-program-compat
            - op-service-tests
            - op-e2e-WS-tests
            - op-e2e-HTTP-tests
            - op-e2e-ext-geth-tests
<<<<<<< HEAD
            - op-service-rethdb-tests
=======
            - op-e2e-ext-erigon-tests
            - boba-bindings-tests
            - boba-chain-ops-tests
>>>>>>> 69ac752f
      - docker-build: # just to warm up the cache (other jobs run in parallel)
          name: op-stack-go-docker-build
          docker_name: op-stack-go
          docker_tags: <<pipeline.git.revision>>,<<pipeline.git.branch>>
          save_image_tag: <<pipeline.git.revision>> # for devnet later
      - docker-build:
          name: op-node-docker-build
          docker_name: op-node
          docker_tags: <<pipeline.git.revision>>,<<pipeline.git.branch>>
          requires: ['op-stack-go-docker-build']
          save_image_tag: <<pipeline.git.revision>> # for devnet later
      - docker-build:
          name: op-batcher-docker-build
          docker_name: op-batcher
          docker_tags: <<pipeline.git.revision>>,<<pipeline.git.branch>>
          requires: ['op-stack-go-docker-build']
          save_image_tag: <<pipeline.git.revision>> # for devnet later
      - docker-build:
          name: op-program-docker-build
          docker_name: op-program
          docker_tags: <<pipeline.git.revision>>,<<pipeline.git.branch>>
          requires: ['op-stack-go-docker-build']
          save_image_tag: <<pipeline.git.revision>> # for devnet later
      - docker-build:
          name: op-proposer-docker-build
          docker_name: op-proposer
          docker_tags: <<pipeline.git.revision>>,<<pipeline.git.branch>>
          requires: ['op-stack-go-docker-build']
          save_image_tag: <<pipeline.git.revision>> # for devnet later
      - docker-build:
          name: op-challenger-docker-build
          docker_name: op-challenger
          docker_tags: <<pipeline.git.revision>>,<<pipeline.git.branch>>
          requires: ['op-stack-go-docker-build']
          save_image_tag: <<pipeline.git.revision>> # for devnet later
      - docker-build:
          name: op-heartbeat-docker-build
          docker_name: op-heartbeat
          docker_tags: <<pipeline.git.revision>>,<<pipeline.git.branch>>
          requires: ['op-stack-go-docker-build']
          save_image_tag: <<pipeline.git.revision>> # for devnet later
      - cannon-prestate:
          requires: ["op-stack-go-lint"]
      - devnet-hardhat:
          requires:
            - op-node-docker-build
            - op-batcher-docker-build
            - op-proposer-docker-build
            - l1-geth-version-check
            - devnet-allocs
            - cannon-prestate
      - devnet:
          requires:
            - op-node-docker-build
            - op-batcher-docker-build
            - op-proposer-docker-build
            - l1-geth-version-check
            - devnet-allocs
            - cannon-prestate
      - docker-build:
          name: indexer-docker-build
          docker_name: indexer
          docker_tags: <<pipeline.git.revision>>,<<pipeline.git.branch>>
      - docker-build:
          name: ufm-metamask-docker-build
          docker_name: ufm-metamask
          docker_tags: <<pipeline.git.revision>>,<<pipeline.git.branch>>
      - check-generated-mocks-op-node
      - check-generated-mocks-op-service
      - cannon-go-lint-and-test
      - cannon-build-test-vectors
      - kontrol-tests
  release:
    when:
      not:
        equal: [ scheduled_pipeline, << pipeline.trigger_source >> ]
    jobs:
      - hold:
          type: approval
          filters:
            tags:
              only: /^(proxyd|chain-mon|indexer|ci-builder|ufm-[a-z0-9\-]*|op-[a-z0-9\-]*)\/v.*/
            branches:
              ignore: /.*/
      - docker-build: # just to warm up the cache (other jobs run in parallel)
          name: op-stack-go-docker-build-release
          filters:
            tags:
              only: /^(proxyd|chain-mon|indexer|ci-builder|ufm-[a-z0-9\-]*|op-[a-z0-9\-]*)\/v.*/
            branches:
              ignore: /.*/
          docker_name: op-stack-go
          docker_tags: <<pipeline.git.revision>>
          platforms: "linux/amd64,linux/arm64"
          requires:
            - hold
      - docker-build:
          name: op-heartbeat-release
          filters:
            tags:
              only: /^op-heartbeat\/v.*/
            branches:
              ignore: /.*/
          docker_name: op-heartbeat
          docker_tags: <<pipeline.git.revision>>
          requires: ['op-stack-go-docker-build-release']
          platforms: "linux/amd64,linux/arm64"
          publish: true
          release: true
          context:
            - oplabs-gcr-release
      - docker-build:
          name: op-node-docker-release
          filters:
            tags:
              only: /^op-node\/v.*/
            branches:
              ignore: /.*/
          docker_name: op-node
          docker_tags: <<pipeline.git.revision>>
          requires: ['op-stack-go-docker-build-release']
          platforms: "linux/amd64,linux/arm64"
          publish: true
          release: true
          context:
            - oplabs-gcr-release
      - docker-build:
          name: op-batcher-docker-release
          filters:
            tags:
              only: /^op-batcher\/v.*/
            branches:
              ignore: /.*/
          docker_name: op-batcher
          docker_tags: <<pipeline.git.revision>>
          requires: ['op-stack-go-docker-build-release']
          platforms: "linux/amd64,linux/arm64"
          publish: true
          release: true
          context:
            - oplabs-gcr-release
      - docker-build:
          name: op-proposer-docker-release
          filters:
            tags:
              only: /^op-proposer\/v.*/
            branches:
              ignore: /.*/
          docker_name: op-proposer
          docker_tags: <<pipeline.git.revision>>
          requires: ['op-stack-go-docker-build-release']
          platforms: "linux/amd64,linux/arm64"
          publish: true
          release: true
          context:
            - oplabs-gcr-release
      - docker-build:
          name: op-challenger-docker-release
          filters:
            tags:
              only: /^op-challenger\/v.*/
            branches:
              ignore: /.*/
          docker_name: op-challenger
          docker_tags: <<pipeline.git.revision>>
          requires: ['op-stack-go-docker-build-release']
          platforms: "linux/amd64,linux/arm64"
          publish: true
          release: true
          context:
            - oplabs-gcr-release
      - docker-build:
          name: op-ufm-docker-release
          filters:
            tags:
              only: /^op-ufm\/v.*/
            branches:
              ignore: /.*/
          docker_name: op-ufm
          docker_tags: <<pipeline.git.revision>>
          publish: true
          release: true
          context:
            - oplabs-gcr-release
          requires:
            - hold
      - docker-build:
          name: proxyd-docker-release
          filters:
            tags:
              only: /^proxyd\/v.*/
            branches:
              ignore: /.*/
          docker_name: proxyd
          docker_tags: <<pipeline.git.revision>>
          publish: true
          release: true
          context:
            - oplabs-gcr-release
          requires:
            - hold
      - docker-build:
          name: indexer-docker-release
          filters:
            tags:
              only: /^indexer\/v.*/
            branches:
              ignore: /.*/
          docker_name: indexer
          docker_tags: <<pipeline.git.revision>>
          publish: true
          release: true
          context:
            - oplabs-gcr-release
          requires:
            - hold
      - docker-build:
          name: chain-mon-docker-release
          filters:
            tags:
              only: /^chain-mon\/v.*/
            branches:
              ignore: /.*/
          docker_name: chain-mon
          docker_tags: <<pipeline.git.revision>>,latest
          publish: true
          release: true
          resource_class: xlarge
          context:
            - oplabs-gcr-release
          requires:
            - hold
      - docker-build:
          name: ci-builder-docker-release
          filters:
            tags:
              only: /^ci-builder\/v.*/
            branches:
              ignore: /.*/
          docker_name: ci-builder
          docker_tags: <<pipeline.git.revision>>,latest
          publish: true
          release: true
          resource_class: xlarge
          context:
            - oplabs-gcr
          requires:
            - hold
      - docker-build:
          name: ufm-metamask-docker-release
          filters:
            tags:
              only: /^ufm-metamask\/v.*/
            branches:
              ignore: /.*/
          docker_name: ufm-metamask
          docker_tags: <<pipeline.git.revision>>,latest
          publish: true
          release: true
          context:
            - oplabs-gcr
          requires:
            - hold

  scheduled-todo-issues:
    when:
      equal: [ build_four_hours, <<pipeline.schedule.name>> ]
    jobs:
      - todo-issues:
          name: todo-issue-checks
          context:
            - slack

  scheduled-fpp:
    when:
      equal: [ build_four_hours, <<pipeline.schedule.name>> ]
    jobs:
      - fpp-verify:
          context:
            - slack
            - oplabs-fpp-nodes

  scheduled-link-check:
    when:
      equal: [ build_daily, <<pipeline.schedule.name>> ]
    jobs:
      - bedrock-markdown-links:
          context: slack

  scheduled-docker-publish:
    when:
      equal: [ build_hourly, <<pipeline.schedule.name>> ]
    jobs:
      - docker-build: # just to warm up the cache (other jobs run in parallel)
          name: op-stack-go-docker-build-publish
          docker_name: op-stack-go
          docker_tags: <<pipeline.git.revision>>,<<pipeline.git.branch>>
          platforms: "linux/amd64,linux/arm64"
          context:
            - oplabs-gcr
            - slack
      - docker-build:
          name: op-node-docker-publish
          docker_name: op-node
          docker_tags: <<pipeline.git.revision>>,<<pipeline.git.branch>>
          requires: [ 'op-stack-go-docker-build-publish' ]
          platforms: "linux/amd64,linux/arm64"
          publish: true
          context:
            - oplabs-gcr
            - slack
      - docker-build:
          name: op-batcher-docker-publish
          docker_name: op-batcher
          docker_tags: <<pipeline.git.revision>>,<<pipeline.git.branch>>
          requires: [ 'op-stack-go-docker-build-publish' ]
          platforms: "linux/amd64,linux/arm64"
          publish: true
          context:
            - oplabs-gcr
            - slack
      - docker-build:
          name: op-program-docker-publish
          docker_name: op-program
          docker_tags: <<pipeline.git.revision>>,<<pipeline.git.branch>>
          requires: [ 'op-stack-go-docker-build-publish' ]
          platforms: "linux/amd64,linux/arm64"
          publish: true
          context:
            - oplabs-gcr
            - slack
      - docker-build:
          name: op-proposer-docker-publish
          docker_name: op-proposer
          docker_tags: <<pipeline.git.revision>>,<<pipeline.git.branch>>
          requires: [ 'op-stack-go-docker-build-publish' ]
          platforms: "linux/amd64,linux/arm64"
          publish: true
          context:
            - oplabs-gcr
            - slack
      - docker-build:
          name: op-challenger-docker-publish
          docker_name: op-challenger
          docker_tags: <<pipeline.git.revision>>,<<pipeline.git.branch>>
          requires: [ 'op-stack-go-docker-build-publish' ]
          platforms: "linux/amd64,linux/arm64"
          publish: true
          context:
            - oplabs-gcr
            - slack
      - docker-build:
          name: op-heartbeat-docker-publish
          docker_name: op-heartbeat
          docker_tags: <<pipeline.git.revision>>,<<pipeline.git.branch>>
          requires: [ 'op-stack-go-docker-build-publish' ]
          platforms: "linux/amd64,linux/arm64"
          publish: true
          context:
            - oplabs-gcr
            - slack
      - docker-build:
          name: indexer-docker-publish
          docker_name: indexer
          docker_tags: <<pipeline.git.revision>>,<<pipeline.git.branch>>
          publish: true
          context:
            - oplabs-gcr
            - slack
          platforms: "linux/amd64,linux/arm64"
      - docker-build:
          name: chain-mon-docker-publish
          docker_name: chain-mon
          docker_tags: <<pipeline.git.revision>>,<<pipeline.git.branch>>
          resource_class: xlarge
          publish: true
          context:
            - oplabs-gcr
            - slack
      - docker-build:
          name: contracts-bedrock-docker-publish
          docker_name: contracts-bedrock
          docker_tags: <<pipeline.git.revision>>,<<pipeline.git.branch>>
          resource_class: xlarge
          requires: [ 'chain-mon-docker-publish' ] # use the cached base image
          publish: true
          context:
            - oplabs-gcr
            - slack
      - docker-build:
          name: ufm-metamask-docker-publish
          docker_name: ufm-metamask
          docker_tags: <<pipeline.git.revision>>,<<pipeline.git.branch>>
          publish: true
          context:
            - oplabs-gcr
            - slack<|MERGE_RESOLUTION|>--- conflicted
+++ resolved
@@ -1,14 +1,6 @@
 version: 2.1
 
 parameters:
-<<<<<<< HEAD
-  ci_builder_image:
-    type: string
-    default: us-docker.pkg.dev/oplabs-tools-artifacts/images/ci-builder:v0.34.0
-  base_image:
-    type: string
-    default: ubuntu-2204:2022.07.1
-=======
   registry:
     type: string
     default: "us-docker.pkg.dev"
@@ -18,7 +10,6 @@
   repo:
     type: string
     default: ${GCP_PROJECT_ID}/${GCP_ARTIFACT_REPOSITORY}/images
->>>>>>> 69ac752f
 
 orbs:
   go: circleci/go@1.8.0
@@ -473,11 +464,7 @@
   contracts-bedrock-slither:
     docker:
       - image: <<pipeline.parameters.ci_builder_image>>
-<<<<<<< HEAD
-    resource_class: medium
-=======
     resource_class: large
->>>>>>> 69ac752f
     steps:
       - checkout
       - check-changed:
@@ -490,11 +477,7 @@
   contracts-bedrock-validate-spaces:
     docker:
       - image: <<pipeline.parameters.ci_builder_image>>
-<<<<<<< HEAD
-    resource_class: medium
-=======
     resource_class: xlarge
->>>>>>> 69ac752f
     steps:
       - checkout
       - restore_cache:
@@ -580,11 +563,7 @@
   contracts-ts-tests:
     docker:
       - image: <<pipeline.parameters.ci_builder_image>>
-<<<<<<< HEAD
-    resource_class: medium
-=======
     resource_class: large
->>>>>>> 69ac752f
     steps:
       - checkout
       - attach_workspace: { at: "." }
@@ -606,11 +585,7 @@
   sdk-next-tests:
     docker:
       - image: <<pipeline.parameters.ci_builder_image>>
-<<<<<<< HEAD
-    resource_class: medium
-=======
     resource_class: large
->>>>>>> 69ac752f
     steps:
       - checkout
       - attach_workspace: { at: "." }
@@ -922,10 +897,6 @@
         default: this-package-does-not-exist
     docker:
       - image: <<pipeline.parameters.ci_builder_image>>
-<<<<<<< HEAD
-    resource_class: medium
-=======
->>>>>>> 69ac752f
     steps:
       - checkout
       - check-changed:
@@ -1684,8 +1655,6 @@
             - op-stack-go-lint
             - devnet-allocs
             - l1-geth-version-check
-<<<<<<< HEAD
-=======
       - go-e2e-test:
           name: op-e2e-span-batch-tests
           module: op-e2e
@@ -1701,7 +1670,6 @@
             - op-stack-go-lint
             - devnet-allocs
             - l1-geth-version-check
->>>>>>> 69ac752f
       - op-program-compat:
           requires:
             - op-program-tests
@@ -1727,13 +1695,10 @@
             - op-e2e-WS-tests
             - op-e2e-HTTP-tests
             - op-e2e-ext-geth-tests
-<<<<<<< HEAD
             - op-service-rethdb-tests
-=======
             - op-e2e-ext-erigon-tests
             - boba-bindings-tests
             - boba-chain-ops-tests
->>>>>>> 69ac752f
       - docker-build: # just to warm up the cache (other jobs run in parallel)
           name: op-stack-go-docker-build
           docker_name: op-stack-go
