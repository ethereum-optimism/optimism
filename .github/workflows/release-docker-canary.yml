--- conflicted
+++ resolved
@@ -207,46 +207,6 @@
           push: true
           tags: ${{ env.ORG }}/replica-mon:${{ needs.canary-publish.outputs.canary-docker-tag }}
 
-<<<<<<< HEAD
-=======
-  op-exporter:
-    name: Publish op-exporter Version ${{ needs.canary-publish.outputs.canary-docker-tag }}
-    needs: canary-publish
-    if: needs.canary-publish.outputs.op-exporter != ''
-    runs-on: ubuntu-latest
-
-    steps:
-      - name: Checkout
-        uses: actions/checkout@v4
-      - name: Set up Docker Buildx
-        uses: docker/setup-buildx-action@v3
-
-      - name: Login to Docker Hub
-        uses: docker/login-action@v3
-        with:
-          username: ${{ secrets.DOCKERHUB_ACCESS_TOKEN_USERNAME }}
-          password: ${{ secrets.DOCKERHUB_ACCESS_TOKEN_SECRET }}
-
-      - name: Set build args
-        id: build_args
-        run: |
-          echo ::set-output name=GITDATE::"$(date +%d-%m-%Y)"
-          echo ::set-output name=GITVERSION::$(jq -r .version ./op-exporter/package.json)
-          echo ::set-output name=GITCOMMIT::"$GITHUB_SHA"
-
-      - name: Build and push
-        uses: docker/build-push-action@v2
-        with:
-          context: .
-          file: ./op-exporter/Dockerfile=
-          push: true
-          tags: ${{ env.ORG }}/op-exporter:${{ needs.canary-publish.outputs.op-exporter }}
-          build-args: |
-            GITDATE=${{ steps.build_args.outputs.GITDATE }}
-            GITCOMMIT=${{ steps.build_args.outputs.GITCOMMIT }}
-            GITVERSION=${{ steps.build_args.outputs.GITVERSION }}
-
->>>>>>> 92f8005f
   endpoint-monitor:
     name: Publish endpoint-monitor Version ${{ needs.canary-publish.outputs.canary-docker-tag }}
     needs: canary-publish
