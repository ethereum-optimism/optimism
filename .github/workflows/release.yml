name: Release and version

on:
  workflow_dispatch:
  push:
    branches:
      - develop

# Always wait for previous release to finish before releasing again
concurrency: ${{ github.workflow }}-${{ github.ref }}

jobs:
  release:
    name: Release
    runs-on: ubuntu-latest
    # map the step outputs to job outputs
    outputs:
      balance-mon: ${{ steps.packages.outputs.balance-mon }}
      drippie-mon: ${{ steps.packages.outputs.drippie-mon }}
      fault-mon: ${{ steps.packages.outputs.fault-mon }}
      multisig-mon: ${{ steps.packages.outputs.multisig-mon }}
      replica-mon: ${{ steps.packages.outputs.replica-mon }}
      wd-mon: ${{ steps.packages.outputs.wd-mon }}
      endpoint-monitor: ${{ steps.packages.outputs.endpoint-monitor }}
    # Permissions necessary for Changesets to push a new branch and open PRs
    # (for automated Version Packages PRs), and request the JWT for provenance.
    # More info: https://docs.github.com/en/actions/deployment/security-hardening-your-deployments/about-security-hardening-with-openid-connect#adding-permissions-settings
    permissions:
      contents: write
      pull-requests: write
      id-token: write
    steps:
      - name: Checkout Repo
        uses: actions/checkout@v4
        with:
          # This makes Actions fetch all Git history so that Changesets can generate changelogs with the correct commits
          fetch-depth: 0
          ref: "develop"
      - name: Set current project env vars
        run: cat .env >> $GITHUB_ENV
      - name: Check current repo
        run: |
          if [ '${{github.repository}}' == ${{ env.REPO }} ]
          then
              exit 0
          else
              exit 1
          fi
      - name: Setup
        uses: ./.github/actions/setup

      - name: Check if NPM_TOKEN is set
        id: check_token
        run: |
          if [ -z "${{ secrets.NPM_TOKEN }}" ]; then
            echo "NPM_TOKEN is not set. Is it set it in your repository secrets?"
            exit 1
          fi
        shell: bash

      - name: Set deployment token
        run: npm config set '//registry.npmjs.org/:_authToken' "${NPM_TOKEN}"
        env:
          NPM_TOKEN: ${{ secrets.NPM_TOKEN }}

      - name: Verify NPM Token is valid
        run: npm whoami

      # Makes a pr to publish the changesets that when
      # merged will publish to npm
      # see https://github.com/changesets/action
      - name: Publish To NPM or Create Release Pull Request
        uses: changesets/action@v1
        id: changesets
        with:
          createGithubReleases: false
          publish: pnpm release:publish
          version: pnpm release:version
        env:
          GITHUB_TOKEN: ${{ secrets.GITHUB_TOKEN }}
          NPM_TOKEN: ${{ secrets.NPM_TOKEN }}

      # Conditional on the release being executed, we unbundle the publishedPackages to specific
      # job outputs
      - name: Get version tags from each published version
        id: packages
        if: steps.changesets.outputs.published == 'true'
        run: |
          node ops/scripts/ci-versions.js ${{ toJSON(steps.changesets.outputs.publishedPackages) }}

<<<<<<< HEAD
=======
  op-exporter:
    name: Publish op-exporter Version ${{ needs.release.outputs.op-exporter}}
    needs: release
    if: needs.release.outputs.op-exporter != ''
    runs-on: ubuntu-latest

    steps:
      - name: Checkout
        uses: actions/checkout@v4
      - name: Set up Docker Buildx
        uses: docker/setup-buildx-action@v3

      - name: Login to Docker Hub
        uses: docker/login-action@v3
        with:
          username: ${{ secrets.DOCKERHUB_ACCESS_TOKEN_USERNAME }}
          password: ${{ secrets.DOCKERHUB_ACCESS_TOKEN_SECRET }}

      - name: Set build args
        id: build_args
        run: |
          echo ::set-output name=GITDATE::"$(date +%d-%m-%Y)"
          echo ::set-output name=GITVERSION::$(jq -r .version ./op-exporter/package.json)
          echo ::set-output name=GITCOMMIT::"$GITHUB_SHA"

      - name: Build and push
        uses: docker/build-push-action@v2
        with:
          context: .
          file: ./op-exporter/Dockerfile
          push: true
          tags: ${{ env.ORG }}/op-exporter:${{ needs.release.outputs.op-exporter }},${{ env.ORG }}/op-exporter:latest
          build-args: |
            GITDATE=${{ steps.build_args.outputs.GITDATE }}
            GITCOMMIT=${{ steps.build_args.outputs.GITCOMMIT }}
            GITVERSION=${{ steps.build_args.outputs.GITVERSION }}

>>>>>>> 92f8005f
  fault-mon:
    name: Publish fault-mon Version ${{ needs.release.outputs.fault-mon }}
    needs: release
    if: needs.release.outputs.fault-mon != ''
    runs-on: ubuntu-latest

    steps:
      - name: Checkout
        uses: actions/checkout@v4
      - name: Set up Docker Buildx
        uses: docker/setup-buildx-action@v3

      - name: Login to Docker Hub
        uses: docker/login-action@v3
        with:
          username: ${{ secrets.DOCKERHUB_ACCESS_TOKEN_USERNAME }}
          password: ${{ secrets.DOCKERHUB_ACCESS_TOKEN_SECRET }}

      - name: Build and push
        uses: docker/build-push-action@v2
        with:
          context: .
          file: ./ops/docker/Dockerfile.packages
          target: fault-mon
          push: true
          tags: ${{ env.ORG }}/fault-mon:${{ needs.release.outputs.fault-mon }},${{ env.ORG }}/fault-mon:latest

  wd-mon:
    name: Publish Withdrawal Monitor Version ${{ needs.release.outputs.wd-mon }}
    needs: release
    if: needs.release.outputs.wd-mon != ''
    runs-on: ubuntu-latest

    steps:
      - name: Checkout
        uses: actions/checkout@v4
      - name: Set up Docker Buildx
        uses: docker/setup-buildx-action@v3

      - name: Login to Docker Hub
        uses: docker/login-action@v3
        with:
          username: ${{ secrets.DOCKERHUB_ACCESS_TOKEN_USERNAME }}
          password: ${{ secrets.DOCKERHUB_ACCESS_TOKEN_SECRET }}

      - name: Build and push
        uses: docker/build-push-action@v2
        with:
          context: .
          file: ./ops/docker/Dockerfile.packages
          target: wd-mon
          push: true
          tags: ${{ env.ORG }}/wd-mon:${{ needs.release.outputs.wd-mon }},${{ env.ORG }}/wd-mon:latest

  balance-mon:
    name: Publish Balance Monitor Version ${{ needs.release.outputs.balance-mon }}
    needs: release
    if: needs.release.outputs.balance-mon != ''
    runs-on: ubuntu-latest

    steps:
      - name: Checkout
        uses: actions/checkout@v4
      - name: Set up Docker Buildx
        uses: docker/setup-buildx-action@v3

      - name: Login to Docker Hub
        uses: docker/login-action@v3
        with:
          username: ${{ secrets.DOCKERHUB_ACCESS_TOKEN_USERNAME }}
          password: ${{ secrets.DOCKERHUB_ACCESS_TOKEN_SECRET }}

      - name: Build and push
        uses: docker/build-push-action@v2
        with:
          context: .
          file: ./ops/docker/Dockerfile.packages
          target: balance-mon
          push: true
          tags: ${{ env.ORG }}/balance-mon:${{ needs.release.outputs.balance-mon }},${{ env.ORG }}/balance-mon:latest

  multisig-mon:
    name: Publish Multisig Monitor Version ${{ needs.release.outputs.multisig-mon }}
    needs: release
    if: needs.release.outputs.multisig-mon != ''
    runs-on: ubuntu-latest

    steps:
      - name: Checkout
        uses: actions/checkout@v4
      - name: Set up Docker Buildx
        uses: docker/setup-buildx-action@v3

      - name: Login to Docker Hub
        uses: docker/login-action@v3
        with:
          username: ${{ secrets.DOCKERHUB_ACCESS_TOKEN_USERNAME }}
          password: ${{ secrets.DOCKERHUB_ACCESS_TOKEN_SECRET }}

      - name: Build and push
        uses: docker/build-push-action@v2
        with:
          context: .
          file: ./ops/docker/Dockerfile.packages
          target: multisig-mon
          push: true
          tags: ethereumoptimism/multisig-mon:${{ needs.release.outputs.multisig-mon }},ethereumoptimism/multisig-mon:latest

  drippie-mon:
    name: Publish Drippie Monitor Version ${{ needs.release.outputs.drippie-mon }}
    needs: release
    if: needs.release.outputs.drippie-mon != ''
    runs-on: ubuntu-latest

    steps:
      - name: Checkout
        uses: actions/checkout@v4
      - name: Set up Docker Buildx
        uses: docker/setup-buildx-action@v3

      - name: Login to Docker Hub
        uses: docker/login-action@v3
        with:
          username: ${{ secrets.DOCKERHUB_ACCESS_TOKEN_USERNAME }}
          password: ${{ secrets.DOCKERHUB_ACCESS_TOKEN_SECRET }}

      - name: Build and push
        uses: docker/build-push-action@v2
        with:
          context: .
          file: ./ops/docker/Dockerfile.packages
          target: drippie-mon
          push: true
          tags: ${{ env.ORG }}/drippie-mon:${{ needs.release.outputs.drippie-mon }},${{ env.ORG }}/drippie-mon:latest

  replica-mon:
    name: Publish Replica Healthcheck Version ${{ needs.release.outputs.replica-mon }}
    needs: release
    if: needs.release.outputs.replica-mon != ''
    runs-on: ubuntu-latest

    steps:
      - name: Checkout
        uses: actions/checkout@v4
      - name: Set up Docker Buildx
        uses: docker/setup-buildx-action@v3

      - name: Login to Docker Hub
        uses: docker/login-action@v3
        with:
          username: ${{ secrets.DOCKERHUB_ACCESS_TOKEN_USERNAME }}
          password: ${{ secrets.DOCKERHUB_ACCESS_TOKEN_SECRET }}

      - name: Build and push
        uses: docker/build-push-action@v2
        with:
          context: .
          file: ./ops/docker/Dockerfile.packages
          target: replica-mon
          push: true
          tags: ${{ env.ORG }}/replica-mon:${{ needs.release.outputs.replica-mon }},${{ env.ORG }}/replica-mon:latest

  endpoint-monitor:
    name: Publish endpoint-monitor Version ${{ needs.release.outputs.endpoint-monitor}}
    needs: release
    if: needs.release.outputs.endpoint-monitor != ''
    runs-on: ubuntu-latest

    steps:
      - name: Checkout
        uses: actions/checkout@v4
      - name: Set up Docker Buildx
        uses: docker/setup-buildx-action@v3

      - name: Login to Docker Hub
        uses: docker/login-action@v3
        with:
          username: ${{ secrets.DOCKERHUB_ACCESS_TOKEN_USERNAME }}
          password: ${{ secrets.DOCKERHUB_ACCESS_TOKEN_SECRET }}

      - name: Set build args
        id: build_args
        run: |
          echo ::set-output name=GITDATE::"$(date +%d-%m-%Y)"
          echo ::set-output name=GITVERSION::$(jq -r .version ./endpoint-monitor/package.json)
          echo ::set-output name=GITCOMMIT::"$GITHUB_SHA"

      - name: Build and push
        uses: docker/build-push-action@v2
        with:
          context: .
          file: ./endpoint-monitor/Dockerfile
          push: true
          tags: ${{ env.ORG }}/endpoint-monitor:${{ needs.release.outputs.endpoint-monitor }},${{ env.ORG }}/endpoint-monitor:latest
          build-args: |
            GITDATE=${{ steps.build_args.outputs.GITDATE }}
            GITCOMMIT=${{ steps.build_args.outputs.GITCOMMIT }}
            GITVERSION=${{ steps.build_args.outputs.GITVERSION }}<|MERGE_RESOLUTION|>--- conflicted
+++ resolved
@@ -88,46 +88,6 @@
         run: |
           node ops/scripts/ci-versions.js ${{ toJSON(steps.changesets.outputs.publishedPackages) }}
 
-<<<<<<< HEAD
-=======
-  op-exporter:
-    name: Publish op-exporter Version ${{ needs.release.outputs.op-exporter}}
-    needs: release
-    if: needs.release.outputs.op-exporter != ''
-    runs-on: ubuntu-latest
-
-    steps:
-      - name: Checkout
-        uses: actions/checkout@v4
-      - name: Set up Docker Buildx
-        uses: docker/setup-buildx-action@v3
-
-      - name: Login to Docker Hub
-        uses: docker/login-action@v3
-        with:
-          username: ${{ secrets.DOCKERHUB_ACCESS_TOKEN_USERNAME }}
-          password: ${{ secrets.DOCKERHUB_ACCESS_TOKEN_SECRET }}
-
-      - name: Set build args
-        id: build_args
-        run: |
-          echo ::set-output name=GITDATE::"$(date +%d-%m-%Y)"
-          echo ::set-output name=GITVERSION::$(jq -r .version ./op-exporter/package.json)
-          echo ::set-output name=GITCOMMIT::"$GITHUB_SHA"
-
-      - name: Build and push
-        uses: docker/build-push-action@v2
-        with:
-          context: .
-          file: ./op-exporter/Dockerfile
-          push: true
-          tags: ${{ env.ORG }}/op-exporter:${{ needs.release.outputs.op-exporter }},${{ env.ORG }}/op-exporter:latest
-          build-args: |
-            GITDATE=${{ steps.build_args.outputs.GITDATE }}
-            GITCOMMIT=${{ steps.build_args.outputs.GITCOMMIT }}
-            GITVERSION=${{ steps.build_args.outputs.GITVERSION }}
-
->>>>>>> 92f8005f
   fault-mon:
     name: Publish fault-mon Version ${{ needs.release.outputs.fault-mon }}
     needs: release
