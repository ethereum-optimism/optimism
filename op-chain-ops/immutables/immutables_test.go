--- conflicted
+++ resolved
@@ -66,7 +66,6 @@
 		EAS: struct{ Name string }{
 			Name: "EAS",
 		},
-<<<<<<< HEAD
 		Create2Deployer:              struct{}{},
 		MultiCall3:                   struct{}{},
 		Safe_v130:                    struct{}{},
@@ -78,8 +77,6 @@
 		Permit2:                      struct{}{},
 		SenderCreator:                struct{}{},
 		EntryPoint:                   struct{}{},
-=======
-		Create2Deployer: struct{}{},
 		BobaL2: struct {
 			L2Bridge common.Address
 			L1Token  common.Address
@@ -93,7 +90,6 @@
 			Symbol:   "BOBA",
 			Decimals: uint8(18),
 		},
->>>>>>> 92f8005f
 	}
 
 	require.NoError(t, cfg.Check())
