package genesis

import (
	"context"
	"errors"
	"fmt"
	"math/big"
	"strings"

	"github.com/ethereum/go-ethereum/core/types"

	"github.com/ethereum-optimism/optimism/op-bindings/bindings"
	"github.com/ethereum-optimism/optimism/op-bindings/predeploys"
	"github.com/ethereum-optimism/optimism/op-chain-ops/deployer"
	"github.com/ethereum-optimism/optimism/op-chain-ops/state"
	"github.com/ethereum/go-ethereum/accounts/abi/bind"
	"github.com/ethereum/go-ethereum/accounts/abi/bind/backends"
	"github.com/ethereum/go-ethereum/common"
	"github.com/ethereum/go-ethereum/core"
	"github.com/ethereum/go-ethereum/rlp"
	"github.com/ethereum/go-ethereum/trie"
	"github.com/ethereum/go-ethereum/common/hexutil"
	"github.com/ethereum/go-ethereum/log"
)

var proxies = []string{
	"L2OutputOracleProxy",
	"L1CrossDomainMessengerProxy",
	"L1StandardBridgeProxy",
	"OptimismPortalProxy",
	"OptimismMintableERC20FactoryProxy",
}

var portalMeteringSlot = common.Hash{31: 0x01}

var zeroHash common.Hash
var bobaAddr common.Address

func BuildL1DeveloperGenesis(config *DeployConfig) (*core.Genesis, error) {
	if config.L2OutputOracleStartingTimestamp != -1 {
		return nil, errors.New("l2oo starting timestamp must be -1")
	}

	if config.L1GenesisBlockTimestamp == 0 {
		return nil, errors.New("must specify l1 genesis block timestamp")
	}

	genesis, err := NewL1Genesis(config)
	if err != nil {
		return nil, err
	}

	backend := deployer.NewBackendWithGenesisTimestamp(uint64(config.L1GenesisBlockTimestamp))

	deployments, err := deployL1Contracts(config, backend)
	if err != nil {
		return nil, err
	}

	depsByName := make(map[string]deployer.Deployment)
	depsByAddr := make(map[common.Address]deployer.Deployment)
	for _, dep := range deployments {
		depsByName[dep.Name] = dep
		depsByAddr[dep.Address] = dep
	}

	opts, err := bind.NewKeyedTransactorWithChainID(deployer.TestKey, deployer.ChainID)
	if err != nil {
		return nil, err
	}

	l2ooABI, err := bindings.L2OutputOracleMetaData.GetAbi()
	if err != nil {
		return nil, err
	}
	data, err := l2ooABI.Pack(
		"initialize",
		config.L2OutputOracleGenesisL2Output,
		config.L2OutputOracleProposer,
		config.L2OutputOracleOwner,
	)
	if err != nil {
		return nil, err
	}
	if _, err := upgradeProxy(
		backend,
		opts,
		depsByName["L2OutputOracleProxy"].Address,
		depsByName["L2OutputOracle"].Address,
		data,
	); err != nil {
		return nil, err
	}

	portalABI, err := bindings.OptimismPortalMetaData.GetAbi()
	if err != nil {
		return nil, err
	}
	data, err = portalABI.Pack("initialize")
	if err != nil {
		return nil, err
	}
	if _, err := upgradeProxy(
		backend,
		opts,
		depsByName["OptimismPortalProxy"].Address,
		depsByName["OptimismPortal"].Address,
		data,
	); err != nil {
		return nil, err
	}
	l1XDMABI, err := bindings.L1CrossDomainMessengerMetaData.GetAbi()
	if err != nil {
		return nil, err
	}
	data, err = l1XDMABI.Pack("initialize")
	if err != nil {
		return nil, err
	}
	if _, err := upgradeProxy(
		backend,
		opts,
		depsByName["L1CrossDomainMessengerProxy"].Address,
		depsByName["L1CrossDomainMessenger"].Address,
		data,
	); err != nil {
		return nil, err
	}

	if _, err := upgradeProxy(
		backend,
		opts,
		depsByName["L1StandardBridgeProxy"].Address,
		depsByName["L1StandardBridge"].Address,
		nil,
	); err != nil {
		return nil, err
	}

	var lastUpgradeTx *types.Transaction
	if lastUpgradeTx, err = upgradeProxy(
		backend,
		opts,
		depsByName["OptimismMintableERC20FactoryProxy"].Address,
		depsByName["OptimismMintableERC20Factory"].Address,
		nil,
	); err != nil {
		return nil, err
	}

<<<<<<< HEAD
	// Boba dev account funded with ETH and BOBA
	// key: "c9776e5eb09b348dfde140019e21142503d3c2a5c6d2019d0b30f5099ff2c8dd"
	bobaDev := common.HexToAddress("0xb0bA04c08d8f1471bcA20C12a64DcCa17B01d96f")
	bobaFund := hexutil.MustDecodeBig("0xD3C21BCECCEDA1000000")

	nb, err := bindings.NewBOBATransactor(bobaAddr, backend)
	if err != nil {
		return nil, err
	}
	for _, account := range DevAccounts {
		_, err := nb.Transfer(opts, account, hexutil.MustDecodeBig("0x1000000000000000000"))
		if err != nil {
			log.Error("MMDBG Transfer error", "err", err)
			return nil, err
		}
	}
	_, err = nb.Transfer(opts, bobaDev, bobaFund)
	if err != nil {
		log.Error("MMDBG bobaDev Transfer error", "err", err)
		return nil, err
	}
=======
	// Commit all the upgrades at once, then wait for the last
	// transaction to be mined. The simulator performs async
	// processing, and as such we need to wait for the transaction
	// receipt to appear before considering the above transactions
	// committed to the chain.

>>>>>>> 98035730
	backend.Commit()
	if _, err := bind.WaitMined(context.Background(), backend, lastUpgradeTx); err != nil {
		return nil, err
	}

	memDB := state.NewMemoryStateDB(genesis)
	if err := SetL1Proxies(memDB, predeploys.DevProxyAdminAddr); err != nil {
		return nil, err
	}
	FundDevAccounts(memDB)
	SetPrecompileBalances(memDB)

	log.Info("Funding Boba dev account", "addr", bobaDev, "amount", bobaFund)
	memDB.CreateAccount(bobaDev)
	memDB.AddBalance(bobaDev, bobaFund)

	for name, proxyAddr := range predeploys.DevPredeploys {
		memDB.SetState(*proxyAddr, ImplementationSlot, depsByName[name].Address.Hash())

		// Special case for WETH since it was not designed to be behind a proxy
		if name == "WETH9" {
			name, _ := state.EncodeStringValue("Wrapped Ether", 0)
			symbol, _ := state.EncodeStringValue("WETH", 0)
			decimals, _ := state.EncodeUintValue(18, 0)
			memDB.SetState(*proxyAddr, common.Hash{}, name)
			memDB.SetState(*proxyAddr, common.Hash{31: 0x01}, symbol)
			memDB.SetState(*proxyAddr, common.Hash{31: 0x02}, decimals)
		}
	}

	stateDB, err := backend.Blockchain().State()
	if err != nil {
		return nil, err
	}

	for _, dep := range deployments {
		st := stateDB.StorageTrie(dep.Address)
		iter := trie.NewIterator(st.NodeIterator(nil))

		depAddr := dep.Address
		if strings.HasSuffix(dep.Name, "Proxy") {
			depAddr = *predeploys.DevPredeploys[strings.TrimSuffix(dep.Name, "Proxy")]
		}

		memDB.CreateAccount(depAddr)
		memDB.SetCode(depAddr, dep.Bytecode)

		for iter.Next() {
			_, data, _, err := rlp.Split(iter.Value)
			if err != nil {
				return nil, err
			}

			key := common.BytesToHash(st.GetKey(iter.Key))
			value := common.BytesToHash(data)

			if depAddr == predeploys.DevOptimismPortalAddr && key == portalMeteringSlot {
				// We need to manually set the block number in the resource
				// metering storage slot to zero. Otherwise, deposits will
				// revert.
				copy(value[:24], zeroHash[:])
			}

			memDB.SetState(depAddr, key, value)
		}
	}
	return memDB.Genesis(), nil
}

func deployL1Contracts(config *DeployConfig, backend *backends.SimulatedBackend) ([]deployer.Deployment, error) {
	constructors := make([]deployer.Constructor, 0)
	for _, proxy := range proxies {
		constructors = append(constructors, deployer.Constructor{
			Name: proxy,
		})
	}
	constructors = append(constructors, []deployer.Constructor{
		{
			Name: "L2OutputOracle",
			Args: []interface{}{
				uint642Big(config.L2OutputOracleSubmissionInterval),
				[32]byte(config.L2OutputOracleGenesisL2Output),
				big.NewInt(0),
				big.NewInt(0),
				uint642Big(uint64(config.L1GenesisBlockTimestamp)),
				uint642Big(config.L2BlockTime),
				config.L2OutputOracleProposer,
				config.L2OutputOracleOwner,
			},
		},
		{
			Name: "OptimismPortal",
			Args: []interface{}{
				uint642Big(config.FinalizationPeriodSeconds),
			},
		},
		{
			Name: "L1CrossDomainMessenger",
		},
		{
			Name: "L1StandardBridge",
		},
		{
			Name: "OptimismMintableERC20Factory",
		},
		{
			Name: "AddressManager",
		},
		{
			Name: "ProxyAdmin",
			Args: []interface{}{
				common.Address{19: 0x01},
			},
		},
		{
<<<<<<< HEAD
			Name: "BobaL1",
=======
			Name: "WETH9",
>>>>>>> 98035730
		},
	}...)
	return deployer.Deploy(backend, constructors, l1Deployer)
}

func l1Deployer(backend *backends.SimulatedBackend, opts *bind.TransactOpts, deployment deployer.Constructor) (*types.Transaction, error) {
	var tx *types.Transaction
	var err error

	switch deployment.Name {
	case "L2OutputOracle":
		_, tx, _, err = bindings.DeployL2OutputOracle(
			opts,
			backend,
			deployment.Args[0].(*big.Int),
			deployment.Args[1].([32]byte),
			deployment.Args[2].(*big.Int),
			deployment.Args[3].(*big.Int),
			deployment.Args[4].(*big.Int),
			deployment.Args[5].(*big.Int),
			deployment.Args[6].(common.Address),
			deployment.Args[7].(common.Address),
		)
	case "OptimismPortal":
		_, tx, _, err = bindings.DeployOptimismPortal(
			opts,
			backend,
			predeploys.DevL2OutputOracleAddr,
			deployment.Args[0].(*big.Int),
		)
	case "L1CrossDomainMessenger":
		_, tx, _, err = bindings.DeployL1CrossDomainMessenger(
			opts,
			backend,
			predeploys.DevOptimismPortalAddr,
		)
	case "L1StandardBridge":
		_, tx, _, err = bindings.DeployL1StandardBridge(
			opts,
			backend,
			predeploys.DevL1CrossDomainMessengerAddr,
		)
		log.Info("MMDBG L1StandardBridge", "addr", addr)
	case "OptimismMintableERC20Factory":
		_, tx, _, err = bindings.DeployOptimismMintableERC20Factory(
			opts,
			backend,
			predeploys.DevL1StandardBridgeAddr,
		)
	case "AddressManager":
		_, tx, _, err = bindings.DeployAddressManager(
			opts,
			backend,
		)
	case "ProxyAdmin":
		_, tx, _, err = bindings.DeployProxyAdmin(
			opts,
			backend,
			common.Address{},
		)
<<<<<<< HEAD
	case "BobaL1":
		addr, _, _, err = bindings.DeployBOBA(
			opts,
			backend,
		)
		log.Info("MMDBG BobaL1", "addr", addr)
		bobaAddr = addr
=======
	case "WETH9":
		_, tx, _, err = bindings.DeployWETH9(
			opts,
			backend,
		)
>>>>>>> 98035730
	default:
		if strings.HasSuffix(deployment.Name, "Proxy") {
			_, tx, _, err = bindings.DeployProxy(opts, backend, deployer.TestAddress)
		} else {
			err = fmt.Errorf("unknown contract %s", deployment.Name)
		}
	}

	return tx, err
}

func upgradeProxy(backend *backends.SimulatedBackend, opts *bind.TransactOpts, proxyAddr common.Address, implAddr common.Address, callData []byte) (*types.Transaction, error) {
	var tx *types.Transaction
	proxy, err := bindings.NewProxy(proxyAddr, backend)
	if err != nil {
		return nil, err
	}
	if callData == nil {
		tx, err = proxy.UpgradeTo(opts, implAddr)
	} else {
		tx, err = proxy.UpgradeToAndCall(
			opts,
			implAddr,
			callData,
		)
	}
	return tx, err
}<|MERGE_RESOLUTION|>--- conflicted
+++ resolved
@@ -148,7 +148,6 @@
 		return nil, err
 	}
 
-<<<<<<< HEAD
 	// Boba dev account funded with ETH and BOBA
 	// key: "c9776e5eb09b348dfde140019e21142503d3c2a5c6d2019d0b30f5099ff2c8dd"
 	bobaDev := common.HexToAddress("0xb0bA04c08d8f1471bcA20C12a64DcCa17B01d96f")
@@ -170,14 +169,13 @@
 		log.Error("MMDBG bobaDev Transfer error", "err", err)
 		return nil, err
 	}
-=======
+
 	// Commit all the upgrades at once, then wait for the last
 	// transaction to be mined. The simulator performs async
 	// processing, and as such we need to wait for the transaction
 	// receipt to appear before considering the above transactions
 	// committed to the chain.
 
->>>>>>> 98035730
 	backend.Commit()
 	if _, err := bind.WaitMined(context.Background(), backend, lastUpgradeTx); err != nil {
 		return nil, err
@@ -293,11 +291,10 @@
 			},
 		},
 		{
-<<<<<<< HEAD
 			Name: "BobaL1",
-=======
+		},
+		{
 			Name: "WETH9",
->>>>>>> 98035730
 		},
 	}...)
 	return deployer.Deploy(backend, constructors, l1Deployer)
@@ -358,7 +355,6 @@
 			backend,
 			common.Address{},
 		)
-<<<<<<< HEAD
 	case "BobaL1":
 		addr, _, _, err = bindings.DeployBOBA(
 			opts,
@@ -366,13 +362,11 @@
 		)
 		log.Info("MMDBG BobaL1", "addr", addr)
 		bobaAddr = addr
-=======
 	case "WETH9":
 		_, tx, _, err = bindings.DeployWETH9(
 			opts,
 			backend,
 		)
->>>>>>> 98035730
 	default:
 		if strings.HasSuffix(deployment.Name, "Proxy") {
 			_, tx, _, err = bindings.DeployProxy(opts, backend, deployer.TestAddress)
