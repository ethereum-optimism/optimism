package genesis

import (
	"bytes"
	"encoding/json"
	"errors"
	"fmt"
	"math/big"
	"os"
	"path/filepath"
	"reflect"

	"github.com/ethereum/go-ethereum/common"
	"github.com/ethereum/go-ethereum/common/hexutil"
	gstate "github.com/ethereum/go-ethereum/core/state"
	"github.com/ethereum/go-ethereum/core/types"
	"github.com/ethereum/go-ethereum/log"
	"github.com/ethereum/go-ethereum/params"
	"github.com/ethereum/go-ethereum/rpc"

	"github.com/ethereum-optimism/optimism/op-bindings/hardhat"
	"github.com/ethereum-optimism/optimism/op-bindings/predeploys"
	"github.com/ethereum-optimism/optimism/op-chain-ops/immutables"
	"github.com/ethereum-optimism/optimism/op-chain-ops/state"
	"github.com/ethereum-optimism/optimism/op-node/rollup"
	"github.com/ethereum-optimism/optimism/op-service/eth"
)

var (
	ErrInvalidDeployConfig     = errors.New("invalid deploy config")
	ErrInvalidImmutablesConfig = errors.New("invalid immutables config")
)

// DeployConfig represents the deployment configuration for an OP Stack chain.
// It is used to deploy the L1 contracts as well as create the L2 genesis state.
type DeployConfig struct {
	// L1StartingBlockTag is used to fill in the storage of the L1Block info predeploy. The rollup
	// config script uses this to fill the L1 genesis info for the rollup. The Output oracle deploy
	// script may use it if the L2 starting timestamp is nil, assuming the L2 genesis is set up
	// with this.
	L1StartingBlockTag *MarshalableRPCBlockNumberOrHash `json:"l1StartingBlockTag"`
	// L1ChainID is the chain ID of the L1 chain.
	L1ChainID uint64 `json:"l1ChainID"`
	// L2ChainID is the chain ID of the L2 chain.
	L2ChainID uint64 `json:"l2ChainID"`
	// L2BlockTime is the number of seconds between each L2 block.
	L2BlockTime uint64 `json:"l2BlockTime"`
	// FinalizationPeriodSeconds represents the number of seconds before an output is considered
	// finalized. This impacts the amount of time that withdrawals take to finalize and is
	// generally set to 1 week.
	FinalizationPeriodSeconds uint64 `json:"finalizationPeriodSeconds"`
	// MaxSequencerDrift is the number of seconds after the L1 timestamp of the end of the
	// sequencing window that batches must be included, otherwise L2 blocks including
	// deposits are force included.
	MaxSequencerDrift uint64 `json:"maxSequencerDrift"`
	// SequencerWindowSize is the number of L1 blocks per sequencing window.
	SequencerWindowSize uint64 `json:"sequencerWindowSize"`
	// ChannelTimeout is the number of L1 blocks that a frame stays valid when included in L1.
	ChannelTimeout uint64 `json:"channelTimeout"`
	// P2PSequencerAddress is the address of the key the sequencer uses to sign blocks on the P2P layer.
	P2PSequencerAddress common.Address `json:"p2pSequencerAddress"`
	// BatchInboxAddress is the L1 account that batches are sent to.
	BatchInboxAddress common.Address `json:"batchInboxAddress"`
	// BatchSenderAddress represents the initial sequencer account that authorizes batches.
	// Transactions sent from this account to the batch inbox address are considered valid.
	BatchSenderAddress common.Address `json:"batchSenderAddress"`
	// L2OutputOracleSubmissionInterval is the number of L2 blocks between outputs that are submitted
	// to the L2OutputOracle contract located on L1.
	L2OutputOracleSubmissionInterval uint64 `json:"l2OutputOracleSubmissionInterval"`
	// L2OutputOracleStartingTimestamp is the starting timestamp for the L2OutputOracle.
	// MUST be the same as the timestamp of the L2OO start block.
	L2OutputOracleStartingTimestamp int `json:"l2OutputOracleStartingTimestamp"`
	// L2OutputOracleStartingBlockNumber is the starting block number for the L2OutputOracle.
	// Must be greater than or equal to the first Bedrock block. The first L2 output will correspond
	// to this value plus the submission interval.
	L2OutputOracleStartingBlockNumber uint64 `json:"l2OutputOracleStartingBlockNumber"`
	// L2OutputOracleProposer is the address of the account that proposes L2 outputs.
	L2OutputOracleProposer common.Address `json:"l2OutputOracleProposer"`
	// L2OutputOracleChallenger is the address of the account that challenges L2 outputs.
	L2OutputOracleChallenger common.Address `json:"l2OutputOracleChallenger"`

	// CliqueSignerAddress represents the signer address for the clique consensus engine.
	// It is used in the multi-process devnet to sign blocks.
	CliqueSignerAddress common.Address `json:"cliqueSignerAddress"`
	// L1UseClique represents whether or not to use the clique consensus engine.
	L1UseClique bool `json:"l1UseClique"`

	L1BlockTime                 uint64         `json:"l1BlockTime"`
	L1GenesisBlockTimestamp     hexutil.Uint64 `json:"l1GenesisBlockTimestamp"`
	L1GenesisBlockNonce         hexutil.Uint64 `json:"l1GenesisBlockNonce"`
	L1GenesisBlockGasLimit      hexutil.Uint64 `json:"l1GenesisBlockGasLimit"`
	L1GenesisBlockDifficulty    *hexutil.Big   `json:"l1GenesisBlockDifficulty"`
	L1GenesisBlockMixHash       common.Hash    `json:"l1GenesisBlockMixHash"`
	L1GenesisBlockCoinbase      common.Address `json:"l1GenesisBlockCoinbase"`
	L1GenesisBlockNumber        hexutil.Uint64 `json:"l1GenesisBlockNumber"`
	L1GenesisBlockGasUsed       hexutil.Uint64 `json:"l1GenesisBlockGasUsed"`
	L1GenesisBlockParentHash    common.Hash    `json:"l1GenesisBlockParentHash"`
	L1GenesisBlockBaseFeePerGas *hexutil.Big   `json:"l1GenesisBlockBaseFeePerGas"`

	L2GenesisBlockNonce         hexutil.Uint64 `json:"l2GenesisBlockNonce"`
	L2GenesisBlockGasLimit      hexutil.Uint64 `json:"l2GenesisBlockGasLimit"`
	L2GenesisBlockDifficulty    *hexutil.Big   `json:"l2GenesisBlockDifficulty"`
	L2GenesisBlockMixHash       common.Hash    `json:"l2GenesisBlockMixHash"`
	L2GenesisBlockNumber        hexutil.Uint64 `json:"l2GenesisBlockNumber"`
	L2GenesisBlockGasUsed       hexutil.Uint64 `json:"l2GenesisBlockGasUsed"`
	L2GenesisBlockParentHash    common.Hash    `json:"l2GenesisBlockParentHash"`
	L2GenesisBlockBaseFeePerGas *hexutil.Big   `json:"l2GenesisBlockBaseFeePerGas"`

	// L2GenesisRegolithTimeOffset is the number of seconds after genesis block that Regolith hard fork activates.
	// Set it to 0 to activate at genesis. Nil to disable regolith.
	L2GenesisRegolithTimeOffset *hexutil.Uint64 `json:"l2GenesisRegolithTimeOffset,omitempty"`
	// L2GenesisBlockExtraData is configurable extradata. Will default to []byte("BEDROCK") if left unspecified.
	L2GenesisBlockExtraData []byte `json:"l2GenesisBlockExtraData"`
	// ProxyAdminOwner represents the owner of the ProxyAdmin predeploy on L2.
	ProxyAdminOwner common.Address `json:"proxyAdminOwner"`
	// FinalSystemOwner is the owner of the system on L1. Any L1 contract that is ownable has
	// this account set as its owner.
	FinalSystemOwner common.Address `json:"finalSystemOwner"`
	// PortalGuardian represents the GUARDIAN account in the OptimismPortal. Has the ability to pause withdrawals.
	PortalGuardian common.Address `json:"portalGuardian"`
	// BaseFeeVaultRecipient represents the recipient of fees accumulated in the BaseFeeVault.
	// Can be an account on L1 or L2, depending on the BaseFeeVaultWithdrawalNetwork value.
	BaseFeeVaultRecipient common.Address `json:"baseFeeVaultRecipient"`
	// L1FeeVaultRecipient represents the recipient of fees accumulated in the L1FeeVault.
	// Can be an account on L1 or L2, depending on the L1FeeVaultWithdrawalNetwork value.
	L1FeeVaultRecipient common.Address `json:"l1FeeVaultRecipient"`
	// SequencerFeeVaultRecipient represents the recipient of fees accumulated in the SequencerFeeVault.
	// Can be an account on L1 or L2, depending on the SequencerFeeVaultWithdrawalNetwork value.
	SequencerFeeVaultRecipient common.Address `json:"sequencerFeeVaultRecipient"`
	// BaseFeeVaultMinimumWithdrawalAmount represents the minimum withdrawal amount for the BaseFeeVault.
	BaseFeeVaultMinimumWithdrawalAmount *hexutil.Big `json:"baseFeeVaultMinimumWithdrawalAmount"`
	// L1FeeVaultMinimumWithdrawalAmount represents the minimum withdrawal amount for the L1FeeVault.
	L1FeeVaultMinimumWithdrawalAmount *hexutil.Big `json:"l1FeeVaultMinimumWithdrawalAmount"`
	// SequencerFeeVaultMinimumWithdrawalAmount represents the minimum withdrawal amount for the SequencerFeeVault.
	SequencerFeeVaultMinimumWithdrawalAmount *hexutil.Big `json:"sequencerFeeVaultMinimumWithdrawalAmount"`
	// BaseFeeVaultWithdrawalNetwork represents the withdrawal network for the BaseFeeVault.
	BaseFeeVaultWithdrawalNetwork WithdrawalNetwork `json:"baseFeeVaultWithdrawalNetwork"`
	// L1FeeVaultWithdrawalNetwork represents the withdrawal network for the L1FeeVault.
	L1FeeVaultWithdrawalNetwork WithdrawalNetwork `json:"l1FeeVaultWithdrawalNetwork"`
	// SequencerFeeVaultWithdrawalNetwork represents the withdrawal network for the SequencerFeeVault.
	SequencerFeeVaultWithdrawalNetwork WithdrawalNetwork `json:"sequencerFeeVaultWithdrawalNetwork"`
	// L1StandardBridgeProxy represents the address of the L1StandardBridgeProxy on L1 and is used
	// as part of building the L2 genesis state.
	L1StandardBridgeProxy common.Address `json:"l1StandardBridgeProxy"`
	// L1CrossDomainMessengerProxy represents the address of the L1CrossDomainMessengerProxy on L1 and is used
	// as part of building the L2 genesis state.
	L1CrossDomainMessengerProxy common.Address `json:"l1CrossDomainMessengerProxy"`
	// L1ERC721BridgeProxy represents the address of the L1ERC721Bridge on L1 and is used
	// as part of building the L2 genesis state.
	L1ERC721BridgeProxy common.Address `json:"l1ERC721BridgeProxy"`
	// SystemConfigProxy represents the address of the SystemConfigProxy on L1 and is used
	// as part of the derivation pipeline.
	SystemConfigProxy common.Address `json:"systemConfigProxy"`
	// OptimismPortalProxy represents the address of the OptimismPortalProxy on L1 and is used
	// as part of the derivation pipeline.
	OptimismPortalProxy common.Address `json:"optimismPortalProxy"`
	// GasPriceOracleOverhead represents the initial value of the gas overhead in the GasPriceOracle predeploy.
	GasPriceOracleOverhead uint64 `json:"gasPriceOracleOverhead"`
	// GasPriceOracleScalar represents the initial value of the gas scalar in the GasPriceOracle predeploy.
	GasPriceOracleScalar uint64 `json:"gasPriceOracleScalar"`
	// EnableGovernance configures whether or not include governance token predeploy.
	EnableGovernance bool `json:"enableGovernance"`
	// GovernanceTokenSymbol represents the  ERC20 symbol of the GovernanceToken.
	GovernanceTokenSymbol string `json:"governanceTokenSymbol"`
	// GovernanceTokenName represents the ERC20 name of the GovernanceToken
	GovernanceTokenName string `json:"governanceTokenName"`
	// GovernanceTokenOwner represents the owner of the GovernanceToken. Has the ability
	// to mint and burn tokens.
	GovernanceTokenOwner common.Address `json:"governanceTokenOwner"`
	// DeploymentWaitConfirmations is the number of confirmations to wait during
	// deployment. This is DEPRECATED and should be removed in a future PR.
	DeploymentWaitConfirmations int `json:"deploymentWaitConfirmations"`
	// EIP1559Elasticity is the elasticity of the EIP1559 fee market.
	EIP1559Elasticity uint64 `json:"eip1559Elasticity"`
	// EIP1559Denominator is the denominator of EIP1559 base fee market.
	EIP1559Denominator uint64 `json:"eip1559Denominator"`
	// SystemConfigStartBlock represents the block at which the op-node should start syncing
	// from. It is an override to set this value on legacy networks where it is not set by
	// default. It can be removed once all networks have this value set in their storage.
	SystemConfigStartBlock uint64 `json:"systemConfigStartBlock"`
	// FaultGameAbsolutePrestate is the absolute prestate of Cannon. This is computed
	// by generating a proof from the 0th -> 1st instruction and grabbing the prestate from
	// the output JSON. All honest challengers should agree on the setup state of the program.
	// TODO(clabby): Right now, the build of the `op-program` is nondeterministic, meaning that
	// the binary must be distributed in order for honest actors to agree. In the future, we'll
	// look to make the build deterministic so that users may build Cannon / the `op-program`
	// from source.
	FaultGameAbsolutePrestate common.Hash `json:"faultGameAbsolutePrestate"`
	// FaultGameMaxDepth is the maximum depth of the position tree within the fault dispute game.
	// `2^{FaultGameMaxDepth}` is how many instructions the execution trace bisection game
	// supports. Ideally, this should be conservatively set so that there is always enough
	// room for a full Cannon trace.
	FaultGameMaxDepth uint64 `json:"faultGameMaxDepth"`
	// FaultGameMaxDuration is the maximum amount of time (in seconds) that the fault dispute
	// game can run for before it is ready to be resolved. Each side receives half of this value
	// on their chess clock at the inception of the dispute.
	FaultGameMaxDuration uint64 `json:"faultGameMaxDuration"`
	// FundDevAccounts configures whether or not to fund the dev accounts. Should only be used
	// during devnet deployments.
	FundDevAccounts bool `json:"fundDevAccounts"`
<<<<<<< HEAD
	// It controls the upgrade process of the L1 contracts.
	Controller *common.Address `json:"controller,omitempty"`
	// L1 Boba token address
	L1BobaToken *common.Address `json:"l1BobaTokenAddress,omitempty"`
=======
	// RequiredProtocolVersion indicates the protocol version that
	// nodes are required to adopt, to stay in sync with the network.
	RequiredProtocolVersion params.ProtocolVersion `json:"requiredProtocolVersion"`
	// RequiredProtocolVersion indicates the protocol version that
	// nodes are recommended to adopt, to stay in sync with the network.
	RecommendedProtocolVersion params.ProtocolVersion `json:"recommendedProtocolVersion"`
>>>>>>> d2ce890a
}

// Copy will deeply copy the DeployConfig. This does a JSON roundtrip to copy
// which makes it easier to maintain, we do not need efficiency in this case.
func (d *DeployConfig) Copy() *DeployConfig {
	raw, err := json.Marshal(d)
	if err != nil {
		panic(err)
	}

	cpy := DeployConfig{}
	if err = json.Unmarshal(raw, &cpy); err != nil {
		panic(err)
	}
	return &cpy
}

// Check will ensure that the config is sane and return an error when it is not
func (d *DeployConfig) Check() error {
	if d.L1StartingBlockTag == nil {
		return fmt.Errorf("%w: L1StartingBlockTag cannot be nil", ErrInvalidDeployConfig)
	}
	if d.L1ChainID == 0 {
		return fmt.Errorf("%w: L1ChainID cannot be 0", ErrInvalidDeployConfig)
	}
	if d.L2ChainID == 0 {
		return fmt.Errorf("%w: L2ChainID cannot be 0", ErrInvalidDeployConfig)
	}
	if d.L2BlockTime == 0 {
		return fmt.Errorf("%w: L2BlockTime cannot be 0", ErrInvalidDeployConfig)
	}
	if d.FinalizationPeriodSeconds == 0 {
		return fmt.Errorf("%w: FinalizationPeriodSeconds cannot be 0", ErrInvalidDeployConfig)
	}
	if d.L2OutputOracleStartingBlockNumber == 0 {
		log.Warn("L2OutputOracleStartingBlockNumber is 0, should only be 0 for fresh chains")
	}
	if d.PortalGuardian == (common.Address{}) {
		return fmt.Errorf("%w: PortalGuardian cannot be address(0)", ErrInvalidDeployConfig)
	}
	if d.MaxSequencerDrift == 0 {
		return fmt.Errorf("%w: MaxSequencerDrift cannot be 0", ErrInvalidDeployConfig)
	}
	if d.SequencerWindowSize == 0 {
		return fmt.Errorf("%w: SequencerWindowSize cannot be 0", ErrInvalidDeployConfig)
	}
	if d.ChannelTimeout == 0 {
		return fmt.Errorf("%w: ChannelTimeout cannot be 0", ErrInvalidDeployConfig)
	}
	if d.P2PSequencerAddress == (common.Address{}) {
		return fmt.Errorf("%w: P2PSequencerAddress cannot be address(0)", ErrInvalidDeployConfig)
	}
	if d.BatchInboxAddress == (common.Address{}) {
		return fmt.Errorf("%w: BatchInboxAddress cannot be address(0)", ErrInvalidDeployConfig)
	}
	if d.BatchSenderAddress == (common.Address{}) {
		return fmt.Errorf("%w: BatchSenderAddress cannot be address(0)", ErrInvalidDeployConfig)
	}
	if d.L2OutputOracleSubmissionInterval == 0 {
		return fmt.Errorf("%w: L2OutputOracleSubmissionInterval cannot be 0", ErrInvalidDeployConfig)
	}
	if d.L2OutputOracleStartingTimestamp == 0 {
		log.Warn("L2OutputOracleStartingTimestamp is 0")
	}
	if d.L2OutputOracleProposer == (common.Address{}) {
		return fmt.Errorf("%w: L2OutputOracleProposer cannot be address(0)", ErrInvalidDeployConfig)
	}
	if d.L2OutputOracleChallenger == (common.Address{}) {
		return fmt.Errorf("%w: L2OutputOracleChallenger cannot be address(0)", ErrInvalidDeployConfig)
	}
	if d.FinalSystemOwner == (common.Address{}) {
		return fmt.Errorf("%w: FinalSystemOwner cannot be address(0)", ErrInvalidDeployConfig)
	}
	if d.ProxyAdminOwner == (common.Address{}) {
		return fmt.Errorf("%w: ProxyAdminOwner cannot be address(0)", ErrInvalidDeployConfig)
	}
	if d.BaseFeeVaultRecipient == (common.Address{}) {
		return fmt.Errorf("%w: BaseFeeVaultRecipient cannot be address(0)", ErrInvalidDeployConfig)
	}
	if d.L1FeeVaultRecipient == (common.Address{}) {
		return fmt.Errorf("%w: L1FeeVaultRecipient cannot be address(0)", ErrInvalidDeployConfig)
	}
	if d.SequencerFeeVaultRecipient == (common.Address{}) {
		return fmt.Errorf("%w: SequencerFeeVaultRecipient cannot be address(0)", ErrInvalidDeployConfig)
	}
	if !d.BaseFeeVaultWithdrawalNetwork.Valid() {
		return fmt.Errorf("%w: BaseFeeVaultWithdrawalNetwork can only be 0 (L1) or 1 (L2)", ErrInvalidDeployConfig)
	}
	if !d.L1FeeVaultWithdrawalNetwork.Valid() {
		return fmt.Errorf("%w: L1FeeVaultWithdrawalNetwork can only be 0 (L1) or 1 (L2)", ErrInvalidDeployConfig)
	}
	if !d.SequencerFeeVaultWithdrawalNetwork.Valid() {
		return fmt.Errorf("%w: SequencerFeeVaultWithdrawalNetwork can only be 0 (L1) or 1 (L2)", ErrInvalidDeployConfig)
	}
	if d.GasPriceOracleOverhead == 0 {
		log.Warn("GasPriceOracleOverhead is 0")
	}
	if d.GasPriceOracleScalar == 0 {
		return fmt.Errorf("%w: GasPriceOracleScalar cannot be 0", ErrInvalidDeployConfig)
	}
	if d.EIP1559Denominator == 0 {
		return fmt.Errorf("%w: EIP1559Denominator cannot be 0", ErrInvalidDeployConfig)
	}
	if d.EIP1559Elasticity == 0 {
		return fmt.Errorf("%w: EIP1559Elasticity cannot be 0", ErrInvalidDeployConfig)
	}
	if d.L2GenesisBlockGasLimit == 0 {
		return fmt.Errorf("%w: L2 genesis block gas limit cannot be 0", ErrInvalidDeployConfig)
	}
	// When the initial resource config is made to be configurable by the DeployConfig, ensure
	// that this check is updated to use the values from the DeployConfig instead of the defaults.
	if uint64(d.L2GenesisBlockGasLimit) < uint64(defaultResourceConfig.MaxResourceLimit+defaultResourceConfig.SystemTxMaxGas) {
		return fmt.Errorf("%w: L2 genesis block gas limit is too small", ErrInvalidDeployConfig)
	}
	if d.L2GenesisBlockBaseFeePerGas == nil {
		return fmt.Errorf("%w: L2 genesis block base fee per gas cannot be nil", ErrInvalidDeployConfig)
	}
	if d.EnableGovernance {
		if d.GovernanceTokenName == "" {
			return fmt.Errorf("%w: GovernanceToken.name cannot be empty", ErrInvalidDeployConfig)
		}
		if d.GovernanceTokenSymbol == "" {
			return fmt.Errorf("%w: GovernanceToken.symbol cannot be empty", ErrInvalidDeployConfig)
		}
		if d.GovernanceTokenOwner == (common.Address{}) {
			return fmt.Errorf("%w: GovernanceToken owner cannot be address(0)", ErrInvalidDeployConfig)
		}
	}
	// L2 block time must always be smaller than L1 block time
	if d.L1BlockTime < d.L2BlockTime {
		return fmt.Errorf("L2 block time (%d) is larger than L1 block time (%d)", d.L2BlockTime, d.L1BlockTime)
	}
	return nil
}

// CheckAddresses will return an error if the addresses are not set.
// These values are required to create the L2 genesis state and are present in the deploy config
// even though the deploy config is required to deploy the contracts on L1. This creates a
// circular dependency that should be resolved in the future.
func (d *DeployConfig) CheckAddresses() error {
	if d.L1StandardBridgeProxy == (common.Address{}) {
		return fmt.Errorf("%w: L1StandardBridgeProxy cannot be address(0)", ErrInvalidDeployConfig)
	}
	if d.L1CrossDomainMessengerProxy == (common.Address{}) {
		return fmt.Errorf("%w: L1CrossDomainMessengerProxy cannot be address(0)", ErrInvalidDeployConfig)
	}
	if d.L1ERC721BridgeProxy == (common.Address{}) {
		return fmt.Errorf("%w: L1ERC721BridgeProxy cannot be address(0)", ErrInvalidDeployConfig)
	}
	if d.SystemConfigProxy == (common.Address{}) {
		return fmt.Errorf("%w: SystemConfigProxy cannot be address(0)", ErrInvalidDeployConfig)
	}
	if d.OptimismPortalProxy == (common.Address{}) {
		return fmt.Errorf("%w: OptimismPortalProxy cannot be address(0)", ErrInvalidDeployConfig)
	}
	return nil
}

// SetDeployments will merge a Deployments into a DeployConfig.
func (d *DeployConfig) SetDeployments(deployments *L1Deployments) {
	d.L1StandardBridgeProxy = deployments.L1StandardBridgeProxy
	d.L1CrossDomainMessengerProxy = deployments.L1CrossDomainMessengerProxy
	d.L1ERC721BridgeProxy = deployments.L1ERC721BridgeProxy
	d.SystemConfigProxy = deployments.SystemConfigProxy
	d.OptimismPortalProxy = deployments.OptimismPortalProxy
}

// GetDeployedAddresses will get the deployed addresses of deployed L1 contracts
// required for the L2 genesis creation. Legacy systems use the `Proxy__` prefix
// while modern systems use the `Proxy` suffix. First check for the legacy
// deployments so that this works with upgrading a system.
func (d *DeployConfig) GetDeployedAddresses(hh *hardhat.Hardhat) error {
	var err error

	if d.L1StandardBridgeProxy == (common.Address{}) {
		var l1StandardBridgeProxyDeployment *hardhat.Deployment
		l1StandardBridgeProxyDeployment, err = hh.GetDeployment("Proxy__OVM_L1StandardBridge")
		if errors.Is(err, hardhat.ErrCannotFindDeployment) {
			l1StandardBridgeProxyDeployment, err = hh.GetDeployment("L1StandardBridgeProxy")
			if err != nil {
				return err
			}
		}
		d.L1StandardBridgeProxy = l1StandardBridgeProxyDeployment.Address
	}

	if d.L1CrossDomainMessengerProxy == (common.Address{}) {
		var l1CrossDomainMessengerProxyDeployment *hardhat.Deployment
		l1CrossDomainMessengerProxyDeployment, err = hh.GetDeployment("Proxy__OVM_L1CrossDomainMessenger")
		if errors.Is(err, hardhat.ErrCannotFindDeployment) {
			l1CrossDomainMessengerProxyDeployment, err = hh.GetDeployment("L1CrossDomainMessengerProxy")
			if err != nil {
				return err
			}
		}
		d.L1CrossDomainMessengerProxy = l1CrossDomainMessengerProxyDeployment.Address
	}

	if d.L1ERC721BridgeProxy == (common.Address{}) {
		// There is no legacy deployment of this contract
		l1ERC721BridgeProxyDeployment, err := hh.GetDeployment("L1ERC721BridgeProxy")
		if err != nil {
			return err
		}
		d.L1ERC721BridgeProxy = l1ERC721BridgeProxyDeployment.Address
	}

	if d.SystemConfigProxy == (common.Address{}) {
		systemConfigProxyDeployment, err := hh.GetDeployment("SystemConfigProxy")
		if err != nil {
			return err
		}
		d.SystemConfigProxy = systemConfigProxyDeployment.Address
	}

	if d.OptimismPortalProxy == (common.Address{}) {
		optimismPortalProxyDeployment, err := hh.GetDeployment("OptimismPortalProxy")
		if err != nil {
			return err
		}
		d.OptimismPortalProxy = optimismPortalProxyDeployment.Address
	}

	return nil
}

func (d *DeployConfig) RegolithTime(genesisTime uint64) *uint64 {
	if d.L2GenesisRegolithTimeOffset == nil {
		return nil
	}
	v := uint64(0)
	if offset := *d.L2GenesisRegolithTimeOffset; offset > 0 {
		v = genesisTime + uint64(offset)
	}
	return &v
}

// RollupConfig converts a DeployConfig to a rollup.Config
func (d *DeployConfig) RollupConfig(l1StartBlock *types.Block, l2GenesisBlockHash common.Hash, l2GenesisBlockNumber uint64) (*rollup.Config, error) {
	if d.OptimismPortalProxy == (common.Address{}) {
		return nil, errors.New("OptimismPortalProxy cannot be address(0)")
	}
	if d.SystemConfigProxy == (common.Address{}) {
		return nil, errors.New("SystemConfigProxy cannot be address(0)")
	}

	return &rollup.Config{
		Genesis: rollup.Genesis{
			L1: eth.BlockID{
				Hash:   l1StartBlock.Hash(),
				Number: l1StartBlock.NumberU64(),
			},
			L2: eth.BlockID{
				Hash:   l2GenesisBlockHash,
				Number: l2GenesisBlockNumber,
			},
			L2Time: l1StartBlock.Time(),
			SystemConfig: eth.SystemConfig{
				BatcherAddr: d.BatchSenderAddress,
				Overhead:    eth.Bytes32(common.BigToHash(new(big.Int).SetUint64(d.GasPriceOracleOverhead))),
				Scalar:      eth.Bytes32(common.BigToHash(new(big.Int).SetUint64(d.GasPriceOracleScalar))),
				GasLimit:    uint64(d.L2GenesisBlockGasLimit),
			},
		},
		BlockTime:              d.L2BlockTime,
		MaxSequencerDrift:      d.MaxSequencerDrift,
		SeqWindowSize:          d.SequencerWindowSize,
		ChannelTimeout:         d.ChannelTimeout,
		L1ChainID:              new(big.Int).SetUint64(d.L1ChainID),
		L2ChainID:              new(big.Int).SetUint64(d.L2ChainID),
		BatchInboxAddress:      d.BatchInboxAddress,
		DepositContractAddress: d.OptimismPortalProxy,
		L1SystemConfigAddress:  d.SystemConfigProxy,
		RegolithTime:           d.RegolithTime(l1StartBlock.Time()),
	}, nil
}

// NewDeployConfig reads a config file given a path on the filesystem.
func NewDeployConfig(path string) (*DeployConfig, error) {
	file, err := os.ReadFile(path)
	if err != nil {
		return nil, fmt.Errorf("deploy config at %s not found: %w", path, err)
	}

	dec := json.NewDecoder(bytes.NewReader(file))
	dec.DisallowUnknownFields()

	var config DeployConfig
	if err := dec.Decode(&config); err != nil {
		return nil, fmt.Errorf("cannot unmarshal deploy config: %w", err)
	}

	return &config, nil
}

// NewDeployConfigWithNetwork takes a path to a deploy config directory
// and the network name. The config file in the deploy config directory
// must match the network name and be a JSON file.
func NewDeployConfigWithNetwork(network, path string) (*DeployConfig, error) {
	deployConfig := filepath.Join(path, network+".json")
	return NewDeployConfig(deployConfig)
}

// L1Deployments represents a set of L1 contracts that are deployed.
type L1Deployments struct {
	AddressManager                    common.Address `json:"AddressManager"`
	BlockOracle                       common.Address `json:"BlockOracle"`
	DisputeGameFactory                common.Address `json:"DisputeGameFactory"`
	DisputeGameFactoryProxy           common.Address `json:"DisputeGameFactoryProxy"`
	L1CrossDomainMessenger            common.Address `json:"L1CrossDomainMessenger"`
	L1CrossDomainMessengerProxy       common.Address `json:"L1CrossDomainMessengerProxy"`
	L1ERC721Bridge                    common.Address `json:"L1ERC721Bridge"`
	L1ERC721BridgeProxy               common.Address `json:"L1ERC721BridgeProxy"`
	L1StandardBridge                  common.Address `json:"L1StandardBridge"`
	L1StandardBridgeProxy             common.Address `json:"L1StandardBridgeProxy"`
	L2OutputOracle                    common.Address `json:"L2OutputOracle"`
	L2OutputOracleProxy               common.Address `json:"L2OutputOracleProxy"`
	OptimismMintableERC20Factory      common.Address `json:"OptimismMintableERC20Factory"`
	OptimismMintableERC20FactoryProxy common.Address `json:"OptimismMintableERC20FactoryProxy"`
	OptimismPortal                    common.Address `json:"OptimismPortal"`
	OptimismPortalProxy               common.Address `json:"OptimismPortalProxy"`
	ProxyAdmin                        common.Address `json:"ProxyAdmin"`
	SystemConfig                      common.Address `json:"SystemConfig"`
	SystemConfigProxy                 common.Address `json:"SystemConfigProxy"`
	ProtocolVersions                  common.Address `json:"ProtocolVersions"`
	ProtocolVersionsProxy             common.Address `json:"ProtocolVersionsProxy"`
}

// GetName will return the name of the contract given an address.
func (d *L1Deployments) GetName(addr common.Address) string {
	val := reflect.ValueOf(d)
	if val.Kind() == reflect.Ptr {
		val = val.Elem()
	}
	for i := 0; i < val.NumField(); i++ {
		if addr == val.Field(i).Interface().(common.Address) {
			return val.Type().Field(i).Name
		}
	}
	return ""
}

// Check will ensure that the L1Deployments are sane
func (d *L1Deployments) Check() error {
	val := reflect.ValueOf(d)
	if val.Kind() == reflect.Ptr {
		val = val.Elem()
	}
	for i := 0; i < val.NumField(); i++ {
		name := val.Type().Field(i).Name
		// Skip the non production ready contracts
		if name == "DisputeGameFactory" || name == "DisputeGameFactoryProxy" || name == "BlockOracle" {
			continue
		}
		if val.Field(i).Interface().(common.Address) == (common.Address{}) {
			return fmt.Errorf("%s is not set", name)
		}
	}
	return nil
}

// ForEach will iterate over each contract in the L1Deployments
func (d *L1Deployments) ForEach(cb func(name string, addr common.Address)) {
	val := reflect.ValueOf(d)
	if val.Kind() == reflect.Ptr {
		val = val.Elem()
	}
	for i := 0; i < val.NumField(); i++ {
		name := val.Type().Field(i).Name
		cb(name, val.Field(i).Interface().(common.Address))
	}
}

// Copy will copy the L1Deployments struct
func (d *L1Deployments) Copy() *L1Deployments {
	cpy := L1Deployments{}
	data, err := json.Marshal(d)
	if err != nil {
		panic(err)
	}
	if err := json.Unmarshal(data, &cpy); err != nil {
		panic(err)
	}
	return &cpy
}

// NewL1Deployments will create a new L1Deployments from a JSON file on disk
// at the given path.
func NewL1Deployments(path string) (*L1Deployments, error) {
	file, err := os.ReadFile(path)
	if err != nil {
		return nil, fmt.Errorf("L1 deployments at %s not found: %w", path, err)
	}

	var deployments L1Deployments
	if err := json.Unmarshal(file, &deployments); err != nil {
		return nil, fmt.Errorf("cannot unmarshal L1 deployements: %w", err)
	}

	return &deployments, nil
}

// NewStateDump will read a Dump JSON file from disk
func NewStateDump(path string) (*gstate.Dump, error) {
	file, err := os.ReadFile(path)
	if err != nil {
		return nil, fmt.Errorf("dump at %s not found: %w", path, err)
	}

	var dump gstate.Dump
	if err := json.Unmarshal(file, &dump); err != nil {
		return nil, fmt.Errorf("cannot unmarshal dump: %w", err)
	}
	return &dump, nil
}

// NewL2ImmutableConfig will create an ImmutableConfig given an instance of a
// DeployConfig and a block.
func NewL2ImmutableConfig(config *DeployConfig, block *types.Block) (immutables.ImmutableConfig, error) {
	immutable := make(immutables.ImmutableConfig)

	if config.L1StandardBridgeProxy == (common.Address{}) {
		return immutable, fmt.Errorf("L1StandardBridgeProxy cannot be address(0): %w", ErrInvalidImmutablesConfig)
	}
	if config.L1CrossDomainMessengerProxy == (common.Address{}) {
		return immutable, fmt.Errorf("L1CrossDomainMessengerProxy cannot be address(0): %w", ErrInvalidImmutablesConfig)
	}
	if config.L1ERC721BridgeProxy == (common.Address{}) {
		return immutable, fmt.Errorf("L1ERC721BridgeProxy cannot be address(0): %w", ErrInvalidImmutablesConfig)
	}
	if config.SequencerFeeVaultRecipient == (common.Address{}) {
		return immutable, fmt.Errorf("SequencerFeeVaultRecipient cannot be address(0): %w", ErrInvalidImmutablesConfig)
	}
	if config.BaseFeeVaultRecipient == (common.Address{}) {
		return immutable, fmt.Errorf("BaseFeeVaultRecipient cannot be address(0): %w", ErrInvalidImmutablesConfig)
	}
	if config.L1FeeVaultRecipient == (common.Address{}) {
		return immutable, fmt.Errorf("L1FeeVaultRecipient cannot be address(0): %w", ErrInvalidImmutablesConfig)
	}

	immutable["L2StandardBridge"] = immutables.ImmutableValues{
		"otherBridge": config.L1StandardBridgeProxy,
	}
	immutable["L2CrossDomainMessenger"] = immutables.ImmutableValues{
		"otherMessenger": config.L1CrossDomainMessengerProxy,
	}
	immutable["L2ERC721Bridge"] = immutables.ImmutableValues{
		"messenger":   predeploys.L2CrossDomainMessengerAddr,
		"otherBridge": config.L1ERC721BridgeProxy,
	}
	immutable["OptimismMintableERC721Factory"] = immutables.ImmutableValues{
		"bridge":        predeploys.L2ERC721BridgeAddr,
		"remoteChainId": new(big.Int).SetUint64(config.L1ChainID),
	}
	immutable["SequencerFeeVault"] = immutables.ImmutableValues{
		"recipient":               config.SequencerFeeVaultRecipient,
		"minimumWithdrawalAmount": config.SequencerFeeVaultMinimumWithdrawalAmount,
		"withdrawalNetwork":       config.SequencerFeeVaultWithdrawalNetwork.ToUint8(),
	}
	immutable["L1FeeVault"] = immutables.ImmutableValues{
		"recipient":               config.L1FeeVaultRecipient,
		"minimumWithdrawalAmount": config.L1FeeVaultMinimumWithdrawalAmount,
		"withdrawalNetwork":       config.L1FeeVaultWithdrawalNetwork.ToUint8(),
	}
	immutable["BaseFeeVault"] = immutables.ImmutableValues{
		"recipient":               config.BaseFeeVaultRecipient,
		"minimumWithdrawalAmount": config.BaseFeeVaultMinimumWithdrawalAmount,
		"withdrawalNetwork":       config.BaseFeeVaultWithdrawalNetwork.ToUint8(),
	}
	immutable["BobaL2"] = immutables.ImmutableValues{
		"bridge":      predeploys.L2StandardBridgeAddr,
		"remoteToken": common.HexToAddress("0x154C5E3762FbB57427d6B03E7302BDA04C497226"),
	}
	return immutable, nil
}

// NewL2StorageConfig will create a StorageConfig given an instance of a
// Hardhat and a DeployConfig.
func NewL2StorageConfig(config *DeployConfig, block *types.Block) (state.StorageConfig, error) {
	storage := make(state.StorageConfig)

	if block.Number() == nil {
		return storage, errors.New("block number not set")
	}
	if block.BaseFee() == nil {
		return storage, errors.New("block base fee not set")
	}

	storage["L2ToL1MessagePasser"] = state.StorageValues{
		"msgNonce": 0,
	}
	storage["L2CrossDomainMessenger"] = state.StorageValues{
		"_initialized":     1,
		"_initializing":    false,
		"xDomainMsgSender": "0x000000000000000000000000000000000000dEaD",
		"msgNonce":         0,
	}
	storage["L2StandardBridge"] = state.StorageValues{
		"_initialized":  2,
		"_initializing": false,
		"messenger":     predeploys.L2CrossDomainMessengerAddr,
	}
	storage["L1Block"] = state.StorageValues{
		"number":         block.Number(),
		"timestamp":      block.Time(),
		"basefee":        block.BaseFee(),
		"hash":           block.Hash(),
		"sequenceNumber": 0,
		"batcherHash":    config.BatchSenderAddress.Hash(),
		"l1FeeOverhead":  config.GasPriceOracleOverhead,
		"l1FeeScalar":    config.GasPriceOracleScalar,
	}
	storage["LegacyERC20ETH"] = state.StorageValues{
		"_name":   "Ether",
		"_symbol": "ETH",
	}
	storage["WETH9"] = state.StorageValues{
		"name":     "Wrapped Ether",
		"symbol":   "WETH",
		"decimals": 18,
	}
	if config.EnableGovernance {
		storage["GovernanceToken"] = state.StorageValues{
			"_name":   config.GovernanceTokenName,
			"_symbol": config.GovernanceTokenSymbol,
			"_owner":  config.GovernanceTokenOwner,
		}
	}
	storage["ProxyAdmin"] = state.StorageValues{
		"_owner": config.ProxyAdminOwner,
	}
	storage["BobaL2"] = state.StorageValues{
		"_name":   "Boba L2",
		"_symbol": "BOBA",
	}
	storage["BobaTuringCredit"] = state.StorageValues{}
	storage["L2ERC721Bridge"] = state.StorageValues{
		"messenger":     predeploys.L2CrossDomainMessengerAddr,
		"_initialized":  2,
		"_initializing": false,
	}
	storage["OptimismMintableERC20Factory"] = state.StorageValues{
		"bridge":        predeploys.L2StandardBridgeAddr,
		"_initialized":  2,
		"_initializing": false,
	}
	return storage, nil
}

type MarshalableRPCBlockNumberOrHash rpc.BlockNumberOrHash

func (m *MarshalableRPCBlockNumberOrHash) MarshalJSON() ([]byte, error) {
	r := rpc.BlockNumberOrHash(*m)
	if hash, ok := r.Hash(); ok {
		return json.Marshal(hash)
	}
	if num, ok := r.Number(); ok {
		// never errors
		text, _ := num.MarshalText()
		return json.Marshal(string(text))
	}
	return json.Marshal(nil)
}

func (m *MarshalableRPCBlockNumberOrHash) UnmarshalJSON(b []byte) error {
	var r rpc.BlockNumberOrHash
	if err := json.Unmarshal(b, &r); err != nil {
		return err
	}

	asMarshalable := MarshalableRPCBlockNumberOrHash(r)
	*m = asMarshalable
	return nil
}

// Number wraps the rpc.BlockNumberOrHash Number method.
func (m *MarshalableRPCBlockNumberOrHash) Number() (rpc.BlockNumber, bool) {
	return (*rpc.BlockNumberOrHash)(m).Number()
}

// Hash wraps the rpc.BlockNumberOrHash Hash method.
func (m *MarshalableRPCBlockNumberOrHash) Hash() (common.Hash, bool) {
	return (*rpc.BlockNumberOrHash)(m).Hash()
}

// String wraps the rpc.BlockNumberOrHash String method.
func (m *MarshalableRPCBlockNumberOrHash) String() string {
	return (*rpc.BlockNumberOrHash)(m).String()
}<|MERGE_RESOLUTION|>--- conflicted
+++ resolved
@@ -198,19 +198,16 @@
 	// FundDevAccounts configures whether or not to fund the dev accounts. Should only be used
 	// during devnet deployments.
 	FundDevAccounts bool `json:"fundDevAccounts"`
-<<<<<<< HEAD
 	// It controls the upgrade process of the L1 contracts.
 	Controller *common.Address `json:"controller,omitempty"`
 	// L1 Boba token address
 	L1BobaToken *common.Address `json:"l1BobaTokenAddress,omitempty"`
-=======
 	// RequiredProtocolVersion indicates the protocol version that
 	// nodes are required to adopt, to stay in sync with the network.
 	RequiredProtocolVersion params.ProtocolVersion `json:"requiredProtocolVersion"`
 	// RequiredProtocolVersion indicates the protocol version that
 	// nodes are recommended to adopt, to stay in sync with the network.
 	RecommendedProtocolVersion params.ProtocolVersion `json:"recommendedProtocolVersion"`
->>>>>>> d2ce890a
 }
 
 // Copy will deeply copy the DeployConfig. This does a JSON roundtrip to copy
