--- conflicted
+++ resolved
@@ -103,13 +103,8 @@
 	L2GenesisBlockExtraData []byte `json:"l2GenesisBlockExtraData"`
 	// ProxyAdminOwner represents the owner of the ProxyAdmin predeploy on L2.
 	ProxyAdminOwner common.Address `json:"proxyAdminOwner"`
-<<<<<<< HEAD
-
-	// Owner of the system on L1
-=======
 	// FinalSystemOwner is the owner of the system on L1. Any L1 contract that is ownable has
 	// this account set as its owner.
->>>>>>> 4aa04232
 	FinalSystemOwner common.Address `json:"finalSystemOwner"`
 	// PortalGuardian represents the GUARDIAN account in the OptimismPortal. Has the ability to pause withdrawals.
 	PortalGuardian common.Address `json:"portalGuardian"`
