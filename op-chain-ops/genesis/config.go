package genesis

import (
	"bytes"
	"encoding/json"
	"errors"
	"fmt"
	"math/big"
	"os"
	"path/filepath"
	"reflect"

	"github.com/holiman/uint256"
	"golang.org/x/exp/maps"

	"github.com/ethereum/go-ethereum/common"
	"github.com/ethereum/go-ethereum/common/hexutil"
	"github.com/ethereum/go-ethereum/core/types"
	"github.com/ethereum/go-ethereum/log"
	"github.com/ethereum/go-ethereum/params"
	"github.com/ethereum/go-ethereum/rpc"

	"github.com/ethereum-optimism/optimism/op-node/rollup"
	"github.com/ethereum-optimism/optimism/op-service/eth"
)

var (
	ErrInvalidDeployConfig     = errors.New("invalid deploy config")
	ErrInvalidImmutablesConfig = errors.New("invalid immutables config")
	// MaximumBaseFee represents the max base fee for deposits, since
	// there is an on chain EIP-1559 curve for deposits purchasing L2 gas.
	// It is type(uint128).max in solidity.
	MaximumBaseFee, _ = new(big.Int).SetString("ffffffffffffffffffffffffffffffff", 16)
)

const (
	// MaxResourceLimit represents the maximum amount of L2 gas that a single deposit can use.
	MaxResourceLimit = 20_000_000
	// ElasticityMultiplier represents the elasticity of the deposit EIP-1559 fee market.
	ElasticityMultiplier = 10
	// BaseFeeMaxChangeDenominator represents the maximum change in base fee per block.
	BaseFeeMaxChangeDenominator = 8
	// MinimumBaseFee represents the minimum base fee for deposits.
	MinimumBaseFee = params.GWei
	// SystemTxMaxGas represents the maximum gas that a system transaction can use
	// when it is included with user deposits.
	SystemTxMaxGas = 1_000_000
)

// DeployConfig represents the deployment configuration for an OP Stack chain.
// It is used to deploy the L1 contracts as well as create the L2 genesis state.
type DeployConfig struct {
	// L1StartingBlockTag is used to fill in the storage of the L1Block info predeploy. The rollup
	// config script uses this to fill the L1 genesis info for the rollup. The Output oracle deploy
	// script may use it if the L2 starting timestamp is nil, assuming the L2 genesis is set up
	// with this.
	L1StartingBlockTag *MarshalableRPCBlockNumberOrHash `json:"l1StartingBlockTag"`
	// L1ChainID is the chain ID of the L1 chain.
	L1ChainID uint64 `json:"l1ChainID"`
	// L2ChainID is the chain ID of the L2 chain.
	L2ChainID uint64 `json:"l2ChainID"`
	// L2BlockTime is the number of seconds between each L2 block.
	L2BlockTime uint64 `json:"l2BlockTime"`
	// FinalizationPeriodSeconds represents the number of seconds before an output is considered
	// finalized. This impacts the amount of time that withdrawals take to finalize and is
	// generally set to 1 week.
	FinalizationPeriodSeconds uint64 `json:"finalizationPeriodSeconds"`
	// MaxSequencerDrift is the number of seconds after the L1 timestamp of the end of the
	// sequencing window that batches must be included, otherwise L2 blocks including
	// deposits are force included.
	MaxSequencerDrift uint64 `json:"maxSequencerDrift"`
	// SequencerWindowSize is the number of L1 blocks per sequencing window.
	SequencerWindowSize uint64 `json:"sequencerWindowSize"`
	// ChannelTimeout is the number of L1 blocks that a frame stays valid when included in L1.
	ChannelTimeout uint64 `json:"channelTimeout"`
	// P2PSequencerAddress is the address of the key the sequencer uses to sign blocks on the P2P layer.
	P2PSequencerAddress common.Address `json:"p2pSequencerAddress"`
	// BatchInboxAddress is the L1 account that batches are sent to.
	BatchInboxAddress common.Address `json:"batchInboxAddress"`
	// BatchSenderAddress represents the initial sequencer account that authorizes batches.
	// Transactions sent from this account to the batch inbox address are considered valid.
	BatchSenderAddress common.Address `json:"batchSenderAddress"`
	// L2OutputOracleSubmissionInterval is the number of L2 blocks between outputs that are submitted
	// to the L2OutputOracle contract located on L1.
	L2OutputOracleSubmissionInterval uint64 `json:"l2OutputOracleSubmissionInterval"`
	// L2OutputOracleStartingTimestamp is the starting timestamp for the L2OutputOracle.
	// MUST be the same as the timestamp of the L2OO start block.
	L2OutputOracleStartingTimestamp int `json:"l2OutputOracleStartingTimestamp"`
	// L2OutputOracleStartingBlockNumber is the starting block number for the L2OutputOracle.
	// Must be greater than or equal to the first Bedrock block. The first L2 output will correspond
	// to this value plus the submission interval.
	L2OutputOracleStartingBlockNumber uint64 `json:"l2OutputOracleStartingBlockNumber"`
	// L2OutputOracleProposer is the address of the account that proposes L2 outputs.
	L2OutputOracleProposer common.Address `json:"l2OutputOracleProposer"`
	// L2OutputOracleChallenger is the address of the account that challenges L2 outputs.
	L2OutputOracleChallenger common.Address `json:"l2OutputOracleChallenger"`

	// CliqueSignerAddress represents the signer address for the clique consensus engine.
	// It is used in the multi-process devnet to sign blocks.
	CliqueSignerAddress common.Address `json:"cliqueSignerAddress"`
	// L1UseClique represents whether or not to use the clique consensus engine.
	L1UseClique bool `json:"l1UseClique"`

	L1BlockTime                 uint64         `json:"l1BlockTime"`
	L1GenesisBlockTimestamp     hexutil.Uint64 `json:"l1GenesisBlockTimestamp"`
	L1GenesisBlockNonce         hexutil.Uint64 `json:"l1GenesisBlockNonce"`
	L1GenesisBlockGasLimit      hexutil.Uint64 `json:"l1GenesisBlockGasLimit"`
	L1GenesisBlockDifficulty    *hexutil.Big   `json:"l1GenesisBlockDifficulty"`
	L1GenesisBlockMixHash       common.Hash    `json:"l1GenesisBlockMixHash"`
	L1GenesisBlockCoinbase      common.Address `json:"l1GenesisBlockCoinbase"`
	L1GenesisBlockNumber        hexutil.Uint64 `json:"l1GenesisBlockNumber"`
	L1GenesisBlockGasUsed       hexutil.Uint64 `json:"l1GenesisBlockGasUsed"`
	L1GenesisBlockParentHash    common.Hash    `json:"l1GenesisBlockParentHash"`
	L1GenesisBlockBaseFeePerGas *hexutil.Big   `json:"l1GenesisBlockBaseFeePerGas"`

	L2GenesisBlockNonce         hexutil.Uint64 `json:"l2GenesisBlockNonce"`
	L2GenesisBlockGasLimit      hexutil.Uint64 `json:"l2GenesisBlockGasLimit"`
	L2GenesisBlockDifficulty    *hexutil.Big   `json:"l2GenesisBlockDifficulty"`
	L2GenesisBlockMixHash       common.Hash    `json:"l2GenesisBlockMixHash"`
	L2GenesisBlockNumber        hexutil.Uint64 `json:"l2GenesisBlockNumber"`
	L2GenesisBlockGasUsed       hexutil.Uint64 `json:"l2GenesisBlockGasUsed"`
	L2GenesisBlockParentHash    common.Hash    `json:"l2GenesisBlockParentHash"`
	L2GenesisBlockBaseFeePerGas *hexutil.Big   `json:"l2GenesisBlockBaseFeePerGas"`

	// L2GenesisRegolithTimeOffset is the number of seconds after genesis block that Regolith hard fork activates.
	// Set it to 0 to activate at genesis. Nil to disable Regolith.
	L2GenesisRegolithTimeOffset *hexutil.Uint64 `json:"l2GenesisRegolithTimeOffset,omitempty"`
	// L2GenesisCanyonTimeOffset is the number of seconds after genesis block that Canyon hard fork activates.
	// Set it to 0 to activate at genesis. Nil to disable Canyon.
	L2GenesisCanyonTimeOffset *hexutil.Uint64 `json:"l2GenesisCanyonTimeOffset,omitempty"`
	// L2GenesisDeltaTimeOffset is the number of seconds after genesis block that Delta hard fork activates.
	// Set it to 0 to activate at genesis. Nil to disable Delta.
	L2GenesisDeltaTimeOffset *hexutil.Uint64 `json:"l2GenesisDeltaTimeOffset,omitempty"`
	// L2GenesisEcotoneTimeOffset is the number of seconds after genesis block that Ecotone hard fork activates.
	// Set it to 0 to activate at genesis. Nil to disable Ecotone.
	L2GenesisEcotoneTimeOffset *hexutil.Uint64 `json:"l2GenesisEcotoneTimeOffset,omitempty"`
	// L2GenesisFjordTimeOffset is the number of seconds after genesis block that Fjord hard fork activates.
	// Set it to 0 to activate at genesis. Nil to disable Fjord.
	L2GenesisFjordTimeOffset *hexutil.Uint64 `json:"l2GenesisFjordTimeOffset,omitempty"`
	// L2GenesisInteropTimeOffset is the number of seconds after genesis block that the Interop hard fork activates.
	// Set it to 0 to activate at genesis. Nil to disable Interop.
	L2GenesisInteropTimeOffset *hexutil.Uint64 `json:"l2GenesisInteropTimeOffset,omitempty"`
	// L2GenesisBlockExtraData is configurable extradata. Will default to []byte("BEDROCK") if left unspecified.
	L2GenesisBlockExtraData []byte `json:"l2GenesisBlockExtraData"`
	// ProxyAdminOwner represents the owner of the ProxyAdmin predeploy on L2.
	ProxyAdminOwner common.Address `json:"proxyAdminOwner"`
	// FinalSystemOwner is the owner of the system on L1. Any L1 contract that is ownable has
	// this account set as its owner.
	FinalSystemOwner common.Address `json:"finalSystemOwner"`
	// GUARDIAN account in the OptimismPortal
	PortalGuardian common.Address `json:"portalGuardian,omitempty"`
	// SuperchainConfigGuardian represents the GUARDIAN account in the SuperchainConfig. Has the ability to pause withdrawals.
	SuperchainConfigGuardian common.Address `json:"superchainConfigGuardian"`
	// BaseFeeVaultRecipient represents the recipient of fees accumulated in the BaseFeeVault.
	// Can be an account on L1 or L2, depending on the BaseFeeVaultWithdrawalNetwork value.
	BaseFeeVaultRecipient common.Address `json:"baseFeeVaultRecipient"`
	// L1FeeVaultRecipient represents the recipient of fees accumulated in the L1FeeVault.
	// Can be an account on L1 or L2, depending on the L1FeeVaultWithdrawalNetwork value.
	L1FeeVaultRecipient common.Address `json:"l1FeeVaultRecipient"`
	// SequencerFeeVaultRecipient represents the recipient of fees accumulated in the SequencerFeeVault.
	// Can be an account on L1 or L2, depending on the SequencerFeeVaultWithdrawalNetwork value.
	SequencerFeeVaultRecipient common.Address `json:"sequencerFeeVaultRecipient"`
	// BaseFeeVaultMinimumWithdrawalAmount represents the minimum withdrawal amount for the BaseFeeVault.
	BaseFeeVaultMinimumWithdrawalAmount *hexutil.Big `json:"baseFeeVaultMinimumWithdrawalAmount"`
	// L1FeeVaultMinimumWithdrawalAmount represents the minimum withdrawal amount for the L1FeeVault.
	L1FeeVaultMinimumWithdrawalAmount *hexutil.Big `json:"l1FeeVaultMinimumWithdrawalAmount"`
	// SequencerFeeVaultMinimumWithdrawalAmount represents the minimum withdrawal amount for the SequencerFeeVault.
	SequencerFeeVaultMinimumWithdrawalAmount *hexutil.Big `json:"sequencerFeeVaultMinimumWithdrawalAmount"`
	// BaseFeeVaultWithdrawalNetwork represents the withdrawal network for the BaseFeeVault.
	BaseFeeVaultWithdrawalNetwork WithdrawalNetwork `json:"baseFeeVaultWithdrawalNetwork"`
	// L1FeeVaultWithdrawalNetwork represents the withdrawal network for the L1FeeVault.
	L1FeeVaultWithdrawalNetwork WithdrawalNetwork `json:"l1FeeVaultWithdrawalNetwork"`
	// SequencerFeeVaultWithdrawalNetwork represents the withdrawal network for the SequencerFeeVault.
	SequencerFeeVaultWithdrawalNetwork WithdrawalNetwork `json:"sequencerFeeVaultWithdrawalNetwork"`
	// L1StandardBridgeProxy represents the address of the L1StandardBridgeProxy on L1 and is used
	// as part of building the L2 genesis state.
	L1StandardBridgeProxy common.Address `json:"l1StandardBridgeProxy"`
	// L1CrossDomainMessengerProxy represents the address of the L1CrossDomainMessengerProxy on L1 and is used
	// as part of building the L2 genesis state.
	L1CrossDomainMessengerProxy common.Address `json:"l1CrossDomainMessengerProxy"`
	// L1ERC721BridgeProxy represents the address of the L1ERC721Bridge on L1 and is used
	// as part of building the L2 genesis state.
	L1ERC721BridgeProxy common.Address `json:"l1ERC721BridgeProxy"`
	// SystemConfigProxy represents the address of the SystemConfigProxy on L1 and is used
	// as part of the derivation pipeline.
	SystemConfigProxy common.Address `json:"systemConfigProxy"`
	// OptimismPortalProxy represents the address of the OptimismPortalProxy on L1 and is used
	// as part of the derivation pipeline.
	OptimismPortalProxy common.Address `json:"optimismPortalProxy"`
	// GasPriceOracleOverhead represents the initial value of the gas overhead in the GasPriceOracle predeploy.
	// Deprecated: Since Ecotone, this field is superseded by GasPriceOracleBaseFeeScalar and GasPriceOracleBlobBaseFeeScalar.
	GasPriceOracleOverhead uint64 `json:"gasPriceOracleOverhead"`
	// GasPriceOracleScalar represents the initial value of the gas scalar in the GasPriceOracle predeploy.
	// Deprecated: Since Ecotone, this field is superseded by GasPriceOracleBaseFeeScalar and GasPriceOracleBlobBaseFeeScalar.
	GasPriceOracleScalar uint64 `json:"gasPriceOracleScalar"`
	// GasPriceOracleBaseFeeScalar represents the value of the base fee scalar used for fee calculations.
	GasPriceOracleBaseFeeScalar uint32 `json:"gasPriceOracleBaseFeeScalar"`
	// GasPriceOracleBlobBaseFeeScalar represents the value of the blob base fee scalar used for fee calculations.
	GasPriceOracleBlobBaseFeeScalar uint32 `json:"gasPriceOracleBlobBaseFeeScalar"`
	// EnableGovernance configures whether or not include governance token predeploy.
	EnableGovernance bool `json:"enableGovernance"`
	// GovernanceTokenSymbol represents the  ERC20 symbol of the GovernanceToken.
	GovernanceTokenSymbol string `json:"governanceTokenSymbol"`
	// GovernanceTokenName represents the ERC20 name of the GovernanceToken
	GovernanceTokenName string `json:"governanceTokenName"`
	// GovernanceTokenOwner represents the owner of the GovernanceToken. Has the ability
	// to mint and burn tokens.
	GovernanceTokenOwner common.Address `json:"governanceTokenOwner"`
	// DeploymentWaitConfirmations is the number of confirmations to wait during
	// deployment. This is DEPRECATED and should be removed in a future PR.
	DeploymentWaitConfirmations int `json:"deploymentWaitConfirmations"`
	// EIP1559Elasticity is the elasticity of the EIP1559 fee market.
	EIP1559Elasticity uint64 `json:"eip1559Elasticity"`
	// EIP1559Denominator is the denominator of EIP1559 base fee market.
	EIP1559Denominator uint64 `json:"eip1559Denominator"`
	// EIP1559DenominatorCanyon is the denominator of EIP1559 base fee market when Canyon is active.
	EIP1559DenominatorCanyon uint64 `json:"eip1559DenominatorCanyon"`
	// SystemConfigStartBlock represents the block at which the op-node should start syncing
	// from. It is an override to set this value on legacy networks where it is not set by
	// default. It can be removed once all networks have this value set in their storage.
	SystemConfigStartBlock uint64 `json:"systemConfigStartBlock"`
	// FaultGameAbsolutePrestate is the absolute prestate of Cannon. This is computed
	// by generating a proof from the 0th -> 1st instruction and grabbing the prestate from
	// the output JSON. All honest challengers should agree on the setup state of the program.
	FaultGameAbsolutePrestate common.Hash `json:"faultGameAbsolutePrestate"`
	// FaultGameMaxDepth is the maximum depth of the position tree within the fault dispute game.
	// `2^{FaultGameMaxDepth}` is how many instructions the execution trace bisection game
	// supports. Ideally, this should be conservatively set so that there is always enough
	// room for a full Cannon trace.
	FaultGameMaxDepth uint64 `json:"faultGameMaxDepth"`
	// FaultGameClockExtension is the amount of time that the dispute game will set the potential grandchild claim's,
	// clock to, if the remaining time is less than this value at the time of a claim's creation.
	FaultGameClockExtension uint64 `json:"faultGameClockExtension"`
	// FaultGameMaxClockDuration is the maximum amount of time that may accumulate on a team's chess clock before they
	// may no longer respond.
	FaultGameMaxClockDuration uint64 `json:"faultGameMaxClockDuration"`
	// FaultGameGenesisBlock is the block number for genesis.
	FaultGameGenesisBlock uint64 `json:"faultGameGenesisBlock"`
	// FaultGameGenesisOutputRoot is the output root for the genesis block.
	FaultGameGenesisOutputRoot common.Hash `json:"faultGameGenesisOutputRoot"`
	// FaultGameSplitDepth is the depth at which the fault dispute game splits from output roots to execution trace claims.
	FaultGameSplitDepth uint64 `json:"faultGameSplitDepth"`
	// FaultGameWithdrawalDelay is the number of seconds that users must wait before withdrawing ETH from a fault game.
	FaultGameWithdrawalDelay uint64 `json:"faultGameWithdrawalDelay"`
	// PreimageOracleMinProposalSize is the minimum number of bytes that a large preimage oracle proposal can be.
	PreimageOracleMinProposalSize uint64 `json:"preimageOracleMinProposalSize"`
	// PreimageOracleChallengePeriod is the number of seconds that challengers have to challenge a large preimage proposal.
	PreimageOracleChallengePeriod uint64 `json:"preimageOracleChallengePeriod"`
	// FundDevAccounts configures whether or not to fund the dev accounts. Should only be used
	// during devnet deployments.
	FundDevAccounts bool `json:"fundDevAccounts"`
	// It controls the upgrade process of the L1 contracts.
	Controller *common.Address `json:"controller,omitempty"`
	// L1 Boba token address
	L1BobaToken *common.Address `json:"l1BobaTokenAddress,omitempty"`
	// RequiredProtocolVersion indicates the protocol version that
	// nodes are required to adopt, to stay in sync with the network.
	RequiredProtocolVersion params.ProtocolVersion `json:"requiredProtocolVersion"`
	// RequiredProtocolVersion indicates the protocol version that
	// nodes are recommended to adopt, to stay in sync with the network.
	RecommendedProtocolVersion params.ProtocolVersion `json:"recommendedProtocolVersion"`
	// ProofMaturityDelaySeconds is the number of seconds that a proof must be
	// mature before it can be used to finalize a withdrawal.
	ProofMaturityDelaySeconds uint64 `json:"proofMaturityDelaySeconds"`
	// DisputeGameFinalityDelaySeconds is an additional number of seconds a
	// dispute game must wait before it can be used to finalize a withdrawal.
	DisputeGameFinalityDelaySeconds uint64 `json:"disputeGameFinalityDelaySeconds"`
	// RespectedGameType is the dispute game type that the OptimismPortal
	// contract will respect for finalizing withdrawals.
	RespectedGameType uint32 `json:"respectedGameType"`
	// UseFaultProofs is a flag that indicates if the system is using fault
	// proofs instead of the older output oracle mechanism.
	UseFaultProofs bool `json:"useFaultProofs"`
	// UseCustomGasToken is a flag to indicate that a custom gas token should be used
	UseCustomGasToken bool `json:"useCustomGasToken"`
	// CustomGasTokenAddress is the address of the ERC20 token to be used to pay for gas on L2.
	CustomGasTokenAddress common.Address `json:"customGasTokenAddress"`
	// UsePlasma is a flag that indicates if the system is using op-plasma
	UsePlasma bool `json:"usePlasma"`
	// DAChallengeWindow represents the block interval during which the availability of a data commitment can be challenged.
	DAChallengeWindow uint64 `json:"daChallengeWindow"`
	// DAResolveWindow represents the block interval during which a data availability challenge can be resolved.
	DAResolveWindow uint64 `json:"daResolveWindow"`
	// DABondSize represents the required bond size to initiate a data availability challenge.
	DABondSize uint64 `json:"daBondSize"`
	// DAResolverRefundPercentage represents the percentage of the resolving cost to be refunded to the resolver
	// such as 100 means 100% refund.
	DAResolverRefundPercentage uint64 `json:"daResolverRefundPercentage"`

	// DAChallengeProxy represents the L1 address of the DataAvailabilityChallenge contract.
	DAChallengeProxy common.Address `json:"daChallengeProxy"`

	// When Cancun activates. Relative to L1 genesis.
	L1CancunTimeOffset *hexutil.Uint64 `json:"l1CancunTimeOffset,omitempty"`

	// UseInterop is a flag that indicates if the system is using interop
	UseInterop bool `json:"useInterop,omitempty"`
}

// Copy will deeply copy the DeployConfig. This does a JSON roundtrip to copy
// which makes it easier to maintain, we do not need efficiency in this case.
func (d *DeployConfig) Copy() *DeployConfig {
	raw, err := json.Marshal(d)
	if err != nil {
		panic(err)
	}

	cpy := DeployConfig{}
	if err = json.Unmarshal(raw, &cpy); err != nil {
		panic(err)
	}
	return &cpy
}

// Check will ensure that the config is sane and return an error when it is not
func (d *DeployConfig) Check() error {
	if d.L1StartingBlockTag == nil {
		return fmt.Errorf("%w: L1StartingBlockTag cannot be nil", ErrInvalidDeployConfig)
	}
	if d.L1ChainID == 0 {
		return fmt.Errorf("%w: L1ChainID cannot be 0", ErrInvalidDeployConfig)
	}
	if d.L2ChainID == 0 {
		return fmt.Errorf("%w: L2ChainID cannot be 0", ErrInvalidDeployConfig)
	}
	if d.L2BlockTime == 0 {
		return fmt.Errorf("%w: L2BlockTime cannot be 0", ErrInvalidDeployConfig)
	}
	if d.FinalizationPeriodSeconds == 0 {
		return fmt.Errorf("%w: FinalizationPeriodSeconds cannot be 0", ErrInvalidDeployConfig)
	}
	if d.L2OutputOracleStartingBlockNumber == 0 {
		log.Warn("L2OutputOracleStartingBlockNumber is 0, should only be 0 for fresh chains")
	}
	if d.SuperchainConfigGuardian == (common.Address{}) {
		return fmt.Errorf("%w: SuperchainConfigGuardian cannot be address(0)", ErrInvalidDeployConfig)
	}
	if d.MaxSequencerDrift == 0 {
		return fmt.Errorf("%w: MaxSequencerDrift cannot be 0", ErrInvalidDeployConfig)
	}
	if d.SequencerWindowSize == 0 {
		return fmt.Errorf("%w: SequencerWindowSize cannot be 0", ErrInvalidDeployConfig)
	}
	if d.ChannelTimeout == 0 {
		return fmt.Errorf("%w: ChannelTimeout cannot be 0", ErrInvalidDeployConfig)
	}
	if d.P2PSequencerAddress == (common.Address{}) {
		return fmt.Errorf("%w: P2PSequencerAddress cannot be address(0)", ErrInvalidDeployConfig)
	}
	if d.BatchInboxAddress == (common.Address{}) {
		return fmt.Errorf("%w: BatchInboxAddress cannot be address(0)", ErrInvalidDeployConfig)
	}
	if d.BatchSenderAddress == (common.Address{}) {
		return fmt.Errorf("%w: BatchSenderAddress cannot be address(0)", ErrInvalidDeployConfig)
	}
	if d.L2OutputOracleSubmissionInterval == 0 {
		return fmt.Errorf("%w: L2OutputOracleSubmissionInterval cannot be 0", ErrInvalidDeployConfig)
	}
	if d.L2OutputOracleStartingTimestamp == 0 {
		log.Warn("L2OutputOracleStartingTimestamp is 0")
	}
	if d.L2OutputOracleProposer == (common.Address{}) {
		return fmt.Errorf("%w: L2OutputOracleProposer cannot be address(0)", ErrInvalidDeployConfig)
	}
	if d.L2OutputOracleChallenger == (common.Address{}) {
		return fmt.Errorf("%w: L2OutputOracleChallenger cannot be address(0)", ErrInvalidDeployConfig)
	}
	if d.FinalSystemOwner == (common.Address{}) {
		return fmt.Errorf("%w: FinalSystemOwner cannot be address(0)", ErrInvalidDeployConfig)
	}
	if d.ProxyAdminOwner == (common.Address{}) {
		return fmt.Errorf("%w: ProxyAdminOwner cannot be address(0)", ErrInvalidDeployConfig)
	}
	if d.BaseFeeVaultRecipient == (common.Address{}) {
		return fmt.Errorf("%w: BaseFeeVaultRecipient cannot be address(0)", ErrInvalidDeployConfig)
	}
	if d.L1FeeVaultRecipient == (common.Address{}) {
		return fmt.Errorf("%w: L1FeeVaultRecipient cannot be address(0)", ErrInvalidDeployConfig)
	}
	if d.SequencerFeeVaultRecipient == (common.Address{}) {
		return fmt.Errorf("%w: SequencerFeeVaultRecipient cannot be address(0)", ErrInvalidDeployConfig)
	}
	if !d.BaseFeeVaultWithdrawalNetwork.Valid() {
		return fmt.Errorf("%w: BaseFeeVaultWithdrawalNetwork can only be 0 (L1) or 1 (L2)", ErrInvalidDeployConfig)
	}
	if !d.L1FeeVaultWithdrawalNetwork.Valid() {
		return fmt.Errorf("%w: L1FeeVaultWithdrawalNetwork can only be 0 (L1) or 1 (L2)", ErrInvalidDeployConfig)
	}
	if !d.SequencerFeeVaultWithdrawalNetwork.Valid() {
		return fmt.Errorf("%w: SequencerFeeVaultWithdrawalNetwork can only be 0 (L1) or 1 (L2)", ErrInvalidDeployConfig)
	}
	if d.GasPriceOracleOverhead == 0 {
		log.Warn("GasPriceOracleOverhead is 0")
	}
	if d.GasPriceOracleScalar == 0 {
		log.Warn("GasPriceOracleScalar is 0")
	}
	if d.GasPriceOracleBaseFeeScalar == 0 {
		log.Warn("GasPriceOracleBaseFeeScalar is 0")
	}
	if d.GasPriceOracleBlobBaseFeeScalar == 0 {
		log.Warn("GasPriceOracleBlobBaseFeeScalar is 0")
	}
	if d.EIP1559Denominator == 0 {
		return fmt.Errorf("%w: EIP1559Denominator cannot be 0", ErrInvalidDeployConfig)
	}
	if d.L2GenesisCanyonTimeOffset != nil && d.EIP1559DenominatorCanyon == 0 {
		return fmt.Errorf("%w: EIP1559DenominatorCanyon cannot be 0 if Canyon is activated", ErrInvalidDeployConfig)
	}
	if d.EIP1559Elasticity == 0 {
		return fmt.Errorf("%w: EIP1559Elasticity cannot be 0", ErrInvalidDeployConfig)
	}
	if d.L2GenesisBlockGasLimit == 0 {
		return fmt.Errorf("%w: L2 genesis block gas limit cannot be 0", ErrInvalidDeployConfig)
	}
	// When the initial resource config is made to be configurable by the DeployConfig, ensure
	// that this check is updated to use the values from the DeployConfig instead of the defaults.
	if uint64(d.L2GenesisBlockGasLimit) < uint64(MaxResourceLimit+SystemTxMaxGas) {
		return fmt.Errorf("%w: L2 genesis block gas limit is too small", ErrInvalidDeployConfig)
	}
	if d.L2GenesisBlockBaseFeePerGas == nil {
		return fmt.Errorf("%w: L2 genesis block base fee per gas cannot be nil", ErrInvalidDeployConfig)
	}
	if d.EnableGovernance {
		if d.GovernanceTokenName == "" {
			return fmt.Errorf("%w: GovernanceToken.name cannot be empty", ErrInvalidDeployConfig)
		}
		if d.GovernanceTokenSymbol == "" {
			return fmt.Errorf("%w: GovernanceToken.symbol cannot be empty", ErrInvalidDeployConfig)
		}
		if d.GovernanceTokenOwner == (common.Address{}) {
			return fmt.Errorf("%w: GovernanceToken owner cannot be address(0)", ErrInvalidDeployConfig)
		}
	}
	// L2 block time must always be smaller than L1 block time
	if d.L1BlockTime < d.L2BlockTime {
		return fmt.Errorf("L2 block time (%d) is larger than L1 block time (%d)", d.L2BlockTime, d.L1BlockTime)
	}
	if d.RequiredProtocolVersion == (params.ProtocolVersion{}) {
		log.Warn("RequiredProtocolVersion is empty")
	}
	if d.RecommendedProtocolVersion == (params.ProtocolVersion{}) {
		log.Warn("RecommendedProtocolVersion is empty")
	}
	if d.ProofMaturityDelaySeconds == 0 {
		log.Warn("ProofMaturityDelaySeconds is 0")
	}
	if d.DisputeGameFinalityDelaySeconds == 0 {
		log.Warn("DisputeGameFinalityDelaySeconds is 0")
	}
	if d.UsePlasma {
		if d.DAChallengeWindow == 0 {
			return fmt.Errorf("%w: DAChallengeWindow cannot be 0 when using plasma mode", ErrInvalidDeployConfig)
		}
		if d.DAResolveWindow == 0 {
			return fmt.Errorf("%w: DAResolveWindow cannot be 0 when using plasma mode", ErrInvalidDeployConfig)
		}
	}
	if d.UseCustomGasToken {
		if d.CustomGasTokenAddress == (common.Address{}) {
			return fmt.Errorf("%w: CustomGasTokenAddress cannot be address(0)", ErrInvalidDeployConfig)
		}
		log.Info("Using custom gas token", "address", d.CustomGasTokenAddress)
	}
	// checkFork checks that fork A is before or at the same time as fork B
	checkFork := func(a, b *hexutil.Uint64, aName, bName string) error {
		if a == nil && b == nil {
			return nil
		}
		if a == nil && b != nil {
			return fmt.Errorf("fork %s set (to %d), but prior fork %s missing", bName, *b, aName)
		}
		if a != nil && b == nil {
			return nil
		}
		if *a > *b {
			return fmt.Errorf("fork %s set to %d, but prior fork %s has higher offset %d", bName, *b, aName, *a)
		}
		return nil
	}
	if err := checkFork(d.L2GenesisRegolithTimeOffset, d.L2GenesisCanyonTimeOffset, "regolith", "canyon"); err != nil {
		return err
	}
	if err := checkFork(d.L2GenesisCanyonTimeOffset, d.L2GenesisDeltaTimeOffset, "canyon", "delta"); err != nil {
		return err
	}
	if err := checkFork(d.L2GenesisDeltaTimeOffset, d.L2GenesisEcotoneTimeOffset, "delta", "ecotone"); err != nil {
		return err
	}
	if err := checkFork(d.L2GenesisEcotoneTimeOffset, d.L2GenesisFjordTimeOffset, "ecotone", "fjord"); err != nil {
		return err
	}
	return nil
}

// FeeScalar returns the raw serialized fee scalar. Uses pre-Ecotone if legacy config is present,
// otherwise uses the post-Ecotone scalar serialization.
func (d *DeployConfig) FeeScalar() [32]byte {
	if d.GasPriceOracleScalar != 0 {
		return common.BigToHash(big.NewInt(int64(d.GasPriceOracleScalar)))
	}
	return eth.EncodeScalar(eth.EcotoneScalars{
		BlobBaseFeeScalar: d.GasPriceOracleBlobBaseFeeScalar,
		BaseFeeScalar:     d.GasPriceOracleBaseFeeScalar,
	})
}

// CheckAddresses will return an error if the addresses are not set.
// These values are required to create the L2 genesis state and are present in the deploy config
// even though the deploy config is required to deploy the contracts on L1. This creates a
// circular dependency that should be resolved in the future.
func (d *DeployConfig) CheckAddresses() error {
	if d.L1StandardBridgeProxy == (common.Address{}) {
		return fmt.Errorf("%w: L1StandardBridgeProxy cannot be address(0)", ErrInvalidDeployConfig)
	}
	if d.L1CrossDomainMessengerProxy == (common.Address{}) {
		return fmt.Errorf("%w: L1CrossDomainMessengerProxy cannot be address(0)", ErrInvalidDeployConfig)
	}
	if d.L1ERC721BridgeProxy == (common.Address{}) {
		return fmt.Errorf("%w: L1ERC721BridgeProxy cannot be address(0)", ErrInvalidDeployConfig)
	}
	if d.SystemConfigProxy == (common.Address{}) {
		return fmt.Errorf("%w: SystemConfigProxy cannot be address(0)", ErrInvalidDeployConfig)
	}
	if d.OptimismPortalProxy == (common.Address{}) {
		return fmt.Errorf("%w: OptimismPortalProxy cannot be address(0)", ErrInvalidDeployConfig)
	}
	if d.UsePlasma && d.DAChallengeProxy == (common.Address{}) {
		return fmt.Errorf("%w: DAChallengeContract cannot be address(0) when using plasma mode", ErrInvalidDeployConfig)

	}
	return nil
}

// SetDeployments will merge a Deployments into a DeployConfig.
func (d *DeployConfig) SetDeployments(deployments *L1Deployments) {
	d.L1StandardBridgeProxy = deployments.L1StandardBridgeProxy
	d.L1CrossDomainMessengerProxy = deployments.L1CrossDomainMessengerProxy
	d.L1ERC721BridgeProxy = deployments.L1ERC721BridgeProxy
	d.SystemConfigProxy = deployments.SystemConfigProxy
	d.OptimismPortalProxy = deployments.OptimismPortalProxy
	d.DAChallengeProxy = deployments.DataAvailabilityChallengeProxy
}

func (d *DeployConfig) GovernanceEnabled() bool {
	return d.EnableGovernance
}

func (d *DeployConfig) RegolithTime(genesisTime uint64) *uint64 {
	if d.L2GenesisRegolithTimeOffset == nil {
		return nil
	}
	v := uint64(0)
	if offset := *d.L2GenesisRegolithTimeOffset; offset > 0 {
		v = genesisTime + uint64(offset)
	}
	return &v
}

func (d *DeployConfig) CanyonTime(genesisTime uint64) *uint64 {
	if d.L2GenesisCanyonTimeOffset == nil {
		return nil
	}
	v := uint64(0)
	if offset := *d.L2GenesisCanyonTimeOffset; offset > 0 {
		v = genesisTime + uint64(offset)
	}
	return &v
}

func (d *DeployConfig) DeltaTime(genesisTime uint64) *uint64 {
	if d.L2GenesisDeltaTimeOffset == nil {
		return nil
	}
	v := uint64(0)
	if offset := *d.L2GenesisDeltaTimeOffset; offset > 0 {
		v = genesisTime + uint64(offset)
	}
	return &v
}

func (d *DeployConfig) EcotoneTime(genesisTime uint64) *uint64 {
	if d.L2GenesisEcotoneTimeOffset == nil {
		return nil
	}
	v := uint64(0)
	if offset := *d.L2GenesisEcotoneTimeOffset; offset > 0 {
		v = genesisTime + uint64(offset)
	}
	return &v
}

func (d *DeployConfig) FjordTime(genesisTime uint64) *uint64 {
	if d.L2GenesisFjordTimeOffset == nil {
		return nil
	}
	v := uint64(0)
	if offset := *d.L2GenesisFjordTimeOffset; offset > 0 {
		v = genesisTime + uint64(offset)
	}
	return &v
}

func (d *DeployConfig) InteropTime(genesisTime uint64) *uint64 {
	if d.L2GenesisInteropTimeOffset == nil {
		return nil
	}
	v := uint64(0)
	if offset := *d.L2GenesisInteropTimeOffset; offset > 0 {
		v = genesisTime + uint64(offset)
	}
	return &v
}

// RollupConfig converts a DeployConfig to a rollup.Config
func (d *DeployConfig) RollupConfig(l1StartBlock *types.Block, l2GenesisBlockHash common.Hash, l2GenesisBlockNumber uint64) (*rollup.Config, error) {
	if d.OptimismPortalProxy == (common.Address{}) {
		return nil, errors.New("OptimismPortalProxy cannot be address(0)")
	}
	if d.SystemConfigProxy == (common.Address{}) {
		return nil, errors.New("SystemConfigProxy cannot be address(0)")
	}
	var plasma *rollup.PlasmaConfig
	if d.UsePlasma {
		plasma = &rollup.PlasmaConfig{
			DAChallengeAddress: d.DAChallengeProxy,
			DAChallengeWindow:  d.DAChallengeWindow,
			DAResolveWindow:    d.DAResolveWindow,
		}
	}

	return &rollup.Config{
		Genesis: rollup.Genesis{
			L1: eth.BlockID{
				Hash:   l1StartBlock.Hash(),
				Number: l1StartBlock.NumberU64(),
			},
			L2: eth.BlockID{
				Hash:   l2GenesisBlockHash,
				Number: l2GenesisBlockNumber,
			},
			L2Time: l1StartBlock.Time(),
			SystemConfig: eth.SystemConfig{
				BatcherAddr: d.BatchSenderAddress,
				Overhead:    eth.Bytes32(common.BigToHash(new(big.Int).SetUint64(d.GasPriceOracleOverhead))),
				Scalar:      eth.Bytes32(d.FeeScalar()),
				GasLimit:    uint64(d.L2GenesisBlockGasLimit),
			},
		},
		BlockTime:              d.L2BlockTime,
		MaxSequencerDrift:      d.MaxSequencerDrift,
		SeqWindowSize:          d.SequencerWindowSize,
		ChannelTimeout:         d.ChannelTimeout,
		L1ChainID:              new(big.Int).SetUint64(d.L1ChainID),
		L2ChainID:              new(big.Int).SetUint64(d.L2ChainID),
		BatchInboxAddress:      d.BatchInboxAddress,
		DepositContractAddress: d.OptimismPortalProxy,
		L1SystemConfigAddress:  d.SystemConfigProxy,
		RegolithTime:           d.RegolithTime(l1StartBlock.Time()),
		CanyonTime:             d.CanyonTime(l1StartBlock.Time()),
		DeltaTime:              d.DeltaTime(l1StartBlock.Time()),
		EcotoneTime:            d.EcotoneTime(l1StartBlock.Time()),
		FjordTime:              d.FjordTime(l1StartBlock.Time()),
		InteropTime:            d.InteropTime(l1StartBlock.Time()),
		PlasmaConfig:           plasma,
	}, nil
}

func (d *DeployConfig) GetL1BobaTokenAddress() (*common.Address, error) {
	var l1TokenAddr common.Address
	if d.L1BobaToken != nil {
		l1TokenAddr = *d.L1BobaToken
	} else {
		l1TokenAddr = predeploys.BobaL2Addr
	}
	if l1TokenAddr == (common.Address{}) {
		return &l1TokenAddr, fmt.Errorf("L1BobaTokenAddress cannot be address(0): %w", ErrInvalidImmutablesConfig)
	}
	return &l1TokenAddr, nil
}

// NewDeployConfig reads a config file given a path on the filesystem.
func NewDeployConfig(path string) (*DeployConfig, error) {
	file, err := os.ReadFile(path)
	if err != nil {
		return nil, fmt.Errorf("deploy config at %s not found: %w", path, err)
	}

	dec := json.NewDecoder(bytes.NewReader(file))
	dec.DisallowUnknownFields()

	var config DeployConfig
	if err := dec.Decode(&config); err != nil {
		return nil, fmt.Errorf("cannot unmarshal deploy config: %w", err)
	}

	return &config, nil
}

// NewDeployConfigWithNetwork takes a path to a deploy config directory
// and the network name. The config file in the deploy config directory
// must match the network name and be a JSON file.
func NewDeployConfigWithNetwork(network, path string) (*DeployConfig, error) {
	deployConfig := filepath.Join(path, network+".json")
	return NewDeployConfig(deployConfig)
}

// L1Deployments represents a set of L1 contracts that are deployed.
type L1Deployments struct {
	AddressManager                    common.Address `json:"AddressManager"`
	BlockOracle                       common.Address `json:"BlockOracle"`
	DisputeGameFactory                common.Address `json:"DisputeGameFactory"`
	DisputeGameFactoryProxy           common.Address `json:"DisputeGameFactoryProxy"`
	L1CrossDomainMessenger            common.Address `json:"L1CrossDomainMessenger"`
	L1CrossDomainMessengerProxy       common.Address `json:"L1CrossDomainMessengerProxy"`
	L1ERC721Bridge                    common.Address `json:"L1ERC721Bridge"`
	L1ERC721BridgeProxy               common.Address `json:"L1ERC721BridgeProxy"`
	L1StandardBridge                  common.Address `json:"L1StandardBridge"`
	L1StandardBridgeProxy             common.Address `json:"L1StandardBridgeProxy"`
	L2OutputOracle                    common.Address `json:"L2OutputOracle"`
	L2OutputOracleProxy               common.Address `json:"L2OutputOracleProxy"`
	OptimismMintableERC20Factory      common.Address `json:"OptimismMintableERC20Factory"`
	OptimismMintableERC20FactoryProxy common.Address `json:"OptimismMintableERC20FactoryProxy"`
	OptimismPortal                    common.Address `json:"OptimismPortal"`
	OptimismPortalProxy               common.Address `json:"OptimismPortalProxy"`
	ProxyAdmin                        common.Address `json:"ProxyAdmin"`
	SystemConfig                      common.Address `json:"SystemConfig"`
	SystemConfigProxy                 common.Address `json:"SystemConfigProxy"`
	ProtocolVersions                  common.Address `json:"ProtocolVersions"`
	ProtocolVersionsProxy             common.Address `json:"ProtocolVersionsProxy"`
	DataAvailabilityChallenge         common.Address `json:"DataAvailabilityChallenge"`
	DataAvailabilityChallengeProxy    common.Address `json:"DataAvailabilityChallengeProxy"`
}

// GetName will return the name of the contract given an address.
func (d *L1Deployments) GetName(addr common.Address) string {
	val := reflect.ValueOf(d)
	if val.Kind() == reflect.Ptr {
		val = val.Elem()
	}
	for i := 0; i < val.NumField(); i++ {
		if addr == val.Field(i).Interface().(common.Address) {
			return val.Type().Field(i).Name
		}
	}
	return ""
}

// Check will ensure that the L1Deployments are sane
func (d *L1Deployments) Check(deployConfig *DeployConfig) error {
	val := reflect.ValueOf(d)
	if val.Kind() == reflect.Ptr {
		val = val.Elem()
	}
	for i := 0; i < val.NumField(); i++ {
		name := val.Type().Field(i).Name
		// Skip the non production ready contracts
		if name == "DisputeGameFactory" ||
			name == "DisputeGameFactoryProxy" ||
			name == "BlockOracle" {
			continue
		}
		if !deployConfig.UsePlasma &&
			(name == "DataAvailabilityChallenge" ||
				name == "DataAvailabilityChallengeProxy") {
			continue
		}
		if val.Field(i).Interface().(common.Address) == (common.Address{}) {
			return fmt.Errorf("%s is not set", name)
		}
	}
	return nil
}

// ForEach will iterate over each contract in the L1Deployments
func (d *L1Deployments) ForEach(cb func(name string, addr common.Address)) {
	val := reflect.ValueOf(d)
	if val.Kind() == reflect.Ptr {
		val = val.Elem()
	}
	for i := 0; i < val.NumField(); i++ {
		name := val.Type().Field(i).Name
		cb(name, val.Field(i).Interface().(common.Address))
	}
}

// Copy will copy the L1Deployments struct
func (d *L1Deployments) Copy() *L1Deployments {
	cpy := L1Deployments{}
	data, err := json.Marshal(d)
	if err != nil {
		panic(err)
	}
	if err := json.Unmarshal(data, &cpy); err != nil {
		panic(err)
	}
	return &cpy
}

// NewL1Deployments will create a new L1Deployments from a JSON file on disk
// at the given path.
func NewL1Deployments(path string) (*L1Deployments, error) {
	file, err := os.ReadFile(path)
	if err != nil {
		return nil, fmt.Errorf("L1 deployments at %s not found: %w", path, err)
	}

	var deployments L1Deployments
	if err := json.Unmarshal(file, &deployments); err != nil {
		return nil, fmt.Errorf("cannot unmarshal L1 deployments: %w", err)
	}

	return &deployments, nil
}

type ForgeAllocs struct {
	Accounts types.GenesisAlloc
}

func (d *ForgeAllocs) Copy() *ForgeAllocs {
	out := make(types.GenesisAlloc, len(d.Accounts))
	maps.Copy(out, d.Accounts)
	return &ForgeAllocs{Accounts: out}
}

<<<<<<< HEAD
func (d *ForgeAllocs) UnmarshalJSON(b []byte) error {
	// forge, since integrating Alloy, likes to hex-encode everything.
	type forgeAllocAccount struct {
		Balance hexutil.U256                `json:"balance"`
		Nonce   hexutil.Uint64              `json:"nonce"`
		Code    hexutil.Bytes               `json:"code,omitempty"`
		Storage map[common.Hash]common.Hash `json:"storage,omitempty"`
=======
// NewL2ImmutableConfig will create an ImmutableConfig given an instance of a
// DeployConfig and a block.
func NewL2ImmutableConfig(config *DeployConfig, block *types.Block) (*immutables.PredeploysImmutableConfig, error) {
	if config.L1StandardBridgeProxy == (common.Address{}) {
		return nil, fmt.Errorf("L1StandardBridgeProxy cannot be address(0): %w", ErrInvalidImmutablesConfig)
	}
	if config.L1CrossDomainMessengerProxy == (common.Address{}) {
		return nil, fmt.Errorf("L1CrossDomainMessengerProxy cannot be address(0): %w", ErrInvalidImmutablesConfig)
	}
	if config.L1ERC721BridgeProxy == (common.Address{}) {
		return nil, fmt.Errorf("L1ERC721BridgeProxy cannot be address(0): %w", ErrInvalidImmutablesConfig)
	}
	if config.SequencerFeeVaultRecipient == (common.Address{}) {
		return nil, fmt.Errorf("SequencerFeeVaultRecipient cannot be address(0): %w", ErrInvalidImmutablesConfig)
	}
	if config.BaseFeeVaultRecipient == (common.Address{}) {
		return nil, fmt.Errorf("BaseFeeVaultRecipient cannot be address(0): %w", ErrInvalidImmutablesConfig)
	}
	if config.L1FeeVaultRecipient == (common.Address{}) {
		return nil, fmt.Errorf("L1FeeVaultRecipient cannot be address(0): %w", ErrInvalidImmutablesConfig)
	}
	if config.ProxyAdminOwner == (common.Address{}) {
		return nil, fmt.Errorf("ProxyAdminOwner cannot be address(0): %w", ErrInvalidImmutablesConfig)
	}

	l1BobaTokenAddress, err := config.GetL1BobaTokenAddress()
	if err != nil {
		return nil, fmt.Errorf("cannot get L1BobaTokenAddress: %w", err)
	}

	cfg := immutables.PredeploysImmutableConfig{
		L2ToL1MessagePasser:    struct{}{},
		DeployerWhitelist:      struct{}{},
		WETH9:                  struct{}{},
		L2CrossDomainMessenger: struct{}{},
		L2StandardBridge:       struct{}{},
		SequencerFeeVault: struct {
			Recipient           common.Address
			MinWithdrawalAmount *big.Int
			WithdrawalNetwork   uint8
		}{
			Recipient:           config.SequencerFeeVaultRecipient,
			MinWithdrawalAmount: (*big.Int)(config.SequencerFeeVaultMinimumWithdrawalAmount),
			WithdrawalNetwork:   config.SequencerFeeVaultWithdrawalNetwork.ToUint8(),
		},
		L1BlockNumber:       struct{}{},
		GasPriceOracle:      struct{}{},
		L1Block:             struct{}{},
		GovernanceToken:     struct{}{},
		LegacyMessagePasser: struct{}{},
		L2ERC721Bridge:      struct{}{},
		OptimismMintableERC721Factory: struct {
			Bridge        common.Address
			RemoteChainId *big.Int
		}{
			Bridge:        predeploys.L2ERC721BridgeAddr,
			RemoteChainId: new(big.Int).SetUint64(config.L1ChainID),
		},
		OptimismMintableERC20Factory: struct{}{},
		ProxyAdmin:                   struct{}{},
		BaseFeeVault: struct {
			Recipient           common.Address
			MinWithdrawalAmount *big.Int
			WithdrawalNetwork   uint8
		}{
			Recipient:           config.BaseFeeVaultRecipient,
			MinWithdrawalAmount: (*big.Int)(config.BaseFeeVaultMinimumWithdrawalAmount),
			WithdrawalNetwork:   config.BaseFeeVaultWithdrawalNetwork.ToUint8(),
		},
		L1FeeVault: struct {
			Recipient           common.Address
			MinWithdrawalAmount *big.Int
			WithdrawalNetwork   uint8
		}{
			Recipient:           config.L1FeeVaultRecipient,
			MinWithdrawalAmount: (*big.Int)(config.L1FeeVaultMinimumWithdrawalAmount),
			WithdrawalNetwork:   config.L1FeeVaultWithdrawalNetwork.ToUint8(),
		},
		SchemaRegistry: struct{}{},
		EAS: struct {
			Name string
		}{
			Name: "EAS",
		},
		Create2Deployer: struct{}{},
		BobaL2: struct {
			L2Bridge common.Address
			L1Token  common.Address
			Name     string
			Symbol   string
			Decimals uint8
		}{
			L2Bridge: predeploys.L2StandardBridgeAddr,
			L1Token:  *l1BobaTokenAddress,
			Name:     "Boba Token",
			Symbol:   "BOBA",
			Decimals: uint8(18),
		},
>>>>>>> f461ecab
	}
	var allocs map[common.Address]forgeAllocAccount
	if err := json.Unmarshal(b, &allocs); err != nil {
		return err
	}
	d.Accounts = make(types.GenesisAlloc, len(allocs))
	for addr, acc := range allocs {
		acc := acc
		d.Accounts[addr] = types.Account{
			Code:       acc.Code,
			Storage:    acc.Storage,
			Balance:    (*uint256.Int)(&acc.Balance).ToBig(),
			Nonce:      (uint64)(acc.Nonce),
			PrivateKey: nil,
		}
	}
<<<<<<< HEAD
	return nil
=======
	storage["ProxyAdmin"] = state.StorageValues{
		"_owner": config.ProxyAdminOwner,
	}
	l1TokenAddr, err := config.GetL1BobaTokenAddress()
	if err != nil {
		return storage, err
	}
	storage["BobaL2"] = state.StorageValues{
		"l2Bridge":  predeploys.L2StandardBridgeAddr,
		"l1Token":   l1TokenAddr,
		"_name":     "Boba Token",
		"_symbol":   "BOBA",
		"_decimals": uint8(18),
	}
	return storage, nil
>>>>>>> f461ecab
}

type MarshalableRPCBlockNumberOrHash rpc.BlockNumberOrHash

func (m *MarshalableRPCBlockNumberOrHash) MarshalJSON() ([]byte, error) {
	r := rpc.BlockNumberOrHash(*m)
	if hash, ok := r.Hash(); ok {
		return json.Marshal(hash)
	}
	if num, ok := r.Number(); ok {
		// never errors
		text, _ := num.MarshalText()
		return json.Marshal(string(text))
	}
	return json.Marshal(nil)
}

func (m *MarshalableRPCBlockNumberOrHash) UnmarshalJSON(b []byte) error {
	var r rpc.BlockNumberOrHash
	if err := json.Unmarshal(b, &r); err != nil {
		return err
	}

	asMarshalable := MarshalableRPCBlockNumberOrHash(r)
	*m = asMarshalable
	return nil
}

// Number wraps the rpc.BlockNumberOrHash Number method.
func (m *MarshalableRPCBlockNumberOrHash) Number() (rpc.BlockNumber, bool) {
	return (*rpc.BlockNumberOrHash)(m).Number()
}

// Hash wraps the rpc.BlockNumberOrHash Hash method.
func (m *MarshalableRPCBlockNumberOrHash) Hash() (common.Hash, bool) {
	return (*rpc.BlockNumberOrHash)(m).Hash()
}

// String wraps the rpc.BlockNumberOrHash String method.
func (m *MarshalableRPCBlockNumberOrHash) String() string {
	return (*rpc.BlockNumberOrHash)(m).String()
}<|MERGE_RESOLUTION|>--- conflicted
+++ resolved
@@ -823,7 +823,6 @@
 	return &ForgeAllocs{Accounts: out}
 }
 
-<<<<<<< HEAD
 func (d *ForgeAllocs) UnmarshalJSON(b []byte) error {
 	// forge, since integrating Alloy, likes to hex-encode everything.
 	type forgeAllocAccount struct {
@@ -831,7 +830,25 @@
 		Nonce   hexutil.Uint64              `json:"nonce"`
 		Code    hexutil.Bytes               `json:"code,omitempty"`
 		Storage map[common.Hash]common.Hash `json:"storage,omitempty"`
-=======
+	}
+	var allocs map[common.Address]forgeAllocAccount
+	if err := json.Unmarshal(b, &allocs); err != nil {
+		return err
+	}
+	d.Accounts = make(types.GenesisAlloc, len(allocs))
+	for addr, acc := range allocs {
+		acc := acc
+		d.Accounts[addr] = types.Account{
+			Code:       acc.Code,
+			Storage:    acc.Storage,
+			Balance:    (*uint256.Int)(&acc.Balance).ToBig(),
+			Nonce:      (uint64)(acc.Nonce),
+			PrivateKey: nil,
+		}
+	}
+	return nil
+}
+
 // NewL2ImmutableConfig will create an ImmutableConfig given an instance of a
 // DeployConfig and a block.
 func NewL2ImmutableConfig(config *DeployConfig, block *types.Block) (*immutables.PredeploysImmutableConfig, error) {
@@ -930,26 +947,78 @@
 			Symbol:   "BOBA",
 			Decimals: uint8(18),
 		},
->>>>>>> f461ecab
-	}
-	var allocs map[common.Address]forgeAllocAccount
-	if err := json.Unmarshal(b, &allocs); err != nil {
-		return err
-	}
-	d.Accounts = make(types.GenesisAlloc, len(allocs))
-	for addr, acc := range allocs {
-		acc := acc
-		d.Accounts[addr] = types.Account{
-			Code:       acc.Code,
-			Storage:    acc.Storage,
-			Balance:    (*uint256.Int)(&acc.Balance).ToBig(),
-			Nonce:      (uint64)(acc.Nonce),
-			PrivateKey: nil,
-		}
-	}
-<<<<<<< HEAD
-	return nil
-=======
+	}
+
+	if err := cfg.Check(); err != nil {
+		return nil, err
+	}
+	return &cfg, nil
+}
+
+// NewL2StorageConfig will create a StorageConfig given an instance of a DeployConfig and genesis block.
+func NewL2StorageConfig(config *DeployConfig, block *types.Block) (state.StorageConfig, error) {
+	storage := make(state.StorageConfig)
+
+	if block.Number() == nil {
+		return storage, errors.New("block number not set")
+	}
+	if block.BaseFee() == nil {
+		return storage, errors.New("block base fee not set")
+	}
+
+	storage["L2ToL1MessagePasser"] = state.StorageValues{
+		"msgNonce": 0,
+	}
+	storage["L2CrossDomainMessenger"] = state.StorageValues{
+		"_initialized":     1,
+		"_initializing":    false,
+		"xDomainMsgSender": "0x000000000000000000000000000000000000dEaD",
+		"msgNonce":         0,
+		"otherMessenger":   config.L1CrossDomainMessengerProxy,
+	}
+	storage["L2StandardBridge"] = state.StorageValues{
+		"_initialized":  1,
+		"_initializing": false,
+		"otherBridge":   config.L1StandardBridgeProxy,
+		"messenger":     predeploys.L2CrossDomainMessengerAddr,
+	}
+	storage["L2ERC721Bridge"] = state.StorageValues{
+		"_initialized":  1,
+		"_initializing": false,
+		"otherBridge":   config.L1ERC721BridgeProxy,
+		"messenger":     predeploys.L2CrossDomainMessengerAddr,
+	}
+	storage["OptimismMintableERC20Factory"] = state.StorageValues{
+		"_initialized":  1,
+		"_initializing": false,
+		"bridge":        predeploys.L2StandardBridgeAddr,
+	}
+	storage["L1Block"] = state.StorageValues{
+		"number":         block.Number(),
+		"timestamp":      block.Time(),
+		"basefee":        block.BaseFee(),
+		"hash":           block.Hash(),
+		"sequenceNumber": 0,
+		"batcherHash":    eth.AddressAsLeftPaddedHash(config.BatchSenderAddress),
+		"l1FeeOverhead":  config.GasPriceOracleOverhead,
+		"l1FeeScalar":    config.GasPriceOracleScalar,
+	}
+	storage["LegacyERC20ETH"] = state.StorageValues{
+		"_name":   "Ether",
+		"_symbol": "ETH",
+	}
+	storage["WETH9"] = state.StorageValues{
+		"name":     "Wrapped Ether",
+		"symbol":   "WETH",
+		"decimals": 18,
+	}
+	if config.EnableGovernance {
+		storage["GovernanceToken"] = state.StorageValues{
+			"_name":   config.GovernanceTokenName,
+			"_symbol": config.GovernanceTokenSymbol,
+			"_owner":  config.GovernanceTokenOwner,
+		}
+	}
 	storage["ProxyAdmin"] = state.StorageValues{
 		"_owner": config.ProxyAdminOwner,
 	}
@@ -965,7 +1034,6 @@
 		"_decimals": uint8(18),
 	}
 	return storage, nil
->>>>>>> f461ecab
 }
 
 type MarshalableRPCBlockNumberOrHash rpc.BlockNumberOrHash
