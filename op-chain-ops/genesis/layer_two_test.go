package genesis_test

import (
	"context"
	"encoding/json"
	"flag"
	"math/big"
	"os"
	"testing"

	"github.com/ethereum-optimism/optimism/op-bindings/bindings"

	"github.com/ethereum/go-ethereum/common"

	"github.com/ethereum/go-ethereum/accounts/abi/bind/backends"
	"github.com/ethereum/go-ethereum/core"
	"github.com/ethereum/go-ethereum/crypto"

	"github.com/ethereum-optimism/optimism/op-bindings/predeploys"
	"github.com/ethereum-optimism/optimism/op-chain-ops/genesis"
	"github.com/stretchr/testify/require"
)

var writeFile bool

func init() {
	flag.BoolVar(&writeFile, "write-file", false, "write the genesis file to disk")
}

var testKey, _ = crypto.HexToECDSA("b71c71a67e1177ad4e901695e1b4b9ee17ae16c6668d313eac2f96dbcda3f291")

func TestBuildL2DeveloperGenesis(t *testing.T) {
	config, err := genesis.NewDeployConfig("./testdata/test-deploy-config-devnet-l1.json")
	require.Nil(t, err)

	backend := backends.NewSimulatedBackend(
		core.GenesisAlloc{
			crypto.PubkeyToAddress(testKey.PublicKey): {Balance: big.NewInt(10000000000000000)},
		},
		15000000,
	)
	block, err := backend.BlockByNumber(context.Background(), common.Big0)
	require.NoError(t, err)

	gen, err := genesis.BuildL2DeveloperGenesis(config, block)
	require.Nil(t, err)
	require.NotNil(t, gen)

	depB, err := bindings.GetDeployedBytecode("Proxy")
	require.NoError(t, err)

	for name, address := range predeploys.Predeploys {
		addr := *address

		account, ok := gen.Alloc[addr]
		require.Equal(t, ok, true)
		require.Greater(t, len(account.Code), 0)

		if name == "GovernanceToken" || name == "LegacyERC20ETH" || name == "ProxyAdmin" || name == "WETH9" {
			continue
		}

		adminSlot, ok := account.Storage[genesis.AdminSlot]
		require.Equal(t, ok, true)
		require.Equal(t, adminSlot, predeploys.ProxyAdminAddr.Hash())
		require.Equal(t, account.Code, depB)
	}
<<<<<<< HEAD
	require.Equal(t, 2344, len(gen.Alloc))
=======
	require.Equal(t, 2343, len(gen.Alloc))
>>>>>>> 5ed518a0

	if writeFile {
		file, _ := json.MarshalIndent(gen, "", " ")
		_ = os.WriteFile("genesis.json", file, 0644)
	}
}

func TestBuildL2DeveloperGenesisDevAccountsFunding(t *testing.T) {
	config, err := genesis.NewDeployConfig("./testdata/test-deploy-config-devnet-l1.json")
	require.Nil(t, err)
	config.FundDevAccounts = false

	err = config.InitDeveloperDeployedAddresses()
	require.NoError(t, err)

	backend := backends.NewSimulatedBackend(
		core.GenesisAlloc{
			crypto.PubkeyToAddress(testKey.PublicKey): {Balance: big.NewInt(10000000000000000)},
		},
		15000000,
	)
	block, err := backend.BlockByNumber(context.Background(), common.Big0)
	require.NoError(t, err)

	gen, err := genesis.BuildL2DeveloperGenesis(config, block)
	require.NoError(t, err)
<<<<<<< HEAD
	require.Equal(t, 2322, len(gen.Alloc))
=======
	require.Equal(t, 2321, len(gen.Alloc))
>>>>>>> 5ed518a0
}<|MERGE_RESOLUTION|>--- conflicted
+++ resolved
@@ -65,11 +65,7 @@
 		require.Equal(t, adminSlot, predeploys.ProxyAdminAddr.Hash())
 		require.Equal(t, account.Code, depB)
 	}
-<<<<<<< HEAD
-	require.Equal(t, 2344, len(gen.Alloc))
-=======
-	require.Equal(t, 2343, len(gen.Alloc))
->>>>>>> 5ed518a0
+	require.Equal(t, 2345, len(gen.Alloc))
 
 	if writeFile {
 		file, _ := json.MarshalIndent(gen, "", " ")
@@ -96,9 +92,5 @@
 
 	gen, err := genesis.BuildL2DeveloperGenesis(config, block)
 	require.NoError(t, err)
-<<<<<<< HEAD
-	require.Equal(t, 2322, len(gen.Alloc))
-=======
-	require.Equal(t, 2321, len(gen.Alloc))
->>>>>>> 5ed518a0
+	require.Equal(t, 2323, len(gen.Alloc))
 }