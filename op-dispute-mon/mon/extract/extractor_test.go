--- conflicted
+++ resolved
@@ -177,7 +177,6 @@
 }
 
 type mockGameCaller struct {
-<<<<<<< HEAD
 	metadataCalls     int
 	metadataErr       error
 	claimsCalls       int
@@ -194,6 +193,9 @@
 	requiredBondCalls int
 	requiredBondErr   error
 	requiredBonds     []*big.Int
+  withdrawalsCalls int
+	withdrawalsErr   error
+	withdrawals      []*contracts.WithdrawalRequest
 }
 
 func (m *mockGameCaller) GetRequiredBonds(ctx context.Context, block rpcblock.Block, positions ...*big.Int) ([]*big.Int, error) {
@@ -202,23 +204,6 @@
 		return nil, m.requiredBondErr
 	}
 	return m.requiredBonds, nil
-=======
-	metadataCalls    int
-	metadataErr      error
-	claimsCalls      int
-	claimsErr        error
-	rootClaim        common.Hash
-	claims           []faultTypes.Claim
-	requestedCredits []common.Address
-	creditsErr       error
-	credits          map[common.Address]*big.Int
-	extraCredit      []*big.Int
-	balanceErr       error
-	balance          *big.Int
-	balanceAddr      common.Address
-	withdrawalsCalls int
-	withdrawalsErr   error
-	withdrawals      []*contracts.WithdrawalRequest
 }
 
 func (m *mockGameCaller) GetWithdrawals(_ context.Context, _ rpcblock.Block, _ common.Address, _ ...common.Address) ([]*contracts.WithdrawalRequest, error) {
@@ -239,7 +224,6 @@
 			Amount:    big.NewInt(4),
 		},
 	}, nil
->>>>>>> 3c7922c8
 }
 
 func (m *mockGameCaller) GetGameMetadata(_ context.Context, _ rpcblock.Block) (common.Hash, uint64, common.Hash, types.GameStatus, uint64, error) {
