--- conflicted
+++ resolved
@@ -53,11 +53,9 @@
 	RecordInfo(version string)
 	RecordUp()
 
-<<<<<<< HEAD
 	RecordCredit(expectation CreditExpectation, count int)
-=======
+
 	RecordWithdrawalRequests(delayedWeth common.Address, matches bool, count int)
->>>>>>> 3c7922c8
 
 	RecordClaimResolutionDelayMax(delay float64)
 
@@ -139,7 +137,6 @@
 			Name:      "claim_resolution_delay_max",
 			Help:      "Maximum claim resolution delay in seconds",
 		}),
-<<<<<<< HEAD
 		credits: *factory.NewGaugeVec(prometheus.GaugeOpts{
 			Namespace: Namespace,
 			Name:      "credits",
@@ -147,7 +144,7 @@
 		}, []string{
 			"credit",
 			"max_duration",
-=======
+  	}),
 		withdrawalRequests: *factory.NewGaugeVec(prometheus.GaugeOpts{
 			Namespace: Namespace,
 			Name:      "withdrawal_requests",
@@ -155,7 +152,6 @@
 		}, []string{
 			"delayedWETH",
 			"credits",
->>>>>>> 3c7922c8
 		}),
 		gamesAgreement: *factory.NewGaugeVec(prometheus.GaugeOpts{
 			Namespace: Namespace,
@@ -214,7 +210,6 @@
 	m.up.Set(1)
 }
 
-<<<<<<< HEAD
 func (m *Metrics) RecordCredit(expectation CreditExpectation, count int) {
 	asLabels := func(expectation CreditExpectation) []string {
 		switch expectation {
@@ -235,14 +230,14 @@
 		}
 	}
 	m.credits.WithLabelValues(asLabels(expectation)...).Set(float64(count))
-=======
+}
+
 func (m *Metrics) RecordWithdrawalRequests(delayedWeth common.Address, matches bool, count int) {
 	credits := "matching"
 	if !matches {
 		credits = "divergent"
 	}
 	m.withdrawalRequests.WithLabelValues(delayedWeth.Hex(), credits).Set(float64(count))
->>>>>>> 3c7922c8
 }
 
 func (m *Metrics) RecordClaimResolutionDelayMax(delay float64) {
