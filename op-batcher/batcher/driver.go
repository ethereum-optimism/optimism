--- conflicted
+++ resolved
@@ -77,15 +77,6 @@
 		return nil, err
 	}
 
-<<<<<<< HEAD
-	sequencerBalance, err := l1Client.BalanceAt(ctx, addr, nil)
-	if err != nil {
-		return nil, err
-	}
-
-	log.Info("starting batch submitter", "submitter_addr", addr, "submitter_bal", sequencerBalance)
-=======
->>>>>>> ae9f35d9
 	txManagerConfig := txmgr.Config{
 		Log:                       l,
 		Name:                      "Batch Submitter",
@@ -99,15 +90,12 @@
 		L1Client:          l1Client,
 		L2Client:          l2Client,
 		RollupNode:        rollupClient,
-<<<<<<< HEAD
 		SyscoinNode:       syscoinClient,
-=======
 		ChainID:           chainID,
 		PollInterval:      cfg.PollInterval,
 		TxManagerConfig:   txManagerConfig,
 		From:              fromAddress,
 		SignerFnFactory:   signer,
->>>>>>> ae9f35d9
 		BatchInboxAddress: batchInboxAddress,
 		Channel: ChannelConfig{
 			ChannelTimeout:   cfg.ChannelTimeout,
@@ -125,8 +113,6 @@
 // that will be needed during operation.
 func NewBatchSubmitter(cfg Config, l log.Logger) (*BatchSubmitter, error) {
 	ctx, cancel := context.WithCancel(context.Background())
-<<<<<<< HEAD
-=======
 
 	balance, err := cfg.L1Client.BalanceAt(ctx, cfg.From, nil)
 	if err != nil {
@@ -137,7 +123,6 @@
 	cfg.log = l
 	cfg.log.Info("creating batch submitter", "submitter_addr", cfg.From, "submitter_bal", balance)
 
->>>>>>> ae9f35d9
 	return &BatchSubmitter{
 		Config: cfg,
 		txMgr:  NewTransactionManager(l, cfg.TxManagerConfig, cfg.BatchInboxAddress, cfg.ChainID, cfg.From, cfg.L1Client, cfg.SignerFnFactory(cfg.ChainID)),
