--- conflicted
+++ resolved
@@ -13,11 +13,7 @@
 	"github.com/ethereum-optimism/optimism/op-node/eth"
 	opcrypto "github.com/ethereum-optimism/optimism/op-service/crypto"
 	"github.com/ethereum-optimism/optimism/op-service/txmgr"
-<<<<<<< HEAD
 	"github.com/ethereum/go-ethereum/crypto"
-=======
-	"github.com/ethereum/go-ethereum/core/types"
->>>>>>> c1462159
 	"github.com/ethereum/go-ethereum/log"
 )
 
@@ -66,17 +62,13 @@
 		return nil, err
 	}
 
-<<<<<<< HEAD
 	// SYSCOIN
 	syscoinClient, err := dialSyscoinClientWithTimeout(ctx, cfg.SysDesc, cfg.SysDescInternal)
 	if err != nil {
 		return nil, err
 	}
 
-	chainID, err := l1Client.ChainID(ctx)
-=======
 	rcfg, err := rollupClient.RollupConfig(ctx)
->>>>>>> c1462159
 	if err != nil {
 		return nil, fmt.Errorf("querying rollup config: %w", err)
 	}
@@ -89,27 +81,15 @@
 	}
 
 	batcherCfg := Config{
-<<<<<<< HEAD
 		L1Client:          l1Client,
 		L2Client:          l2Client,
 		RollupNode:        rollupClient,
 		SyscoinNode:       syscoinClient,
-		ChainID:           chainID,
 		PollInterval:      cfg.PollInterval,
 		TxManagerConfig:   txManagerConfig,
 		From:              fromAddress,
 		SignerFnFactory:   signer,
-		BatchInboxAddress: batchInboxAddress,
-=======
-		L1Client:        l1Client,
-		L2Client:        l2Client,
-		RollupNode:      rollupClient,
-		PollInterval:    cfg.PollInterval,
-		TxManagerConfig: txManagerConfig,
-		From:            fromAddress,
-		SignerFnFactory: signer,
-		Rollup:          rcfg,
->>>>>>> c1462159
+		Rollup:            rcfg,
 		Channel: ChannelConfig{
 			SeqWindowSize:    rcfg.SeqWindowSize,
 			ChannelTimeout:   rcfg.ChannelTimeout,
@@ -280,7 +260,6 @@
 					l.log.Error("unable to get tx data", "err", err)
 					break
 				}
-<<<<<<< HEAD
 				receipt, err := l.txMgr.SendBlobTransaction(l.ctx, l.SyscoinNode.CreateBlob, &l.SyscoinNode, data)
 				if err != nil {
 					l.log.Error("Failed to send blob", "err", err)
@@ -295,19 +274,10 @@
 
 					nreceipt, err := l.txMgr.SendTransaction(l.ctx, calldata, 7500)
 					if err != nil {
-						l.log.Error("Failed to send transaction", "err", err)
-						l.state.TxFailed(id)
+						l.recordFailedTx(id, err)
 					} else {
-						l.log.Info("Transaction confirmed", "tx_hash", nreceipt.TxHash, "status", nreceipt.Status, "block_hash", nreceipt.BlockHash, "block_number", nreceipt.BlockNumber)
-						l.state.TxConfirmed(id, eth.BlockID{Number: nreceipt.BlockNumber.Uint64(), Hash: nreceipt.BlockHash})
+						l.recordConfirmedTx(id, receipt)
 					}
-=======
-				// Record TX Status
-				if receipt, err := l.txMgr.SendTransaction(l.ctx, data); err != nil {
-					l.recordFailedTx(id, err)
-				} else {
-					l.recordConfirmedTx(id, receipt)
->>>>>>> c1462159
 				}
 				// hack to exit this loop. Proper fix is to do request another send tx or parallel tx sending
 				// from the channel manager rather than sending the channel in a loop. This stalls b/c if the
