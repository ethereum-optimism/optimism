package batcher

import (
	"context"
	"fmt"
	_ "net/http/pprof"
	"os"
	"os/signal"
	"syscall"
	"time"

	gethrpc "github.com/ethereum/go-ethereum/rpc"
	"github.com/urfave/cli"

	"github.com/ethereum-optimism/optimism/op-batcher/metrics"
	"github.com/ethereum-optimism/optimism/op-batcher/rpc"
	oplog "github.com/ethereum-optimism/optimism/op-service/log"
	oppprof "github.com/ethereum-optimism/optimism/op-service/pprof"
	oprpc "github.com/ethereum-optimism/optimism/op-service/rpc"
)

const (
	// defaultDialTimeout is default duration the service will wait on
	// startup to make a connection to either the L1 or L2 backends.
	defaultDialTimeout = 5 * time.Second
)

// Main is the entrypoint into the Batch Submitter. This method returns a
// closure that executes the service and blocks until the service exits. The use
// of a closure allows the parameters bound to the top-level main package, e.g.
// GitVersion, to be captured and used once the function is executed.
func Main(version string, cliCtx *cli.Context) error {
	cfg := NewConfig(cliCtx)
	if err := cfg.Check(); err != nil {
		return fmt.Errorf("invalid CLI flags: %w", err)
	}

	l := oplog.NewLogger(cfg.LogConfig)
	m := metrics.NewMetrics("default")
	l.Info("Initializing Batch Submitter")

	batchSubmitter, err := NewBatchSubmitterFromCLIConfig(cfg, l, m)
	if err != nil {
		l.Error("Unable to create Batch Submitter", "error", err)
		return err
	}

	if !cfg.Stopped {
		if err := batchSubmitter.Start(); err != nil {
			l.Error("Unable to start Batch Submitter", "error", err)
			return err
		}
	}
	defer batchSubmitter.StopIfRunning()

	ctx, cancel := context.WithCancel(context.Background())

	pprofConfig := cfg.PprofConfig
	if pprofConfig.Enabled {
		l.Info("starting pprof", "addr", pprofConfig.ListenAddr, "port", pprofConfig.ListenPort)
		go func() {
			if err := oppprof.ListenAndServe(ctx, pprofConfig.ListenAddr, pprofConfig.ListenPort); err != nil {
				l.Error("error starting pprof", "err", err)
			}
		}()
	}

	metricsCfg := cfg.MetricsConfig
	if metricsCfg.Enabled {
		l.Info("starting metrics server", "addr", metricsCfg.ListenAddr, "port", metricsCfg.ListenPort)
		go func() {
			if err := m.Serve(ctx, metricsCfg.ListenAddr, metricsCfg.ListenPort); err != nil {
				l.Error("error starting metrics server", err)
			}
		}()
<<<<<<< HEAD
		l1Client, err := dialEthClientWithTimeout(ctx, cfg.L1EthRpc)
		if err != nil {
			l.Error("Failed to dial L1 provider")
		}
		opmetrics.LaunchBalanceMetrics(ctx, l, registry, "", l1Client, batchSubmitter.From)
=======
		m.StartBalanceMetrics(ctx, l, batchSubmitter.L1Client, batchSubmitter.From)
>>>>>>> 568f0805
	}

	rpcCfg := cfg.RPCConfig
	server := oprpc.NewServer(
		rpcCfg.ListenAddr,
		rpcCfg.ListenPort,
		version,
		oprpc.WithLogger(l),
	)
	if rpcCfg.EnableAdmin {
		server.AddAPI(gethrpc.API{
			Namespace: "admin",
			Service:   rpc.NewAdminAPI(batchSubmitter),
		})
		l.Info("Admin RPC enabled")
	}
	if err := server.Start(); err != nil {
		cancel()
		return fmt.Errorf("error starting RPC server: %w", err)
	}

	m.RecordInfo(version)
	m.RecordUp()

	interruptChannel := make(chan os.Signal, 1)
	signal.Notify(interruptChannel, []os.Signal{
		os.Interrupt,
		os.Kill,
		syscall.SIGTERM,
		syscall.SIGQUIT,
	}...)
	<-interruptChannel
	cancel()
	_ = server.Stop()
	return nil
}<|MERGE_RESOLUTION|>--- conflicted
+++ resolved
@@ -15,6 +15,7 @@
 	"github.com/ethereum-optimism/optimism/op-batcher/metrics"
 	"github.com/ethereum-optimism/optimism/op-batcher/rpc"
 	oplog "github.com/ethereum-optimism/optimism/op-service/log"
+	opmetrics "github.com/ethereum-optimism/optimism/op-service/metrics"
 	oppprof "github.com/ethereum-optimism/optimism/op-service/pprof"
 	oprpc "github.com/ethereum-optimism/optimism/op-service/rpc"
 )
@@ -65,6 +66,7 @@
 		}()
 	}
 
+	registry := opmetrics.NewRegistry()
 	metricsCfg := cfg.MetricsConfig
 	if metricsCfg.Enabled {
 		l.Info("starting metrics server", "addr", metricsCfg.ListenAddr, "port", metricsCfg.ListenPort)
@@ -73,15 +75,7 @@
 				l.Error("error starting metrics server", err)
 			}
 		}()
-<<<<<<< HEAD
-		l1Client, err := dialEthClientWithTimeout(ctx, cfg.L1EthRpc)
-		if err != nil {
-			l.Error("Failed to dial L1 provider")
-		}
-		opmetrics.LaunchBalanceMetrics(ctx, l, registry, "", l1Client, batchSubmitter.From)
-=======
-		m.StartBalanceMetrics(ctx, l, batchSubmitter.L1Client, batchSubmitter.From)
->>>>>>> 568f0805
+		opmetrics.LaunchBalanceMetrics(ctx, l, registry, "", batchSubmitter.L1Client, batchSubmitter.From)
 	}
 
 	rpcCfg := cfg.RPCConfig
