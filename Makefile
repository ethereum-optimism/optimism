COMPOSEFLAGS=-d
ITESTS_L2_HOST=http://localhost:9545
BEDROCK_TAGS_REMOTE?=origin
OP_STACK_GO_BUILDER?=us-docker.pkg.dev/oplabs-tools-artifacts/images/op-stack-go:latest

# Requires at least Python v3.9; specify a minor version below if needed
PYTHON?=python3

help: ## Prints this help message
	@grep -E '^[a-zA-Z0-9_-]+:.*?## .*$$' $(MAKEFILE_LIST) | awk 'BEGIN {FS = ":.*?## "}; {printf "\033[36m%-30s\033[0m %s\n", $$1, $$2}'

build: build-go build-ts ## Builds both Go and TypeScript components
.PHONY: build

build-go: submodules op-node op-proposer op-batcher ## Builds op-node, op-proposer and op-batcher
.PHONY: build-go

lint-go: ## Lints Go code with specific linters
	golangci-lint run -E goimports,sqlclosecheck,bodyclose,asciicheck,misspell,errorlint --timeout 5m -e "errors.As" -e "errors.Is" ./...
.PHONY: lint-go

lint-go-fix: ## Lints Go code with specific linters and fixes reported issues
	golangci-lint run -E goimports,sqlclosecheck,bodyclose,asciicheck,misspell,errorlint --timeout 5m -e "errors.As" -e "errors.Is" ./... --fix
.PHONY: lint-go-fix

build-ts: submodules ## Builds TypeScript components
	if [ -f "$$NVM_DIR/nvm.sh" ]; then \
		. $$NVM_DIR/nvm.sh && nvm use; \
	fi
	pnpm install:ci
	pnpm build
.PHONY: build-ts

ci-builder: ## Builds the CI builder Docker image
	docker build -t ci-builder -f ops/docker/ci-builder/Dockerfile .
.PHONY: ci-builder

golang-docker: ## Builds Docker images for Go components using buildx
	# We don't use a buildx builder here, and just load directly into regular docker, for convenience.
	GIT_COMMIT=$$(git rev-parse HEAD) \
	GIT_DATE=$$(git show -s --format='%ct') \
	IMAGE_TAGS=$$(git rev-parse HEAD),latest \
	docker buildx bake \
			--progress plain \
			--load \
			-f docker-bake.hcl \
			op-node op-batcher op-proposer op-challenger op-dispute-mon op-supervisor
.PHONY: golang-docker

docker-builder-clean: ## Removes the Docker buildx builder
	docker buildx rm buildx-build
.PHONY: docker-builder-clean

docker-builder: ## Creates a Docker buildx builder
	docker buildx create \
		--driver=docker-container --name=buildx-build --bootstrap --use
.PHONY: docker-builder

# add --print to dry-run
cross-op-node: ## Builds cross-platform Docker image for op-node
	# We don't use a buildx builder here, and just load directly into regular docker, for convenience.
	GIT_COMMIT=$$(git rev-parse HEAD) \
	GIT_DATE=$$(git show -s --format='%ct') \
	IMAGE_TAGS=$$(git rev-parse HEAD),latest \
	PLATFORMS="linux/arm64" \
	GIT_VERSION=$(shell tags=$$(git tag --points-at $(GITCOMMIT) | grep '^op-node/' | sed 's/op-node\///' | sort -V); \
             preferred_tag=$$(echo "$$tags" | grep -v -- '-rc' | tail -n 1); \
             if [ -z "$$preferred_tag" ]; then \
                 if [ -z "$$tags" ]; then \
                     echo "untagged"; \
                 else \
                     echo "$$tags" | tail -n 1; \
                 fi \
             else \
                 echo $$preferred_tag; \
             fi) \
	docker buildx bake \
			--progress plain \
			--builder=buildx-build \
			--load \
			--no-cache \
			-f docker-bake.hcl \
			op-node
.PHONY: golang-docker

<<<<<<< HEAD
chain-mon-docker: ## Builds Docker image for chain monitoring
	# We don't use a buildx builder here, and just load directly into regular docker, for convenience.
	GIT_COMMIT=$$(git rev-parse HEAD) \
	GIT_DATE=$$(git show -s --format='%ct') \
	IMAGE_TAGS=$$(git rev-parse HEAD),latest \
	docker buildx bake \
			--progress plain \
			--load \
			-f docker-bake.hcl \
			chain-mon
.PHONY: chain-mon-docker

contracts-bedrock-docker: ## Builds Docker image for Bedrock contracts
=======
contracts-bedrock-docker:
>>>>>>> 31754a7b
	IMAGE_TAGS=$$(git rev-parse HEAD),latest \
	docker buildx bake \
			--progress plain \
			--load \
			-f docker-bake.hcl \
		  contracts-bedrock
.PHONY: contracts-bedrock-docker

submodules: ## Updates git submodules
	git submodule update --init --recursive
.PHONY: submodules


op-node: ## Builds op-node binary
	make -C ./op-node op-node
.PHONY: op-node

generate-mocks-op-node: ## Generates mocks for op-node
	make -C ./op-node generate-mocks
.PHONY: generate-mocks-op-node

generate-mocks-op-service: ## Generates mocks for op-service
	make -C ./op-service generate-mocks
.PHONY: generate-mocks-op-service

op-batcher: ## Builds op-batcher binary
	make -C ./op-batcher op-batcher
.PHONY: op-batcher

op-proposer: ## Builds op-proposer binary
	make -C ./op-proposer op-proposer
.PHONY: op-proposer

op-challenger: ## Builds op-challenger binary
	make -C ./op-challenger op-challenger
.PHONY: op-challenger

op-dispute-mon: ## Builds op-dispute-mon binary
	make -C ./op-dispute-mon op-dispute-mon
.PHONY: op-dispute-mon

op-program: ## Builds op-program binary
	make -C ./op-program op-program
.PHONY: op-program

cannon:  ## Builds cannon binary
	make -C ./cannon cannon
.PHONY: cannon

reproducible-prestate:   ## Builds reproducible-prestate binary
	make -C ./op-program reproducible-prestate
.PHONY: reproducible-prestate

cannon-prestate: op-program cannon ## Generates prestate using cannon and op-program
	./cannon/bin/cannon load-elf --path op-program/bin/op-program-client.elf --out op-program/bin/prestate.json --meta op-program/bin/meta.json
	./cannon/bin/cannon run --proof-at '=0' --stop-at '=1' --input op-program/bin/prestate.json --meta op-program/bin/meta.json --proof-fmt 'op-program/bin/%d.json' --output ""
	mv op-program/bin/0.json op-program/bin/prestate-proof.json
.PHONY: cannon-prestate

mod-tidy: ## Cleans up unused dependencies in Go modules
	# Below GOPRIVATE line allows mod-tidy to be run immediately after
	# releasing new versions. This bypasses the Go modules proxy, which
	# can take a while to index new versions.
	#
	# See https://proxy.golang.org/ for more info.
	export GOPRIVATE="github.com/ethereum-optimism" && go mod tidy
.PHONY: mod-tidy

clean: ## Removes all generated files under bin/
	rm -rf ./bin
.PHONY: clean

nuke: clean devnet-clean ## Completely clean the project directory
	git clean -Xdf
.PHONY: nuke

pre-devnet: submodules ## Prepares for running a local devnet
	@if ! [ -x "$(command -v geth)" ]; then \
		make install-geth; \
	fi
	@if [ ! -e op-program/bin ]; then \
		make cannon-prestate; \
	fi
.PHONY: pre-devnet

devnet-up: pre-devnet ## Starts the local devnet
	./ops/scripts/newer-file.sh .devnet/allocs-l1.json ./packages/contracts-bedrock \
		|| make devnet-allocs
	PYTHONPATH=./bedrock-devnet $(PYTHON) ./bedrock-devnet/main.py --monorepo-dir=.
.PHONY: devnet-up

devnet-test: pre-devnet ## Runs tests on the local devnet
	PYTHONPATH=./bedrock-devnet $(PYTHON) ./bedrock-devnet/main.py --monorepo-dir=. --test
.PHONY: devnet-test

devnet-down: ## Stops the local devnet
	@(cd ./ops-bedrock && GENESIS_TIMESTAMP=$(shell date +%s) docker compose stop)
.PHONY: devnet-down

devnet-clean: ## Cleans up local devnet environment
	rm -rf ./packages/contracts-bedrock/deployments/devnetL1
	rm -rf ./.devnet
	cd ./ops-bedrock && docker compose down
	docker image ls 'ops-bedrock*' --format='{{.Repository}}' | xargs -r docker rmi
	docker volume ls --filter name=ops-bedrock --format='{{.Name}}' | xargs -r docker volume rm
.PHONY: devnet-clean

devnet-allocs: pre-devnet ## Generates allocations for the local devnet
	PYTHONPATH=./bedrock-devnet $(PYTHON) ./bedrock-devnet/main.py --monorepo-dir=. --allocs
.PHONY: devnet-allocs

devnet-logs: ## Displays logs for the local devnet
	@(cd ./ops-bedrock && docker compose logs -f)
.PHONY: devnet-logs

test-unit: ## Runs unit tests for all components
	make -C ./op-node test
	make -C ./op-proposer test
	make -C ./op-batcher test
	make -C ./op-e2e test
	pnpm test
.PHONY: test-unit

# Remove the baseline-commit to generate a base reading & show all issues
semgrep: ## Runs Semgrep checks
	$(eval DEV_REF := $(shell git rev-parse develop))
	SEMGREP_REPO_NAME=ethereum-optimism/optimism semgrep ci --baseline-commit=$(DEV_REF)
.PHONY: semgrep

clean-node-modules: ## Cleans up node_modules directories
	rm -rf node_modules
	rm -rf packages/**/node_modules
.PHONY: clean-node-modules

tag-bedrock-go-modules: ## Tags Go modules for Bedrock
	./ops/scripts/tag-bedrock-go-modules.sh $(BEDROCK_TAGS_REMOTE) $(VERSION)
.PHONY: tag-bedrock-go-modules

update-op-geth: ## Updates the Geth version used in the project
	./ops/scripts/update-op-geth.py
.PHONY: update-op-geth

install-geth: ## Installs or updates Geth if versions do not match
	./ops/scripts/geth-version-checker.sh && \
	 	(echo "Geth versions match, not installing geth..."; true) || \
 		(echo "Versions do not match, installing geth!"; \
 			go install -v github.com/ethereum/go-ethereum/cmd/geth@$(shell jq -r .geth < versions.json); \
 			echo "Installed geth!"; true)
.PHONY: install-geth<|MERGE_RESOLUTION|>--- conflicted
+++ resolved
@@ -83,23 +83,7 @@
 			op-node
 .PHONY: golang-docker
 
-<<<<<<< HEAD
-chain-mon-docker: ## Builds Docker image for chain monitoring
-	# We don't use a buildx builder here, and just load directly into regular docker, for convenience.
-	GIT_COMMIT=$$(git rev-parse HEAD) \
-	GIT_DATE=$$(git show -s --format='%ct') \
-	IMAGE_TAGS=$$(git rev-parse HEAD),latest \
-	docker buildx bake \
-			--progress plain \
-			--load \
-			-f docker-bake.hcl \
-			chain-mon
-.PHONY: chain-mon-docker
-
 contracts-bedrock-docker: ## Builds Docker image for Bedrock contracts
-=======
-contracts-bedrock-docker:
->>>>>>> 31754a7b
 	IMAGE_TAGS=$$(git rev-parse HEAD),latest \
 	docker buildx bake \
 			--progress plain \
