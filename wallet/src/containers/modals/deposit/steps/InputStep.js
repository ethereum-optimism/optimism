--- conflicted
+++ resolved
@@ -114,11 +114,6 @@
       />
 
       {fast && Object.keys(tokenInfo).length && currency ? (
-<<<<<<< HEAD
-        <h3>
-          The L1 liquidity pool currently has {LPBalance} {tokenInfo.symbol}.
-        </h3>
-=======
         <>
           <h3>
             The L2 liquidity pool has {LPBalance} {tokenInfo.symbol}.
@@ -127,7 +122,6 @@
             The convenience fee is {feeRate}%. {value && `You are going to receive ${(Number(value) * 0.97).toFixed(2)} WETH on L2.`}
           </h3>
         </>
->>>>>>> 59d6f097
       ):<></>}
 
       <div className={styles.buttons}>
