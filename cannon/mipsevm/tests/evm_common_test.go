--- conflicted
+++ resolved
@@ -345,13 +345,8 @@
 				goVm := v.VMFactory(nil, os.Stdout, os.Stderr, testutil.CreateLogger(), testutil.WithRandomization(int64(i)), testutil.WithHeap(c.heap))
 				state := goVm.GetState()
 
-<<<<<<< HEAD
 				state.GetMemory().SetUint32(state.GetPC(), syscallInsn)
-				state.GetRegistersRef()[2] = exec.SysMmap
-=======
-				state.GetMemory().SetMemory(state.GetPC(), syscallInsn)
 				state.GetRegistersRef()[2] = arch.SysMmap
->>>>>>> 13d116ac
 				state.GetRegistersRef()[4] = c.address
 				state.GetRegistersRef()[5] = c.size
 				step := state.GetStep()
