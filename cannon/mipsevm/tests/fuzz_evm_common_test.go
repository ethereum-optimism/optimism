--- conflicted
+++ resolved
@@ -27,13 +27,8 @@
 			t.Run(v.Name, func(t *testing.T) {
 				goVm := v.VMFactory(nil, os.Stdout, os.Stderr, testutil.CreateLogger(), testutil.WithRandomization(seed))
 				state := goVm.GetState()
-<<<<<<< HEAD
-				state.GetRegistersRef()[2] = exec.SysBrk
-				state.GetMemory().SetUint32(state.GetPC(), syscallInsn)
-=======
 				state.GetRegistersRef()[2] = arch.SysBrk
-				state.GetMemory().SetMemory(state.GetPC(), syscallInsn)
->>>>>>> 13d116ac
+				state.GetMemory().SetUint32(state.GetPC(), syscallInsn)
 				step := state.GetStep()
 
 				expected := testutil.NewExpectedState(state)
