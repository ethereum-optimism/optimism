--- conflicted
+++ resolved
@@ -5,7 +5,6 @@
 	"testing"
 
 	"github.com/ethereum-optimism/optimism/op-challenger/fault/types"
-<<<<<<< HEAD
 	"github.com/stretchr/testify/require"
 )
 
@@ -77,94 +76,6 @@
 			name:        "ErrorWhenClaimIsLeaf_Incorrect",
 			claim:       builder.CreateLeafClaim(6, false),
 			expectedErr: ErrGameDepthReached,
-=======
-	"github.com/ethereum/go-ethereum/common"
-	"github.com/ethereum/go-ethereum/crypto"
-	"github.com/stretchr/testify/require"
-)
-
-func alphabetClaim(index uint64, letter string) common.Hash {
-	return crypto.Keccak256Hash(BuildAlphabetPreimage(index, letter))
-}
-
-// TestSolver_NextMove_Opponent tests the [Solver] NextMove function
-// with an [fault.AlphabetProvider] as the [TraceProvider].
-func TestSolver_NextMove_Opponent(t *testing.T) {
-	// Construct the solver.
-	maxDepth := 3
-	canonicalProvider := NewAlphabetProvider("abcdefgh", uint64(maxDepth))
-	solver := NewSolver(maxDepth, canonicalProvider)
-
-	// The following claims are created using the state: "abcdexyz".
-	// The responses are the responses we expect from the solver.
-	indices := []struct {
-		claim    types.Claim
-		response types.ClaimData
-	}{
-		{
-			types.Claim{
-				ClaimData: types.ClaimData{
-					Value:    alphabetClaim(7, "z"),
-					Position: types.NewPosition(0, 0),
-				},
-				// Root claim has no parent
-			},
-			types.ClaimData{
-				Value:    alphabetClaim(3, "d"),
-				Position: types.NewPosition(1, 0),
-			},
-		},
-		{
-			types.Claim{
-				ClaimData: types.ClaimData{
-					Value:    alphabetClaim(3, "d"),
-					Position: types.NewPosition(1, 0),
-				},
-				Parent: types.ClaimData{
-					Value:    alphabetClaim(7, "h"),
-					Position: types.NewPosition(0, 0),
-				},
-			},
-			types.ClaimData{
-				Value:    alphabetClaim(5, "f"),
-				Position: types.NewPosition(2, 2),
-			},
-		},
-		{
-			types.Claim{
-				ClaimData: types.ClaimData{
-					Value:    alphabetClaim(5, "x"),
-					Position: types.NewPosition(2, 2),
-				},
-				Parent: types.ClaimData{
-					Value:    alphabetClaim(7, "h"),
-					Position: types.NewPosition(1, 1),
-				},
-			},
-			types.ClaimData{
-				Value:    alphabetClaim(4, "e"),
-				Position: types.NewPosition(3, 4),
-			},
-		},
-	}
-
-	for _, test := range indices {
-		res, err := solver.NextMove(test.claim, false)
-		require.NoError(t, err)
-		require.Equal(t, test.response, res.ClaimData)
-	}
-}
-
-func TestNoMoveAgainstOwnLevel(t *testing.T) {
-	maxDepth := 3
-	mallory := NewAlphabetProvider("abcdepqr", uint64(maxDepth))
-	solver := NewSolver(maxDepth, mallory)
-
-	claim := types.Claim{
-		ClaimData: types.ClaimData{
-			Value:    alphabetClaim(7, "z"),
-			Position: types.NewPosition(0, 0),
->>>>>>> d653ea62
 		},
 	}
 	for _, test := range tests {
@@ -189,7 +100,6 @@
 
 func TestAttemptStep(t *testing.T) {
 	maxDepth := 3
-<<<<<<< HEAD
 	builder := NewClaimBuilder(t, maxDepth)
 	solver := NewSolver(maxDepth, builder.CorrectTraceProvider())
 
@@ -258,16 +168,6 @@
 			claim:          builder.Seq(false).Attack(false).Get(),
 			agreeWithLevel: true,
 			expectedErr:    ErrStepNonLeafNode,
-=======
-	canonicalProvider := &alphabetWithProofProvider{NewAlphabetProvider("abcdefgh", uint64(maxDepth))}
-	solver := NewSolver(maxDepth, canonicalProvider)
-	_, _, middle, bottom := createTestClaims()
-
-	zero := types.Claim{
-		ClaimData: types.ClaimData{
-			// Zero value is a purposely disagree with claim value "a"
-			Position: types.NewPosition(3, 0),
->>>>>>> d653ea62
 		},
 	}
 
@@ -288,9 +188,6 @@
 			}
 		})
 	}
-<<<<<<< HEAD
-=======
-	return preimage, []byte{byte(i)}, nil
 }
 
 func createTestClaims() (types.Claim, types.Claim, types.Claim, types.Claim) {
@@ -327,5 +224,4 @@
 	}
 
 	return root, top, middle, bottom
->>>>>>> d653ea62
 }