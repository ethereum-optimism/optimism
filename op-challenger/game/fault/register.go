--- conflicted
+++ resolved
@@ -53,16 +53,12 @@
 	outputSourceCreator := source.NewOutputSourceCreator(logger, rollupClient)
 
 	if cfg.TraceTypeEnabled(config.TraceTypeCannon) {
-<<<<<<< HEAD
-		if err := registerCannon(registry, ctx, cl, logger, m, cfg, outputSourceCreator, txSender, gameFactory, caller, l2Client); err != nil {
-=======
-		if err := registerCannon(faultTypes.CannonGameType, registry, ctx, cl, logger, m, cfg, rollupClient, txSender, gameFactory, caller, l2Client); err != nil {
->>>>>>> 0584913a
+		if err := registerCannon(faultTypes.CannonGameType, registry, ctx, cl, logger, m, cfg, outputSourceCreator, txSender, gameFactory, caller, l2Client); err != nil {
 			return nil, fmt.Errorf("failed to register cannon game type: %w", err)
 		}
 	}
 	if cfg.TraceTypeEnabled(config.TraceTypePermissioned) {
-		if err := registerCannon(faultTypes.PermissionedGameType, registry, ctx, cl, logger, m, cfg, rollupClient, txSender, gameFactory, caller, l2Client); err != nil {
+		if err := registerCannon(faultTypes.PermissionedGameType, registry, ctx, cl, logger, m, cfg, outputSourceCreator, txSender, gameFactory, caller, l2Client); err != nil {
 			return nil, fmt.Errorf("failed to register permissioned cannon game type: %w", err)
 		}
 	}
