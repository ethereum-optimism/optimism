--- conflicted
+++ resolved
@@ -39,55 +39,6 @@
 	}
 }
 
-<<<<<<< HEAD
-var treeNodes = []struct {
-	GIndex       *big.Int
-	Depth        Depth
-	MaxDepth     Depth
-	IndexAtDepth *big.Int
-	TraceIndex   *big.Int
-	AttackGIndex *big.Int // 0 indicates attack is not possible from this node
-	DefendGIndex *big.Int // 0 indicates defend is not possible from this node
-}{
-	{GIndex: bi(1), Depth: 0, MaxDepth: 4, IndexAtDepth: bi(0), TraceIndex: bi(15), AttackGIndex: bi(2)},
-
-	{GIndex: bi(2), Depth: 1, MaxDepth: 4, IndexAtDepth: bi(0), TraceIndex: bi(7), AttackGIndex: bi(4), DefendGIndex: bi(6)},
-	{GIndex: bi(3), Depth: 1, MaxDepth: 4, IndexAtDepth: bi(1), TraceIndex: bi(15), AttackGIndex: bi(6)},
-
-	{GIndex: bi(4), Depth: 2, MaxDepth: 4, IndexAtDepth: bi(0), TraceIndex: bi(3), AttackGIndex: bi(8), DefendGIndex: bi(10)},
-	{GIndex: bi(5), Depth: 2, MaxDepth: 4, IndexAtDepth: bi(1), TraceIndex: bi(7), AttackGIndex: bi(10)},
-	{GIndex: bi(6), Depth: 2, MaxDepth: 4, IndexAtDepth: bi(2), TraceIndex: bi(11), AttackGIndex: bi(12), DefendGIndex: bi(14)},
-	{GIndex: bi(7), Depth: 2, MaxDepth: 4, IndexAtDepth: bi(3), TraceIndex: bi(15), AttackGIndex: bi(14)},
-
-	{GIndex: bi(8), Depth: 3, MaxDepth: 4, IndexAtDepth: bi(0), TraceIndex: bi(1), AttackGIndex: bi(16), DefendGIndex: bi(18)},
-	{GIndex: bi(9), Depth: 3, MaxDepth: 4, IndexAtDepth: bi(1), TraceIndex: bi(3), AttackGIndex: bi(18)},
-	{GIndex: bi(10), Depth: 3, MaxDepth: 4, IndexAtDepth: bi(2), TraceIndex: bi(5), AttackGIndex: bi(20), DefendGIndex: bi(22)},
-	{GIndex: bi(11), Depth: 3, MaxDepth: 4, IndexAtDepth: bi(3), TraceIndex: bi(7), AttackGIndex: bi(22)},
-	{GIndex: bi(12), Depth: 3, MaxDepth: 4, IndexAtDepth: bi(4), TraceIndex: bi(9), AttackGIndex: bi(24), DefendGIndex: bi(26)},
-	{GIndex: bi(13), Depth: 3, MaxDepth: 4, IndexAtDepth: bi(5), TraceIndex: bi(11), AttackGIndex: bi(26)},
-	{GIndex: bi(14), Depth: 3, MaxDepth: 4, IndexAtDepth: bi(6), TraceIndex: bi(13), AttackGIndex: bi(28), DefendGIndex: bi(30)},
-	{GIndex: bi(15), Depth: 3, MaxDepth: 4, IndexAtDepth: bi(7), TraceIndex: bi(15), AttackGIndex: bi(30)},
-
-	{GIndex: bi(16), Depth: 4, MaxDepth: 4, IndexAtDepth: bi(0), TraceIndex: bi(0)},
-	{GIndex: bi(17), Depth: 4, MaxDepth: 4, IndexAtDepth: bi(1), TraceIndex: bi(1)},
-	{GIndex: bi(18), Depth: 4, MaxDepth: 4, IndexAtDepth: bi(2), TraceIndex: bi(2)},
-	{GIndex: bi(19), Depth: 4, MaxDepth: 4, IndexAtDepth: bi(3), TraceIndex: bi(3)},
-	{GIndex: bi(20), Depth: 4, MaxDepth: 4, IndexAtDepth: bi(4), TraceIndex: bi(4)},
-	{GIndex: bi(21), Depth: 4, MaxDepth: 4, IndexAtDepth: bi(5), TraceIndex: bi(5)},
-	{GIndex: bi(22), Depth: 4, MaxDepth: 4, IndexAtDepth: bi(6), TraceIndex: bi(6)},
-	{GIndex: bi(23), Depth: 4, MaxDepth: 4, IndexAtDepth: bi(7), TraceIndex: bi(7)},
-	{GIndex: bi(24), Depth: 4, MaxDepth: 4, IndexAtDepth: bi(8), TraceIndex: bi(8)},
-	{GIndex: bi(25), Depth: 4, MaxDepth: 4, IndexAtDepth: bi(9), TraceIndex: bi(9)},
-	{GIndex: bi(26), Depth: 4, MaxDepth: 4, IndexAtDepth: bi(10), TraceIndex: bi(10)},
-	{GIndex: bi(27), Depth: 4, MaxDepth: 4, IndexAtDepth: bi(11), TraceIndex: bi(11)},
-	{GIndex: bi(28), Depth: 4, MaxDepth: 4, IndexAtDepth: bi(12), TraceIndex: bi(12)},
-	{GIndex: bi(29), Depth: 4, MaxDepth: 4, IndexAtDepth: bi(13), TraceIndex: bi(13)},
-	{GIndex: bi(30), Depth: 4, MaxDepth: 4, IndexAtDepth: bi(14), TraceIndex: bi(14)},
-	{GIndex: bi(31), Depth: 4, MaxDepth: 4, IndexAtDepth: bi(15), TraceIndex: bi(15)},
-
-	{GIndex: bi(0).Mul(bi(math.MaxInt64), bi(2)), Depth: 63, MaxDepth: 64, IndexAtDepth: bi(9223372036854775806), TraceIndex: bi(0).Sub(bi(0).Mul(bi(math.MaxInt64), bi(2)), bi(1))},
-}
-=======
 func TestGindexPositionConversions(t *testing.T) {
 	tests := []struct {
 		gindex           *big.Int
@@ -97,7 +48,6 @@
 
 		{bi(2), NewPosition(1, bi(0))},
 		{bi(3), NewPosition(1, bi(1))},
->>>>>>> 390150d5
 
 		{bi(4), NewPosition(2, bi(0))},
 		{bi(5), NewPosition(2, bi(1))},
@@ -154,9 +104,9 @@
 // TestTraceIndex creates the position & then tests the trace index function.
 func TestTraceIndex(t *testing.T) {
 	tests := []struct {
-		depth              int
+		depth              Depth
 		indexAtDepth       *big.Int
-		maxDepth           int
+		maxDepth           Depth
 		traceIndexExpected *big.Int
 	}{
 		{depth: 0, indexAtDepth: bi(0), maxDepth: 4, traceIndexExpected: bi(15)},
