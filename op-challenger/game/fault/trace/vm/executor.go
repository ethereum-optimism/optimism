--- conflicted
+++ resolved
@@ -32,6 +32,7 @@
 	VmBin        string // Path to the vm executable to run when generating trace data
 	SnapshotFreq uint   // Frequency of snapshots to create when executing (in VM instructions)
 	InfoFreq     uint   // Frequency of progress log messages (in VM instructions)
+	DebugInfo    bool
 
 	// Host Configuration
 	L1               string
@@ -41,16 +42,10 @@
 	Network          string
 	RollupConfigPath string
 	L2GenesisPath    string
-<<<<<<< HEAD
 }
 
 type OracleServerExecutor interface {
 	OracleCommand(cfg Config, dataDir string, inputs utils.LocalGameInputs) ([]string, error)
-=======
-	SnapshotFreq     uint // Frequency of snapshots to create when executing (in VM instructions)
-	InfoFreq         uint // Frequency of progress log messages (in VM instructions)
-	DebugInfo        bool
->>>>>>> 052ca792
 }
 
 type Executor struct {
