{
  "name": "@eth-optimism/specs",
  "version": "0.2.0",
  "license": "MIT",
  "private": true,
  "devDependencies": {
<<<<<<< HEAD
    "@types/prettier": "2.2.1",
    "prettier": "2.2.1"
=======
    "prettier": "^2.2.1"
>>>>>>> 33fcd841
  },
  "scripts": {
    "lint": "yarn lint:fix && yarn lint:check",
    "lint:fix": "yarn prettier --write \"{l2geth,protocol}/**/*.md\"",
    "lint:check": "yarn prettier --check \"{l2geth,protocol}/**/*.md\""
  }
}<|MERGE_RESOLUTION|>--- conflicted
+++ resolved
@@ -4,12 +4,8 @@
   "license": "MIT",
   "private": true,
   "devDependencies": {
-<<<<<<< HEAD
     "@types/prettier": "2.2.1",
-    "prettier": "2.2.1"
-=======
     "prettier": "^2.2.1"
->>>>>>> 33fcd841
   },
   "scripts": {
     "lint": "yarn lint:fix && yarn lint:check",
