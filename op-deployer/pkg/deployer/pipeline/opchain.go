--- conflicted
+++ resolved
@@ -26,10 +26,114 @@
 		return fmt.Errorf("failed to get chain intent: %w", err)
 	}
 
-<<<<<<< HEAD
 	input := makeDCI(thisIntent, chainID, st)
-=======
-	input := opcm.DeployOPChainInput{
+
+	var dco opcm.DeployOPChainOutput
+	lgr.Info("deploying OP chain using existing OPCM", "id", chainID.Hex(), "opcmAddress", st.ImplementationsDeployment.OpcmProxyAddress.Hex())
+	dco, err = opcm.DeployOPChainRaw(
+		ctx,
+		env.L1Client,
+		env.Broadcaster,
+		env.Deployer,
+		bundle.L1,
+		input,
+	)
+	if err != nil {
+		return fmt.Errorf("error deploying OP chain: %w", err)
+	}
+
+	st.Chains = append(st.Chains, makeChainState(chainID, dco))
+
+	block, err := env.L1Client.BlockByNumber(ctx, nil)
+	if err != nil {
+		return fmt.Errorf("failed to get latest block by number: %w", err)
+	}
+	currentBlockHash := block.Hash()
+
+	errCh := make(chan error, 8)
+
+	// If any of the implementations addresses (excluding OpcmProxy) are empty,
+	// we need to set them using the implementation address read from their corresponding proxy.
+	// The reason these might be empty is because we're only invoking DeployOPChain.s.sol as part of the pipeline.
+	// TODO: Need to initialize 'mipsSingletonAddress' and 'preimageOracleSingletonAddress'
+	setImplementationAddressTasks := []func(){
+		func() {
+			setEIP1967ImplementationAddress(ctx, env.L1Client, errCh, dco.DelayedWETHPermissionedGameProxy, currentBlockHash, &st.ImplementationsDeployment.DelayedWETHImplAddress)
+		},
+		func() {
+			setEIP1967ImplementationAddress(ctx, env.L1Client, errCh, dco.OptimismPortalProxy, currentBlockHash, &st.ImplementationsDeployment.OptimismPortalImplAddress)
+		},
+		func() {
+			setEIP1967ImplementationAddress(ctx, env.L1Client, errCh, dco.SystemConfigProxy, currentBlockHash, &st.ImplementationsDeployment.SystemConfigImplAddress)
+		},
+		func() {
+			setRDPImplementationAddress(ctx, env.L1Client, errCh, dco.AddressManager, &st.ImplementationsDeployment.L1CrossDomainMessengerImplAddress)
+		},
+		func() {
+			setEIP1967ImplementationAddress(ctx, env.L1Client, errCh, dco.L1ERC721BridgeProxy, currentBlockHash, &st.ImplementationsDeployment.L1ERC721BridgeImplAddress)
+		},
+		func() {
+			setEIP1967ImplementationAddress(ctx, env.L1Client, errCh, dco.L1StandardBridgeProxy, currentBlockHash, &st.ImplementationsDeployment.L1StandardBridgeImplAddress)
+		},
+		func() {
+			setEIP1967ImplementationAddress(ctx, env.L1Client, errCh, dco.OptimismMintableERC20FactoryProxy, currentBlockHash, &st.ImplementationsDeployment.OptimismMintableERC20FactoryImplAddress)
+		},
+		func() {
+			setEIP1967ImplementationAddress(ctx, env.L1Client, errCh, dco.DisputeGameFactoryProxy, currentBlockHash, &st.ImplementationsDeployment.DisputeGameFactoryImplAddress)
+		},
+	}
+	for _, task := range setImplementationAddressTasks {
+		go task()
+	}
+
+	var lastTaskErr error
+	for i := 0; i < len(setImplementationAddressTasks); i++ {
+		taskErr := <-errCh
+		if taskErr != nil {
+			lastTaskErr = taskErr
+		}
+	}
+	if lastTaskErr != nil {
+		return fmt.Errorf("failed to set implementation addresses: %w", lastTaskErr)
+	}
+
+	return nil
+}
+
+func DeployOPChainGenesisStrategy(env *Env, intent *state.Intent, st *state.State, chainID common.Hash) error {
+	lgr := env.Logger.New("stage", "deploy-opchain", "strategy", "genesis")
+
+	if !shouldDeployOPChain(intent, st, chainID) {
+		lgr.Info("opchain deployment not needed")
+		return nil
+	}
+
+	thisIntent, err := intent.Chain(chainID)
+	if err != nil {
+		return fmt.Errorf("failed to get chain intent: %w", err)
+	}
+
+	input := makeDCI(thisIntent, chainID, st)
+
+	env.L1ScriptHost.ImportState(st.L1StateDump.Data)
+
+	var dco opcm.DeployOPChainOutput
+	lgr.Info("deploying OP chain using local allocs", "id", chainID.Hex())
+	dco, err = opcm.DeployOPChain(
+		env.L1ScriptHost,
+		input,
+	)
+	if err != nil {
+		return fmt.Errorf("error deploying OP chain: %w", err)
+	}
+
+	st.Chains = append(st.Chains, makeChainState(chainID, dco))
+
+	return nil
+}
+
+func makeDCI(thisIntent *state.ChainIntent, chainID common.Hash, st *state.State) opcm.DeployOPChainInput {
+	return opcm.DeployOPChainInput{
 		OpChainProxyAdminOwner:  thisIntent.Roles.ProxyAdminOwner,
 		SystemConfigOwner:       thisIntent.Roles.SystemConfigOwner,
 		Batcher:                 thisIntent.Roles.Batcher,
@@ -49,133 +153,6 @@
 		DisputeClockExtension:   10800,  // 3 hours (input in seconds)
 		DisputeMaxClockDuration: 302400, // 3.5 days (input in seconds)
 	}
->>>>>>> 7bd0370c
-
-	var dco opcm.DeployOPChainOutput
-	lgr.Info("deploying OP chain using existing OPCM", "id", chainID.Hex(), "opcmAddress", st.ImplementationsDeployment.OpcmProxyAddress.Hex())
-	dco, err = opcm.DeployOPChainRaw(
-		ctx,
-		env.L1Client,
-		env.Broadcaster,
-		env.Deployer,
-		bundle.L1,
-		input,
-	)
-	if err != nil {
-		return fmt.Errorf("error deploying OP chain: %w", err)
-	}
-
-	st.Chains = append(st.Chains, makeChainState(chainID, dco))
-
-	block, err := env.L1Client.BlockByNumber(ctx, nil)
-	if err != nil {
-		return fmt.Errorf("failed to get latest block by number: %w", err)
-	}
-	currentBlockHash := block.Hash()
-
-	errCh := make(chan error, 8)
-
-	// If any of the implementations addresses (excluding OpcmProxy) are empty,
-	// we need to set them using the implementation address read from their corresponding proxy.
-	// The reason these might be empty is because we're only invoking DeployOPChain.s.sol as part of the pipeline.
-	// TODO: Need to initialize 'mipsSingletonAddress' and 'preimageOracleSingletonAddress'
-	setImplementationAddressTasks := []func(){
-		func() {
-			setEIP1967ImplementationAddress(ctx, env.L1Client, errCh, dco.DelayedWETHPermissionedGameProxy, currentBlockHash, &st.ImplementationsDeployment.DelayedWETHImplAddress)
-		},
-		func() {
-			setEIP1967ImplementationAddress(ctx, env.L1Client, errCh, dco.OptimismPortalProxy, currentBlockHash, &st.ImplementationsDeployment.OptimismPortalImplAddress)
-		},
-		func() {
-			setEIP1967ImplementationAddress(ctx, env.L1Client, errCh, dco.SystemConfigProxy, currentBlockHash, &st.ImplementationsDeployment.SystemConfigImplAddress)
-		},
-		func() {
-			setRDPImplementationAddress(ctx, env.L1Client, errCh, dco.AddressManager, &st.ImplementationsDeployment.L1CrossDomainMessengerImplAddress)
-		},
-		func() {
-			setEIP1967ImplementationAddress(ctx, env.L1Client, errCh, dco.L1ERC721BridgeProxy, currentBlockHash, &st.ImplementationsDeployment.L1ERC721BridgeImplAddress)
-		},
-		func() {
-			setEIP1967ImplementationAddress(ctx, env.L1Client, errCh, dco.L1StandardBridgeProxy, currentBlockHash, &st.ImplementationsDeployment.L1StandardBridgeImplAddress)
-		},
-		func() {
-			setEIP1967ImplementationAddress(ctx, env.L1Client, errCh, dco.OptimismMintableERC20FactoryProxy, currentBlockHash, &st.ImplementationsDeployment.OptimismMintableERC20FactoryImplAddress)
-		},
-		func() {
-			setEIP1967ImplementationAddress(ctx, env.L1Client, errCh, dco.DisputeGameFactoryProxy, currentBlockHash, &st.ImplementationsDeployment.DisputeGameFactoryImplAddress)
-		},
-	}
-	for _, task := range setImplementationAddressTasks {
-		go task()
-	}
-
-	var lastTaskErr error
-	for i := 0; i < len(setImplementationAddressTasks); i++ {
-		taskErr := <-errCh
-		if taskErr != nil {
-			lastTaskErr = taskErr
-		}
-	}
-	if lastTaskErr != nil {
-		return fmt.Errorf("failed to set implementation addresses: %w", lastTaskErr)
-	}
-
-	return nil
-}
-
-func DeployOPChainGenesisStrategy(env *Env, intent *state.Intent, st *state.State, chainID common.Hash) error {
-	lgr := env.Logger.New("stage", "deploy-opchain", "strategy", "genesis")
-
-	if !shouldDeployOPChain(intent, st, chainID) {
-		lgr.Info("opchain deployment not needed")
-		return nil
-	}
-
-	thisIntent, err := intent.Chain(chainID)
-	if err != nil {
-		return fmt.Errorf("failed to get chain intent: %w", err)
-	}
-
-	input := makeDCI(thisIntent, chainID, st)
-
-	env.L1ScriptHost.ImportState(st.L1StateDump.Data)
-
-	var dco opcm.DeployOPChainOutput
-	lgr.Info("deploying OP chain using local allocs", "id", chainID.Hex())
-	dco, err = opcm.DeployOPChain(
-		env.L1ScriptHost,
-		input,
-	)
-	if err != nil {
-		return fmt.Errorf("error deploying OP chain: %w", err)
-	}
-
-	st.Chains = append(st.Chains, makeChainState(chainID, dco))
-
-	return nil
-}
-
-func makeDCI(thisIntent *state.ChainIntent, chainID common.Hash, st *state.State) opcm.DeployOPChainInput {
-	return opcm.DeployOPChainInput{
-		OpChainProxyAdminOwner:  thisIntent.Roles.ProxyAdminOwner,
-		SystemConfigOwner:       thisIntent.Roles.SystemConfigOwner,
-		Batcher:                 thisIntent.Roles.Batcher,
-		UnsafeBlockSigner:       thisIntent.Roles.UnsafeBlockSigner,
-		Proposer:                thisIntent.Roles.Proposer,
-		Challenger:              thisIntent.Roles.Challenger,
-		BasefeeScalar:           1368,
-		BlobBaseFeeScalar:       801949,
-		L2ChainId:               chainID.Big(),
-		OpcmProxy:               st.ImplementationsDeployment.OpcmProxyAddress,
-		SaltMixer:               st.Create2Salt.String(), // passing through salt generated at state initialization
-		GasLimit:                30_000_000,
-		DisputeGameType:         1, // PERMISSIONED_CANNON Game Type
-		DisputeAbsolutePrestate: common.HexToHash("0x038512e02c4c3f7bdaec27d00edf55b7155e0905301e1a88083e4e0a6764d54c"),
-		DisputeMaxGameDepth:     73,
-		DisputeSplitDepth:       30,
-		DisputeClockExtension:   10800,  // 3 hours (input in seconds)
-		DisputeMaxClockDuration: 302400, // 3.5 days (input in seconds)
-	}
 }
 
 func makeChainState(chainID common.Hash, dco opcm.DeployOPChainOutput) *state.ChainState {
