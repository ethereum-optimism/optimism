package plasma

import (
	"context"
	"crypto/rand"
	"encoding/hex"
	"errors"
	"fmt"
	"io"
	"math/big"
	"net"
	"net/http"
	"path"
	"strconv"
	"time"

	"github.com/ethereum-optimism/optimism/op-service/rpc"
	"github.com/ethereum/go-ethereum/common/hexutil"
	"github.com/ethereum/go-ethereum/log"
)

type UnifiedStore interface {
	Get(ctx context.Context, key []byte) ([]byte, error)
	Put(ctx context.Context, key []byte, value []byte) ([]byte, error)
}

type DAServer struct {
<<<<<<< HEAD
	log        log.Logger
	endpoint   string
	store      UnifiedStore
	tls        *rpc.ServerTLSConfig
	httpServer *http.Server
	listener   net.Listener
}

func NewDAServer(host string, port int, store UnifiedStore, log log.Logger) *DAServer {
=======
	log            log.Logger
	endpoint       string
	store          KVStore
	tls            *rpc.ServerTLSConfig
	httpServer     *http.Server
	listener       net.Listener
	useGenericComm bool
}

func NewDAServer(host string, port int, store KVStore, log log.Logger, useGenericComm bool) *DAServer {
>>>>>>> e81a35a4
	endpoint := net.JoinHostPort(host, strconv.Itoa(port))
	return &DAServer{
		log:      log,
		endpoint: endpoint,
		store:    store,
		httpServer: &http.Server{
			Addr: endpoint,
		},
		useGenericComm: useGenericComm,
	}
}

func (d *DAServer) Start() error {
	mux := http.NewServeMux()

	mux.HandleFunc("/get/", d.HandleGet)
	mux.HandleFunc("/put/", d.HandlePut)

	d.httpServer.Handler = mux

	listener, err := net.Listen("tcp", d.endpoint)
	if err != nil {
		return fmt.Errorf("failed to listen: %w", err)
	}
	d.listener = listener

	d.endpoint = listener.Addr().String()
	errCh := make(chan error, 1)
	go func() {
		if d.tls != nil {
			if err := d.httpServer.ServeTLS(d.listener, "", ""); err != nil {
				errCh <- err
			}
		} else {
			if err := d.httpServer.Serve(d.listener); err != nil {
				errCh <- err
			}
		}
	}()

	// verify that the server comes up
	tick := time.NewTimer(10 * time.Millisecond)
	defer tick.Stop()

	select {
	case err := <-errCh:
		return fmt.Errorf("http server failed: %w", err)
	case <-tick.C:
		return nil
	}
}

func (d *DAServer) HandleGet(w http.ResponseWriter, r *http.Request) {
	d.log.Debug("GET", "url", r.URL)

	route := path.Dir(r.URL.Path)
	if route != "/get" {
		w.WriteHeader(http.StatusBadRequest)
		return
	}

	key := path.Base(r.URL.Path)
	comm, err := hexutil.Decode(key)
	if err != nil {
		d.log.Error("Failed to decode commitment", "err", err, "key", key)
		w.WriteHeader(http.StatusBadRequest)
		return
	}

	input, err := d.store.Get(r.Context(), comm)
	if err != nil && errors.Is(err, ErrNotFound) {
		d.log.Error("Commitment not found", "key", key, "error", err)
		w.WriteHeader(http.StatusNotFound)
		return
	}
	if err != nil {
		d.log.Error("Failed to read commitment", "err", err, "key", key)
		w.WriteHeader(http.StatusInternalServerError)
		return
	}
	if _, err := w.Write(input); err != nil {
		d.log.Error("Failed to write pre-image", "err", err, "key", key)
		w.WriteHeader(http.StatusInternalServerError)
		return
	}
}

func (d *DAServer) HandlePut(w http.ResponseWriter, r *http.Request) {
	d.log.Info("PUT", "url", r.URL)

	route := path.Dir(r.URL.Path)
	if route != "/put" {
		w.WriteHeader(http.StatusBadRequest)
		return
	}

	input, err := io.ReadAll(r.Body)

	if err != nil {
		d.log.Error("Failed to read request body", "err", err)
		w.WriteHeader(http.StatusBadRequest)
		return
	}

	if r.URL.Path == "/put" || r.URL.Path == "/put/" { // without commitment
<<<<<<< HEAD
		comm := GenericCommitment(crypto.Keccak256Hash(input).Bytes())
		comm, err := d.store.Put(r.Context(), comm.Encode(), input)
		if err != nil {
=======
		var comm []byte
		if d.useGenericComm {
			n, err := rand.Int(rand.Reader, big.NewInt(99999999999999))
			if err != nil {
				d.log.Error("Failed to generate commitment", "err", err)
				w.WriteHeader(http.StatusInternalServerError)
				return
			}
			comm = append(comm, 0x01)
			comm = append(comm, 0xff)
			comm = append(comm, n.Bytes()...)

		} else {
			comm = NewKeccak256Commitment(input).Encode()
		}

		if err = d.store.Put(r.Context(), comm, input); err != nil {
>>>>>>> e81a35a4
			d.log.Error("Failed to store commitment to the DA server", "err", err, "comm", comm)
			w.WriteHeader(http.StatusInternalServerError)
			return
		}
		d.log.Info("stored commitment", "key", hex.EncodeToString(comm), "input_len", len(input))

		if _, err := w.Write(comm); err != nil {
			d.log.Error("Failed to write commitment request body", "err", err, "comm", comm)
			w.WriteHeader(http.StatusInternalServerError)
			return
		}
	} else {
		key := path.Base(r.URL.Path)
		comm, err := hexutil.Decode(key)

		if err != nil {
			d.log.Error("Failed to decode commitment", "err", err, "key", key)
			w.WriteHeader(http.StatusBadRequest)
			return
		}
		_, err = d.store.Put(r.Context(), comm, input)
		if err != nil {
			d.log.Error("Failed to store commitment to the DA server", "err", err, "key", key)
			w.WriteHeader(http.StatusInternalServerError)
			return
		}
		w.WriteHeader(http.StatusOK)
	}
}

func (b *DAServer) Endpoint() string {
	return b.listener.Addr().String()
}

func (b *DAServer) Stop() error {
	ctx, cancel := context.WithTimeout(context.Background(), 5*time.Second)
	defer cancel()
	_ = b.httpServer.Shutdown(ctx)
	return nil
}<|MERGE_RESOLUTION|>--- conflicted
+++ resolved
@@ -2,12 +2,10 @@
 
 import (
 	"context"
-	"crypto/rand"
 	"encoding/hex"
 	"errors"
 	"fmt"
 	"io"
-	"math/big"
 	"net"
 	"net/http"
 	"path"
@@ -25,28 +23,16 @@
 }
 
 type DAServer struct {
-<<<<<<< HEAD
-	log        log.Logger
-	endpoint   string
-	store      UnifiedStore
-	tls        *rpc.ServerTLSConfig
-	httpServer *http.Server
-	listener   net.Listener
-}
-
-func NewDAServer(host string, port int, store UnifiedStore, log log.Logger) *DAServer {
-=======
 	log            log.Logger
 	endpoint       string
-	store          KVStore
+	store          UnifiedStore
 	tls            *rpc.ServerTLSConfig
 	httpServer     *http.Server
 	listener       net.Listener
 	useGenericComm bool
 }
 
-func NewDAServer(host string, port int, store KVStore, log log.Logger, useGenericComm bool) *DAServer {
->>>>>>> e81a35a4
+func NewDAServer(host string, port int, store UnifiedStore, log log.Logger, useGenericComm bool) *DAServer {
 	endpoint := net.JoinHostPort(host, strconv.Itoa(port))
 	return &DAServer{
 		log:      log,
@@ -152,33 +138,26 @@
 	}
 
 	if r.URL.Path == "/put" || r.URL.Path == "/put/" { // without commitment
-<<<<<<< HEAD
-		comm := GenericCommitment(crypto.Keccak256Hash(input).Bytes())
-		comm, err := d.store.Put(r.Context(), comm.Encode(), input)
-		if err != nil {
-=======
 		var comm []byte
 		if d.useGenericComm {
-			n, err := rand.Int(rand.Reader, big.NewInt(99999999999999))
+			n, err := d.store.Put(r.Context(), comm, input)
 			if err != nil {
-				d.log.Error("Failed to generate commitment", "err", err)
+				d.log.Error("Failed to store commitment to the DA server", "err", err, "comm", comm)
 				w.WriteHeader(http.StatusInternalServerError)
 				return
 			}
 			comm = append(comm, 0x01)
-			comm = append(comm, 0xff)
-			comm = append(comm, n.Bytes()...)
-
+			comm = append(comm, n...)
 		} else {
 			comm = NewKeccak256Commitment(input).Encode()
+			_, err := d.store.Put(r.Context(), comm, input)
+			if err != nil {
+				d.log.Error("Failed to store commitment to the DA server", "err", err, "comm", comm)
+				w.WriteHeader(http.StatusInternalServerError)
+				return
+			}
 		}
 
-		if err = d.store.Put(r.Context(), comm, input); err != nil {
->>>>>>> e81a35a4
-			d.log.Error("Failed to store commitment to the DA server", "err", err, "comm", comm)
-			w.WriteHeader(http.StatusInternalServerError)
-			return
-		}
 		d.log.Info("stored commitment", "key", hex.EncodeToString(comm), "input_len", len(input))
 
 		if _, err := w.Write(comm); err != nil {
