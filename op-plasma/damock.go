package plasma

import (
	"context"
	"errors"
	"io"

	"github.com/ethereum-optimism/optimism/op-service/eth"
	"github.com/ethereum/go-ethereum/ethdb"
	"github.com/ethereum/go-ethereum/ethdb/memorydb"
	"github.com/ethereum/go-ethereum/log"
)

// MockDAClient mocks a DA storage provider to avoid running an HTTP DA server
// in unit tests.
type MockDAClient struct {
	CommitmentType CommitmentType
	store          ethdb.KeyValueStore
	log            log.Logger
}

func NewMockDAClient(log log.Logger) *MockDAClient {
	return &MockDAClient{
		CommitmentType: Keccak256CommitmentType,
		store:          memorydb.New(),
		log:            log,
	}
}

<<<<<<< HEAD
func (c *MockDAClient) GetInput(ctx context.Context, key Commit) ([]byte, error) {
=======
func (c *MockDAClient) GetInput(ctx context.Context, key CommitmentData) ([]byte, error) {
>>>>>>> 3508670c
	bytes, err := c.store.Get(key.Encode())
	if err != nil {
		return nil, ErrNotFound
	}
	return bytes, nil
}

<<<<<<< HEAD
func (c *MockDAClient) SetInput(ctx context.Context, data []byte) (Commit, error) {
	key := Keccak256(data)
=======
func (c *MockDAClient) SetInput(ctx context.Context, data []byte) (CommitmentData, error) {
	key := NewCommitmentData(c.CommitmentType, data)
>>>>>>> 3508670c
	return key, c.store.Put(key.Encode(), data)
}

func (c *MockDAClient) DeleteData(key []byte) error {
	return c.store.Delete(key)
}

type DAErrFaker struct {
	Client *MockDAClient

	getInputErr error
	setInputErr error
}

<<<<<<< HEAD
func (f *DAErrFaker) GetInput(ctx context.Context, key Commit) ([]byte, error) {
=======
func (f *DAErrFaker) GetInput(ctx context.Context, key CommitmentData) ([]byte, error) {
>>>>>>> 3508670c
	if err := f.getInputErr; err != nil {
		f.getInputErr = nil
		return nil, err
	}
	return f.Client.GetInput(ctx, key)
}

<<<<<<< HEAD
func (f *DAErrFaker) SetInput(ctx context.Context, data []byte) (Commit, error) {
=======
func (f *DAErrFaker) SetInput(ctx context.Context, data []byte) (CommitmentData, error) {
>>>>>>> 3508670c
	if err := f.setInputErr; err != nil {
		f.setInputErr = nil
		return nil, err
	}
	return f.Client.SetInput(ctx, data)
}

func (f *DAErrFaker) ActGetPreImageFail() {
	f.getInputErr = errors.New("get input failed")
}

func (f *DAErrFaker) ActSetPreImageFail() {
	f.setInputErr = errors.New("set input failed")
}

var Disabled = &PlasmaDisabled{}

var ErrNotEnabled = errors.New("plasma not enabled")

// PlasmaDisabled is a noop plasma DA implementation for stubbing.
type PlasmaDisabled struct{}

func (d *PlasmaDisabled) GetInput(ctx context.Context, l1 L1Fetcher, commitment CommitmentData, blockId eth.BlockID) (eth.Data, error) {
	return nil, ErrNotEnabled
}

func (d *PlasmaDisabled) Reset(ctx context.Context, base eth.L1BlockRef, baseCfg eth.SystemConfig) error {
	return io.EOF
}

func (d *PlasmaDisabled) Finalize(ref eth.L1BlockRef) {
}

func (d *PlasmaDisabled) OnFinalizedHeadSignal(f HeadSignalFn) {
}

func (d *PlasmaDisabled) AdvanceL1Origin(ctx context.Context, l1 L1Fetcher, blockId eth.BlockID) error {
	return ErrNotEnabled
}<|MERGE_RESOLUTION|>--- conflicted
+++ resolved
@@ -27,11 +27,7 @@
 	}
 }
 
-<<<<<<< HEAD
-func (c *MockDAClient) GetInput(ctx context.Context, key Commit) ([]byte, error) {
-=======
 func (c *MockDAClient) GetInput(ctx context.Context, key CommitmentData) ([]byte, error) {
->>>>>>> 3508670c
 	bytes, err := c.store.Get(key.Encode())
 	if err != nil {
 		return nil, ErrNotFound
@@ -39,13 +35,8 @@
 	return bytes, nil
 }
 
-<<<<<<< HEAD
-func (c *MockDAClient) SetInput(ctx context.Context, data []byte) (Commit, error) {
-	key := Keccak256(data)
-=======
 func (c *MockDAClient) SetInput(ctx context.Context, data []byte) (CommitmentData, error) {
 	key := NewCommitmentData(c.CommitmentType, data)
->>>>>>> 3508670c
 	return key, c.store.Put(key.Encode(), data)
 }
 
@@ -60,11 +51,7 @@
 	setInputErr error
 }
 
-<<<<<<< HEAD
-func (f *DAErrFaker) GetInput(ctx context.Context, key Commit) ([]byte, error) {
-=======
 func (f *DAErrFaker) GetInput(ctx context.Context, key CommitmentData) ([]byte, error) {
->>>>>>> 3508670c
 	if err := f.getInputErr; err != nil {
 		f.getInputErr = nil
 		return nil, err
@@ -72,11 +59,7 @@
 	return f.Client.GetInput(ctx, key)
 }
 
-<<<<<<< HEAD
-func (f *DAErrFaker) SetInput(ctx context.Context, data []byte) (Commit, error) {
-=======
 func (f *DAErrFaker) SetInput(ctx context.Context, data []byte) (CommitmentData, error) {
->>>>>>> 3508670c
 	if err := f.setInputErr; err != nil {
 		f.setInputErr = nil
 		return nil, err
