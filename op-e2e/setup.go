package op_e2e

import (
	"context"
	"crypto/ecdsa"
	"crypto/rand"
	"errors"
	"fmt"
	"math/big"
	"net"
	"os"
	"path"
	"sort"
	"strings"
	"sync/atomic"
	"testing"
	"time"

	"github.com/ethereum-optimism/optimism/op-e2e/e2eutils/batcher"
	ds "github.com/ipfs/go-datastore"
	dsSync "github.com/ipfs/go-datastore/sync"
	ic "github.com/libp2p/go-libp2p/core/crypto"
	"github.com/libp2p/go-libp2p/core/host"
	"github.com/libp2p/go-libp2p/core/peer"
	"github.com/libp2p/go-libp2p/core/peerstore"
	"github.com/libp2p/go-libp2p/p2p/host/peerstore/pstoremem"
	mocknet "github.com/libp2p/go-libp2p/p2p/net/mock"
	ma "github.com/multiformats/go-multiaddr"
	"github.com/stretchr/testify/require"

	"github.com/ethereum/go-ethereum/common"
	"github.com/ethereum/go-ethereum/common/hexutil"
	"github.com/ethereum/go-ethereum/core"
	geth_eth "github.com/ethereum/go-ethereum/eth"
	"github.com/ethereum/go-ethereum/ethclient"
	"github.com/ethereum/go-ethereum/log"
	"github.com/ethereum/go-ethereum/node"
	"github.com/ethereum/go-ethereum/params"
	"github.com/ethereum/go-ethereum/rpc"

	bss "github.com/ethereum-optimism/optimism/op-batcher/batcher"
	"github.com/ethereum-optimism/optimism/op-batcher/compressor"
	batcherFlags "github.com/ethereum-optimism/optimism/op-batcher/flags"
	"github.com/ethereum-optimism/optimism/op-bindings/predeploys"
	"github.com/ethereum-optimism/optimism/op-chain-ops/genesis"
	"github.com/ethereum-optimism/optimism/op-e2e/config"
	"github.com/ethereum-optimism/optimism/op-e2e/e2eutils"
	"github.com/ethereum-optimism/optimism/op-e2e/e2eutils/fakebeacon"
	"github.com/ethereum-optimism/optimism/op-e2e/e2eutils/geth"
	"github.com/ethereum-optimism/optimism/op-node/chaincfg"
	"github.com/ethereum-optimism/optimism/op-node/metrics"
	rollupNode "github.com/ethereum-optimism/optimism/op-node/node"
	"github.com/ethereum-optimism/optimism/op-node/p2p"
	"github.com/ethereum-optimism/optimism/op-node/p2p/store"
	"github.com/ethereum-optimism/optimism/op-node/rollup"
	"github.com/ethereum-optimism/optimism/op-node/rollup/derive"
	"github.com/ethereum-optimism/optimism/op-node/rollup/driver"
	"github.com/ethereum-optimism/optimism/op-node/rollup/sync"
	l2os "github.com/ethereum-optimism/optimism/op-proposer/proposer"
	"github.com/ethereum-optimism/optimism/op-service/cliapp"
	"github.com/ethereum-optimism/optimism/op-service/client"
	"github.com/ethereum-optimism/optimism/op-service/clock"
	"github.com/ethereum-optimism/optimism/op-service/dial"
	"github.com/ethereum-optimism/optimism/op-service/eth"
	oplog "github.com/ethereum-optimism/optimism/op-service/log"
	"github.com/ethereum-optimism/optimism/op-service/sources"
	"github.com/ethereum-optimism/optimism/op-service/testlog"
	"github.com/ethereum-optimism/optimism/op-service/txmgr"
)

var testingJWTSecret = [32]byte{123}

func newTxMgrConfig(l1Addr string, privKey *ecdsa.PrivateKey) txmgr.CLIConfig {
	return txmgr.CLIConfig{
		L1RPCURL:                  l1Addr,
		PrivateKey:                hexPriv(privKey),
		NumConfirmations:          1,
		SafeAbortNonceTooLowCount: 3,
		FeeLimitMultiplier:        5,
		ResubmissionTimeout:       3 * time.Second,
		ReceiptQueryInterval:      50 * time.Millisecond,
		NetworkTimeout:            2 * time.Second,
		TxNotInMempoolTimeout:     2 * time.Minute,
	}
}

func DefaultSystemConfig(t *testing.T) SystemConfig {
	config.ExternalL2TestParms.SkipIfNecessary(t)

	secrets, err := e2eutils.DefaultMnemonicConfig.Secrets()
	require.NoError(t, err)
	deployConfig := config.DeployConfig.Copy()
	deployConfig.L1GenesisBlockTimestamp = hexutil.Uint64(time.Now().Unix())
	e2eutils.ApplyDeployConfigForks(deployConfig)
	require.NoError(t, deployConfig.Check(), "Deploy config is invalid, do you need to run make devnet-allocs?")
	l1Deployments := config.L1Deployments.Copy()
	require.NoError(t, l1Deployments.Check(deployConfig))

	require.Equal(t, secrets.Addresses().Batcher, deployConfig.BatchSenderAddress)
	require.Equal(t, secrets.Addresses().SequencerP2P, deployConfig.P2PSequencerAddress)
	require.Equal(t, secrets.Addresses().Proposer, deployConfig.L2OutputOracleProposer)

	// Tests depend on premine being filled with secrets addresses
	premine := make(map[common.Address]*big.Int)
	for _, addr := range secrets.Addresses().All() {
		premine[addr] = new(big.Int).Mul(big.NewInt(1000), big.NewInt(params.Ether))
	}

	return SystemConfig{
		Secrets:                secrets,
		Premine:                premine,
		DeployConfig:           deployConfig,
		L1Deployments:          config.L1Deployments,
		L1InfoPredeployAddress: predeploys.L1BlockAddr,
		JWTFilePath:            writeDefaultJWT(t),
		JWTSecret:              testingJWTSecret,
		BlobsPath:              t.TempDir(),
		Nodes: map[string]*rollupNode.Config{
			"sequencer": {
				Driver: driver.Config{
					VerifierConfDepth:  0,
					SequencerConfDepth: 0,
					SequencerEnabled:   true,
				},
				// Submitter PrivKey is set in system start for rollup nodes where sequencer = true
				RPC: rollupNode.RPCConfig{
					ListenAddr:  "127.0.0.1",
					ListenPort:  0,
					EnableAdmin: true,
				},
				L1EpochPollInterval:         time.Second * 2,
				RuntimeConfigReloadInterval: time.Minute * 10,
				ConfigPersistence:           &rollupNode.DisabledConfigPersistence{},
				Sync:                        sync.Config{SyncMode: sync.CLSync},
			},
			"verifier": {
				Driver: driver.Config{
					VerifierConfDepth:  0,
					SequencerConfDepth: 0,
					SequencerEnabled:   false,
				},
				L1EpochPollInterval:         time.Second * 4,
				RuntimeConfigReloadInterval: time.Minute * 10,
				ConfigPersistence:           &rollupNode.DisabledConfigPersistence{},
				Sync:                        sync.Config{SyncMode: sync.CLSync},
			},
		},
		Loggers: map[string]log.Logger{
			"verifier":  testlog.Logger(t, log.LevelInfo).New("role", "verifier"),
			"sequencer": testlog.Logger(t, log.LevelInfo).New("role", "sequencer"),
			"batcher":   testlog.Logger(t, log.LevelInfo).New("role", "batcher"),
			"proposer":  testlog.Logger(t, log.LevelCrit).New("role", "proposer"),
		},
		GethOptions:                map[string][]geth.GethOption{},
		P2PTopology:                nil, // no P2P connectivity by default
		NonFinalizedProposals:      false,
		ExternalL2Shim:             config.ExternalL2Shim,
		BatcherTargetL1TxSizeBytes: 100_000,
		DataAvailabilityType:       batcherFlags.CalldataType,
		MaxPendingTransactions:     1,
	}
}

func writeDefaultJWT(t *testing.T) string {
	// Sadly the geth node config cannot load JWT secret from memory, it has to be a file
	jwtPath := path.Join(t.TempDir(), "jwt_secret")
	if err := os.WriteFile(jwtPath, []byte(hexutil.Encode(testingJWTSecret[:])), 0o600); err != nil {
		t.Fatalf("failed to prepare jwt file for geth: %v", err)
	}
	return jwtPath
}

type DepositContractConfig struct {
	L2Oracle           common.Address
	FinalizationPeriod *big.Int
}

type SystemConfig struct {
	Secrets                *e2eutils.Secrets
	L1InfoPredeployAddress common.Address

	DeployConfig  *genesis.DeployConfig
	L1Deployments *genesis.L1Deployments

	JWTFilePath string
	JWTSecret   [32]byte

	BlobsPath string

	Premine        map[common.Address]*big.Int
	Nodes          map[string]*rollupNode.Config // Per node config. Don't use populate rollup.Config
	Loggers        map[string]log.Logger
	GethOptions    map[string][]geth.GethOption
	ProposerLogger log.Logger
	BatcherLogger  log.Logger

	ExternalL2Shim string

	// map of outbound connections to other nodes. Node names prefixed with "~" are unconnected but linked.
	// A nil map disables P2P completely.
	// Any node name not in the topology will not have p2p enabled.
	P2PTopology map[string][]string

	// Enables req-resp sync in the P2P nodes
	P2PReqRespSync bool

	// If the proposer can make proposals for L2 blocks derived from L1 blocks which are not finalized on L1 yet.
	NonFinalizedProposals bool

	// Explicitly disable batcher, for tests that rely on unsafe L2 payloads
	DisableBatcher bool

	// Configure data-availability type that is used by the batcher.
	DataAvailabilityType batcherFlags.DataAvailabilityType

	// Target L1 tx size for the batcher transactions
	BatcherTargetL1TxSizeBytes uint64

	// Max L1 tx size for the batcher transactions
	BatcherMaxL1TxSizeBytes uint64

	// Target number of frames to create per channel. Can be used to create
	// multi-blob transactions.
	// Default is 1 if unset.
	BatcherTargetNumFrames uint64

	// whether to actually use BatcherMaxL1TxSizeBytes for blobs, insteaf of max blob size
	BatcherUseMaxTxSizeForBlobs bool

	// SupportL1TimeTravel determines if the L1 node supports quickly skipping forward in time
	SupportL1TimeTravel bool

	// MaxPendingTransactions determines how many transactions the batcher will try to send
	// concurrently. 0 means unlimited.
	MaxPendingTransactions uint64
}

type GethInstance struct {
	Backend *geth_eth.Ethereum
	Node    *node.Node
}

func (gi *GethInstance) HTTPEndpoint() string {
	return gi.Node.HTTPEndpoint()
}

func (gi *GethInstance) WSEndpoint() string {
	return gi.Node.WSEndpoint()
}

func (gi *GethInstance) WSAuthEndpoint() string {
	return gi.Node.WSAuthEndpoint()
}

func (gi *GethInstance) HTTPAuthEndpoint() string {
	return gi.Node.HTTPAuthEndpoint()
}

func (gi *GethInstance) Close() error {
	return gi.Node.Close()
}

// EthInstance is either an in process Geth or external process exposing its
// endpoints over the network
type EthInstance interface {
	HTTPEndpoint() string
	WSEndpoint() string
	HTTPAuthEndpoint() string
	WSAuthEndpoint() string
	Close() error
}

type System struct {
	Cfg SystemConfig

	RollupConfig *rollup.Config

	L2GenesisCfg *core.Genesis

	// Connections to running nodes
	EthInstances      map[string]EthInstance
	Clients           map[string]*ethclient.Client
	RawClients        map[string]*rpc.Client
	RollupNodes       map[string]*rollupNode.OpNode
	L2OutputSubmitter *l2os.ProposerService
	BatchSubmitter    *bss.BatcherService
	Mocknet           mocknet.Mocknet

	L1BeaconAPIAddr string

	// TimeTravelClock is nil unless SystemConfig.SupportL1TimeTravel was set to true
	// It provides access to the clock instance used by the L1 node. Calling TimeTravelClock.AdvanceBy
	// allows tests to quickly time travel L1 into the future.
	// Note that this time travel may occur in a single block, creating a very large difference in the Time
	// on sequential blocks.
	TimeTravelClock *clock.AdvancingClock

	t      *testing.T
	closed atomic.Bool

	// rollupClients caches the lazily created RollupClient instances so they can be reused and closed
	rollupClients map[string]*sources.RollupClient
}

// AdvanceTime advances the system clock by the given duration.
// If the [System.TimeTravelClock] is nil, this is a no-op.
func (sys *System) AdvanceTime(d time.Duration) {
	if sys.TimeTravelClock != nil {
		sys.TimeTravelClock.AdvanceTime(d)
	}
}

func (sys *System) L1BeaconEndpoint() string {
	return sys.L1BeaconAPIAddr
}

func (sys *System) L1BeaconHTTPClient() *sources.BeaconHTTPClient {
	logger := testlog.Logger(sys.t, log.LevelInfo).New("component", "beaconClient")
	return sources.NewBeaconHTTPClient(client.NewBasicHTTPClient(sys.L1BeaconEndpoint(), logger))
}

func (sys *System) NodeEndpoint(name string) string {
	return selectEndpoint(sys.EthInstances[name])
}

func (sys *System) NodeClient(name string) *ethclient.Client {
	return sys.Clients[name]
}

func (sys *System) RollupEndpoint(name string) string {
	return sys.RollupNodes[name].HTTPEndpoint()
}

func (sys *System) RollupClient(name string) *sources.RollupClient {
	client, ok := sys.rollupClients[name]
	if ok {
		return client
	}
	logger := testlog.Logger(sys.t, log.LevelInfo).New("rollupClient", name)
	endpoint := sys.RollupEndpoint(name)
	client, err := dial.DialRollupClientWithTimeout(context.Background(), 30*time.Second, logger, endpoint)
	require.NoErrorf(sys.t, err, "Failed to dial rollup client %v", name)
	sys.rollupClients[name] = client
	return client
}

func (sys *System) L1Deployments() *genesis.L1Deployments {
	return sys.Cfg.L1Deployments
}

func (sys *System) RollupCfg() *rollup.Config {
	return sys.RollupConfig
}

func (sys *System) L2Genesis() *core.Genesis {
	return sys.L2GenesisCfg
}

func (sys *System) L1Slot(l1Timestamp uint64) uint64 {
	return (l1Timestamp - uint64(sys.Cfg.DeployConfig.L1GenesisBlockTimestamp)) /
		sys.Cfg.DeployConfig.L1BlockTime
}

func (sys *System) Close() {
	if !sys.closed.CompareAndSwap(false, true) {
		// Already closed.
		return
	}
	postCtx, postCancel := context.WithCancel(context.Background())
	postCancel() // immediate shutdown, no allowance for idling

	var combinedErr error
	if sys.L2OutputSubmitter != nil {
		if err := sys.L2OutputSubmitter.Kill(); err != nil && !errors.Is(err, l2os.ErrAlreadyStopped) {
			combinedErr = errors.Join(combinedErr, fmt.Errorf("stop L2OutputSubmitter: %w", err))
		}
	}
	if sys.BatchSubmitter != nil {
		if err := sys.BatchSubmitter.Kill(); err != nil && !errors.Is(err, bss.ErrAlreadyStopped) {
			combinedErr = errors.Join(combinedErr, fmt.Errorf("stop BatchSubmitter: %w", err))
		}
	}

	for name, node := range sys.RollupNodes {
		if err := node.Stop(postCtx); err != nil && !errors.Is(err, rollupNode.ErrAlreadyClosed) {
			combinedErr = errors.Join(combinedErr, fmt.Errorf("stop rollup node %v: %w", name, err))
		}
	}
	for name, ei := range sys.EthInstances {
		if err := ei.Close(); err != nil && !errors.Is(err, node.ErrNodeStopped) {
			combinedErr = errors.Join(combinedErr, fmt.Errorf("stop EthInstance %v: %w", name, err))
		}
	}
	for _, client := range sys.rollupClients {
		client.Close()
	}
	if sys.Mocknet != nil {
		if err := sys.Mocknet.Close(); err != nil {
			combinedErr = errors.Join(combinedErr, fmt.Errorf("stop Mocknet: %w", err))
		}
	}
	require.NoError(sys.t, combinedErr, "Failed to stop system")
}

type systemConfigHook func(sCfg *SystemConfig, s *System)

type SystemConfigOption struct {
	key    string
	role   string
	action systemConfigHook
}

type SystemConfigOptions struct {
	opts map[string]systemConfigHook
}

func NewSystemConfigOptions(_opts []SystemConfigOption) (SystemConfigOptions, error) {
	opts := make(map[string]systemConfigHook)
	for _, opt := range _opts {
		if _, ok := opts[opt.key+":"+opt.role]; ok {
			return SystemConfigOptions{}, fmt.Errorf("duplicate option for key %s and role %s", opt.key, opt.role)
		}
		opts[opt.key+":"+opt.role] = opt.action
	}

	return SystemConfigOptions{
		opts: opts,
	}, nil
}

func (s *SystemConfigOptions) Get(key, role string) (systemConfigHook, bool) {
	v, ok := s.opts[key+":"+role]
	return v, ok
}

func (cfg SystemConfig) Start(t *testing.T, _opts ...SystemConfigOption) (*System, error) {
	opts, err := NewSystemConfigOptions(_opts)
	if err != nil {
		return nil, err
	}

	sys := &System{
		t:             t,
		Cfg:           cfg,
		EthInstances:  make(map[string]EthInstance),
		Clients:       make(map[string]*ethclient.Client),
		RawClients:    make(map[string]*rpc.Client),
		RollupNodes:   make(map[string]*rollupNode.OpNode),
		rollupClients: make(map[string]*sources.RollupClient),
	}
	// Automatically stop the system at the end of the test
	t.Cleanup(sys.Close)

	c := clock.SystemClock
	if cfg.SupportL1TimeTravel {
		sys.TimeTravelClock = clock.NewAdvancingClock(100 * time.Millisecond)
		c = sys.TimeTravelClock
	}

	if err := cfg.DeployConfig.Check(); err != nil {
		return nil, err
	}

	l1Genesis, err := genesis.BuildL1DeveloperGenesis(cfg.DeployConfig, config.L1Allocs, config.L1Deployments)
	if err != nil {
		return nil, err
	}

	for addr, amount := range cfg.Premine {
		if existing, ok := l1Genesis.Alloc[addr]; ok {
			l1Genesis.Alloc[addr] = core.GenesisAccount{
				Code:    existing.Code,
				Storage: existing.Storage,
				Balance: amount,
				Nonce:   existing.Nonce,
			}
		} else {
			l1Genesis.Alloc[addr] = core.GenesisAccount{
				Balance: amount,
				Nonce:   0,
			}
		}
	}

	l1Block := l1Genesis.ToBlock()
	l2Genesis, err := genesis.BuildL2Genesis(cfg.DeployConfig, l1Block)
	if err != nil {
		return nil, err
	}
	sys.L2GenesisCfg = l2Genesis
	for addr, amount := range cfg.Premine {
		if existing, ok := l2Genesis.Alloc[addr]; ok {
			l2Genesis.Alloc[addr] = core.GenesisAccount{
				Code:    existing.Code,
				Storage: existing.Storage,
				Balance: amount,
				Nonce:   existing.Nonce,
			}
		} else {
			l2Genesis.Alloc[addr] = core.GenesisAccount{
				Balance: amount,
				Nonce:   0,
			}
		}
	}

	makeRollupConfig := func() rollup.Config {
		return rollup.Config{
			Genesis: rollup.Genesis{
				L1: eth.BlockID{
					Hash:   l1Block.Hash(),
					Number: 0,
				},
				L2: eth.BlockID{
					Hash:   l2Genesis.ToBlock().Hash(),
					Number: 0,
				},
				L2Time:       uint64(cfg.DeployConfig.L1GenesisBlockTimestamp),
				SystemConfig: e2eutils.SystemConfigFromDeployConfig(cfg.DeployConfig),
			},
			BlockTime:               cfg.DeployConfig.L2BlockTime,
			MaxSequencerDrift:       cfg.DeployConfig.MaxSequencerDrift,
			SeqWindowSize:           cfg.DeployConfig.SequencerWindowSize,
			ChannelTimeout:          cfg.DeployConfig.ChannelTimeout,
			L1ChainID:               cfg.L1ChainIDBig(),
			L2ChainID:               cfg.L2ChainIDBig(),
			BatchInboxAddress:       cfg.DeployConfig.BatchInboxAddress,
			DepositContractAddress:  cfg.DeployConfig.OptimismPortalProxy,
			L1SystemConfigAddress:   cfg.DeployConfig.SystemConfigProxy,
			RegolithTime:            cfg.DeployConfig.RegolithTime(uint64(cfg.DeployConfig.L1GenesisBlockTimestamp)),
			CanyonTime:              cfg.DeployConfig.CanyonTime(uint64(cfg.DeployConfig.L1GenesisBlockTimestamp)),
			DeltaTime:               cfg.DeployConfig.DeltaTime(uint64(cfg.DeployConfig.L1GenesisBlockTimestamp)),
			EcotoneTime:             cfg.DeployConfig.EcotoneTime(uint64(cfg.DeployConfig.L1GenesisBlockTimestamp)),
			FjordTime:               cfg.DeployConfig.FjordTime(uint64(cfg.DeployConfig.L1GenesisBlockTimestamp)),
			InteropTime:             cfg.DeployConfig.InteropTime(uint64(cfg.DeployConfig.L1GenesisBlockTimestamp)),
			ProtocolVersionsAddress: cfg.L1Deployments.ProtocolVersionsProxy,
		}
	}
	defaultConfig := makeRollupConfig()
	if err := defaultConfig.Check(); err != nil {
		return nil, err
	}
	sys.RollupConfig = &defaultConfig

	// Create a fake Beacon node to hold on to blobs created by the L1 miner, and to serve them to L2
	bcn := fakebeacon.NewBeacon(testlog.Logger(t, log.LevelInfo).New("role", "l1_cl"),
		path.Join(cfg.BlobsPath, "l1_cl"), l1Genesis.Timestamp, cfg.DeployConfig.L1BlockTime)
	t.Cleanup(func() {
		_ = bcn.Close()
	})
	require.NoError(t, bcn.Start("127.0.0.1:0"))
	beaconApiAddr := bcn.BeaconAddr()
	require.NotEmpty(t, beaconApiAddr, "beacon API listener must be up")
	sys.L1BeaconAPIAddr = beaconApiAddr

	// Initialize nodes
	l1Node, l1Backend, err := geth.InitL1(cfg.DeployConfig.L1ChainID, cfg.DeployConfig.L1BlockTime, l1Genesis, c,
		path.Join(cfg.BlobsPath, "l1_el"), bcn, cfg.GethOptions["l1"]...)
	if err != nil {
		return nil, err
	}
	sys.EthInstances["l1"] = &GethInstance{
		Backend: l1Backend,
		Node:    l1Node,
	}
	err = l1Node.Start()
	if err != nil {
		return nil, err
	}

	for name := range cfg.Nodes {
		var ethClient EthInstance
		if cfg.ExternalL2Shim == "" {
			node, backend, err := geth.InitL2(name, big.NewInt(int64(cfg.DeployConfig.L2ChainID)), l2Genesis, cfg.JWTFilePath, cfg.GethOptions[name]...)
			if err != nil {
				return nil, err
			}
			gethInst := &GethInstance{
				Backend: backend,
				Node:    node,
			}
			err = gethInst.Node.Start()
			if err != nil {
				return nil, err
			}
			ethClient = gethInst
		} else {
			if len(cfg.GethOptions[name]) > 0 {
				t.Skip("External L2 nodes do not support configuration through GethOptions")
			}
			ethClient = (&ExternalRunner{
				Name:    name,
				BinPath: cfg.ExternalL2Shim,
				Genesis: l2Genesis,
				JWTPath: cfg.JWTFilePath,
			}).Run(t)
		}
		sys.EthInstances[name] = ethClient
	}

	// Configure connections to L1 and L2 for rollup nodes.
	// TODO: refactor testing to allow use of in-process rpc connections instead
	// of only websockets (which are required for external eth client tests).
	for name, nodeCfg := range cfg.Nodes {
		configureL1(nodeCfg, sys.EthInstances["l1"])
		configureL2(nodeCfg, sys.EthInstances[name], cfg.JWTSecret)
		if sys.RollupConfig.EcotoneTime != nil {
			nodeCfg.Beacon = &rollupNode.L1BeaconEndpointConfig{BeaconAddr: sys.L1BeaconAPIAddr}
		}
	}

	// Geth Clients
	ctx, cancel := context.WithTimeout(context.Background(), 2*time.Second)
	defer cancel()
	l1Srv, err := l1Node.RPCHandler()
	if err != nil {
		return nil, err
	}
	rawL1Client := rpc.DialInProc(l1Srv)
	l1Client := ethclient.NewClient(rawL1Client)
	sys.Clients["l1"] = l1Client
	sys.RawClients["l1"] = rawL1Client
	for name, ethInst := range sys.EthInstances {
		rawClient, err := rpc.DialContext(ctx, ethInst.WSEndpoint())
		if err != nil {
			return nil, err
		}
		client := ethclient.NewClient(rawClient)
		sys.RawClients[name] = rawClient
		sys.Clients[name] = client
	}

	_, err = geth.WaitForBlock(big.NewInt(2), l1Client, 6*time.Second*time.Duration(cfg.DeployConfig.L1BlockTime))
	if err != nil {
		return nil, fmt.Errorf("waiting for blocks: %w", err)
	}

	sys.Mocknet = mocknet.New()

	p2pNodes := make(map[string]*p2p.Prepared)
	if cfg.P2PTopology != nil {
		// create the peer if it doesn't exist yet.
		initHostMaybe := func(name string) (*p2p.Prepared, error) {
			if p, ok := p2pNodes[name]; ok {
				return p, nil
			}
			h, err := sys.newMockNetPeer()
			if err != nil {
				return nil, fmt.Errorf("failed to init p2p host for node %s", name)
			}
			h.Network()
			_, ok := cfg.Nodes[name]
			if !ok {
				return nil, fmt.Errorf("node %s from p2p topology not found in actual nodes map", name)
			}
			// TODO we can enable discv5 in the testnodes to test discovery of new peers.
			// Would need to mock though, and the discv5 implementation does not provide nice mocks here.
			p := &p2p.Prepared{
				HostP2P:           h,
				LocalNode:         nil,
				UDPv5:             nil,
				EnableReqRespSync: cfg.P2PReqRespSync,
			}
			p2pNodes[name] = p
			return p, nil
		}
		for k, vs := range cfg.P2PTopology {
			peerA, err := initHostMaybe(k)
			if err != nil {
				return nil, fmt.Errorf("failed to setup mocknet peer %s", k)
			}
			for _, v := range vs {
				v = strings.TrimPrefix(v, "~")
				peerB, err := initHostMaybe(v)
				if err != nil {
					return nil, fmt.Errorf("failed to setup mocknet peer %s (peer of %s)", v, k)
				}
				if _, err := sys.Mocknet.LinkPeers(peerA.HostP2P.ID(), peerB.HostP2P.ID()); err != nil {
					return nil, fmt.Errorf("failed to setup mocknet link between %s and %s", k, v)
				}
				// connect the peers after starting the full rollup node
			}
		}
	}

	// Don't log state snapshots in test output
	snapLog := log.NewLogger(log.DiscardHandler())

	// Rollup nodes

	// Ensure we are looping through the nodes in alphabetical order
	ks := make([]string, 0, len(cfg.Nodes))
	for k := range cfg.Nodes {
		ks = append(ks, k)
	}
	// Sort strings in ascending alphabetical order
	sort.Strings(ks)

	for _, name := range ks {
		nodeConfig := cfg.Nodes[name]
		c := *nodeConfig // copy
		c.Rollup = makeRollupConfig()
		if err := c.LoadPersisted(cfg.Loggers[name]); err != nil {
			return nil, err
		}

		if p, ok := p2pNodes[name]; ok {
			c.P2P = p

			if c.Driver.SequencerEnabled && c.P2PSigner == nil {
				c.P2PSigner = &p2p.PreparedSigner{Signer: p2p.NewLocalSigner(cfg.Secrets.SequencerP2P)}
			}
		}

		c.Rollup.LogDescription(cfg.Loggers[name], chaincfg.L2ChainIDToNetworkDisplayName)
		l := cfg.Loggers[name]
		var cycle cliapp.Lifecycle
		c.Cancel = func(errCause error) {
			l.Warn("node requested early shutdown!", "err", errCause)
			go func() {
				postCtx, postCancel := context.WithCancel(context.Background())
				postCancel() // don't allow the stopping to continue for longer than needed
				if err := cycle.Stop(postCtx); err != nil {
					t.Error(err)
				}
				l.Warn("closed op-node!")
			}()
		}
		node, err := rollupNode.New(context.Background(), &c, l, snapLog, "", metrics.NewMetrics(""))
		if err != nil {
			return nil, err
		}
		cycle = node
		err = node.Start(context.Background())
		if err != nil {
			return nil, err
		}
		sys.RollupNodes[name] = node

		if action, ok := opts.Get("afterRollupNodeStart", name); ok {
			action(&cfg, sys)
		}
	}

	if cfg.P2PTopology != nil {
		// We only set up the connections after starting the actual nodes,
		// so GossipSub and other p2p protocols can be started before the connections go live.
		// This way protocol negotiation happens correctly.
		for k, vs := range cfg.P2PTopology {
			peerA := p2pNodes[k]
			for _, v := range vs {
				unconnected := strings.HasPrefix(v, "~")
				if unconnected {
					v = v[1:]
				}
				if !unconnected {
					peerB := p2pNodes[v]
					if _, err := sys.Mocknet.ConnectPeers(peerA.HostP2P.ID(), peerB.HostP2P.ID()); err != nil {
						return nil, fmt.Errorf("failed to setup mocknet connection between %s and %s", k, v)
					}
				}
			}
		}
	}

	// Don't start batch submitter and proposer if there's no sequencer.
	if sys.RollupNodes["sequencer"] == nil {
		return sys, nil
	}

	// L2Output Submitter
	var proposerCLIConfig *l2os.CLIConfig
	if e2eutils.UseFPAC() {
		proposerCLIConfig = &l2os.CLIConfig{
			L1EthRpc:          sys.EthInstances["l1"].WSEndpoint(),
			RollupRpc:         sys.RollupNodes["sequencer"].HTTPEndpoint(),
			DGFAddress:        config.L1Deployments.DisputeGameFactoryProxy.Hex(),
			ProposalInterval:  6 * time.Second,
			DisputeGameType:   0,
			PollInterval:      50 * time.Millisecond,
			TxMgrConfig:       newTxMgrConfig(sys.EthInstances["l1"].WSEndpoint(), cfg.Secrets.Proposer),
			AllowNonFinalized: cfg.NonFinalizedProposals,
			LogConfig: oplog.CLIConfig{
				Level:  log.LvlInfo,
				Format: oplog.FormatText,
			},
		}
	} else {
		proposerCLIConfig = &l2os.CLIConfig{
			L1EthRpc:          sys.EthInstances["l1"].WSEndpoint(),
			RollupRpc:         sys.RollupNodes["sequencer"].HTTPEndpoint(),
			L2OOAddress:       config.L1Deployments.L2OutputOracleProxy.Hex(),
			PollInterval:      50 * time.Millisecond,
			TxMgrConfig:       newTxMgrConfig(sys.EthInstances["l1"].WSEndpoint(), cfg.Secrets.Proposer),
			AllowNonFinalized: cfg.NonFinalizedProposals,
			LogConfig: oplog.CLIConfig{
				Level:  log.LvlInfo,
				Format: oplog.FormatText,
			},
		}
	}
	proposer, err := l2os.ProposerServiceFromCLIConfig(context.Background(), "0.0.1", proposerCLIConfig, sys.Cfg.Loggers["proposer"])
	if err != nil {
		return nil, fmt.Errorf("unable to setup l2 output submitter: %w", err)
	}
	if err := proposer.Start(context.Background()); err != nil {
		return nil, fmt.Errorf("unable to start l2 output submitter: %w", err)
	}
	sys.L2OutputSubmitter = proposer

	var batchType uint = derive.SingularBatchType
	if cfg.DeployConfig.L2GenesisDeltaTimeOffset != nil && *cfg.DeployConfig.L2GenesisDeltaTimeOffset == hexutil.Uint64(0) {
		batchType = derive.SpanBatchType
	}
	// batcher defaults if unset
	batcherMaxL1TxSizeBytes := cfg.BatcherMaxL1TxSizeBytes
	if batcherMaxL1TxSizeBytes == 0 {
		batcherMaxL1TxSizeBytes = 240_000
	}
	batcherTargetNumFrames := cfg.BatcherTargetNumFrames
	if batcherTargetNumFrames == 0 {
		batcherTargetNumFrames = 1
	}
	batcherCLIConfig := &bss.CLIConfig{
<<<<<<< HEAD
		L1EthRpc:                 sys.EthInstances["l1"].WSEndpoint(),
		L2EthRpc:                 sys.EthInstances["sequencer"].WSEndpoint(),
		RollupRpc:                sys.RollupNodes["sequencer"].HTTPEndpoint(),
		MaxPendingTransactions:   0,
		MaxChannelDuration:       1,
		MaxL1TxSize:              batcherMaxL1TxSizeBytes,
		TestUseMaxTxSizeForBlobs: cfg.BatcherUseMaxTxSizeForBlobs,
=======
		L1EthRpc:               sys.EthInstances["l1"].WSEndpoint(),
		L2EthRpc:               sys.EthInstances["sequencer"].WSEndpoint(),
		RollupRpc:              sys.RollupNodes["sequencer"].HTTPEndpoint(),
		MaxPendingTransactions: cfg.MaxPendingTransactions,
		MaxChannelDuration:     1,
		MaxL1TxSize:            batcherMaxL1TxSizeBytes,
>>>>>>> 9c888f6a
		CompressorConfig: compressor.CLIConfig{
			TargetL1TxSizeBytes: cfg.BatcherTargetL1TxSizeBytes,
			TargetNumFrames:     int(batcherTargetNumFrames),
			ApproxComprRatio:    0.4,
		},
		SubSafetyMargin: 4,
		PollInterval:    50 * time.Millisecond,
		TxMgrConfig:     newTxMgrConfig(sys.EthInstances["l1"].WSEndpoint(), cfg.Secrets.Batcher),
		LogConfig: oplog.CLIConfig{
			Level:  log.LevelInfo,
			Format: oplog.FormatText,
		},
		Stopped:              sys.Cfg.DisableBatcher, // Batch submitter may be enabled later
		BatchType:            batchType,
		DataAvailabilityType: sys.Cfg.DataAvailabilityType,
	}
	// Batch Submitter
	batcher, err := bss.BatcherServiceFromCLIConfig(context.Background(), "0.0.1", batcherCLIConfig, sys.Cfg.Loggers["batcher"])
	if err != nil {
		return nil, fmt.Errorf("failed to setup batch submitter: %w", err)
	}
	if err := batcher.Start(context.Background()); err != nil {
		return nil, errors.Join(fmt.Errorf("failed to start batch submitter: %w", err), batcher.Stop(context.Background()))
	}
	sys.BatchSubmitter = batcher

	return sys, nil
}

// IP6 range that gets blackholed (in case our traffic ever makes it out onto
// the internet).
var blackholeIP6 = net.ParseIP("100::")

// mocknet doesn't allow us to add a peerstore without fully creating the peer ourselves
func (sys *System) newMockNetPeer() (host.Host, error) {
	sk, _, err := ic.GenerateECDSAKeyPair(rand.Reader)
	if err != nil {
		return nil, err
	}
	id, err := peer.IDFromPrivateKey(sk)
	if err != nil {
		return nil, err
	}
	suffix := id
	if len(id) > 8 {
		suffix = id[len(id)-8:]
	}
	ip := append(net.IP{}, blackholeIP6...)
	copy(ip[net.IPv6len-len(suffix):], suffix)
	a, err := ma.NewMultiaddr(fmt.Sprintf("/ip6/%s/tcp/4242", ip))
	if err != nil {
		return nil, fmt.Errorf("failed to create test multiaddr: %w", err)
	}
	p, err := peer.IDFromPublicKey(sk.GetPublic())
	if err != nil {
		return nil, err
	}

	ps, err := pstoremem.NewPeerstore()
	if err != nil {
		return nil, err
	}
	ps.AddAddr(p, a, peerstore.PermanentAddrTTL)
	_ = ps.AddPrivKey(p, sk)
	_ = ps.AddPubKey(p, sk.GetPublic())

	ds := dsSync.MutexWrap(ds.NewMapDatastore())
	eps, err := store.NewExtendedPeerstore(context.Background(), log.Root(), clock.SystemClock, ps, ds, 24*time.Hour)
	if err != nil {
		return nil, err
	}
	return sys.Mocknet.AddPeerWithPeerstore(p, eps)
}

func (sys *System) BatcherHelper() *batcher.Helper {
	return batcher.NewHelper(sys.t, sys.Cfg.Secrets.Batcher, sys.RollupConfig, sys.NodeClient("l1"))
}

func UseHTTP() bool {
	return os.Getenv("OP_E2E_USE_HTTP") == "true"
}

func selectEndpoint(node EthInstance) string {
	if UseHTTP() {
		log.Info("using HTTP client")
		return node.HTTPEndpoint()
	}
	return node.WSEndpoint()
}

func configureL1(rollupNodeCfg *rollupNode.Config, l1Node EthInstance) {
	l1EndpointConfig := selectEndpoint(l1Node)
	rollupNodeCfg.L1 = &rollupNode.L1EndpointConfig{
		L1NodeAddr:       l1EndpointConfig,
		L1TrustRPC:       false,
		L1RPCKind:        sources.RPCKindStandard,
		RateLimit:        0,
		BatchSize:        20,
		HttpPollInterval: time.Millisecond * 100,
		MaxConcurrency:   10,
	}
}

type WSOrHTTPEndpoint interface {
	WSAuthEndpoint() string
	HTTPAuthEndpoint() string
}

func configureL2(rollupNodeCfg *rollupNode.Config, l2Node WSOrHTTPEndpoint, jwtSecret [32]byte) {
	l2EndpointConfig := l2Node.WSAuthEndpoint()
	if UseHTTP() {
		l2EndpointConfig = l2Node.HTTPAuthEndpoint()
	}

	rollupNodeCfg.L2 = &rollupNode.L2EndpointConfig{
		L2EngineAddr:      l2EndpointConfig,
		L2EngineJWTSecret: jwtSecret,
	}
}

func (cfg SystemConfig) L1ChainIDBig() *big.Int {
	return new(big.Int).SetUint64(cfg.DeployConfig.L1ChainID)
}

func (cfg SystemConfig) L2ChainIDBig() *big.Int {
	return new(big.Int).SetUint64(cfg.DeployConfig.L2ChainID)
}

func hexPriv(in *ecdsa.PrivateKey) string {
	b := e2eutils.EncodePrivKey(in)
	return hexutil.Encode(b)
}<|MERGE_RESOLUTION|>--- conflicted
+++ resolved
@@ -822,22 +822,13 @@
 		batcherTargetNumFrames = 1
 	}
 	batcherCLIConfig := &bss.CLIConfig{
-<<<<<<< HEAD
 		L1EthRpc:                 sys.EthInstances["l1"].WSEndpoint(),
 		L2EthRpc:                 sys.EthInstances["sequencer"].WSEndpoint(),
 		RollupRpc:                sys.RollupNodes["sequencer"].HTTPEndpoint(),
-		MaxPendingTransactions:   0,
+		MaxPendingTransactions:   cfg.MaxPendingTransactions,
 		MaxChannelDuration:       1,
 		MaxL1TxSize:              batcherMaxL1TxSizeBytes,
 		TestUseMaxTxSizeForBlobs: cfg.BatcherUseMaxTxSizeForBlobs,
-=======
-		L1EthRpc:               sys.EthInstances["l1"].WSEndpoint(),
-		L2EthRpc:               sys.EthInstances["sequencer"].WSEndpoint(),
-		RollupRpc:              sys.RollupNodes["sequencer"].HTTPEndpoint(),
-		MaxPendingTransactions: cfg.MaxPendingTransactions,
-		MaxChannelDuration:     1,
-		MaxL1TxSize:            batcherMaxL1TxSizeBytes,
->>>>>>> 9c888f6a
 		CompressorConfig: compressor.CLIConfig{
 			TargetL1TxSizeBytes: cfg.BatcherTargetL1TxSizeBytes,
 			TargetNumFrames:     int(batcherTargetNumFrames),
