package op_e2e

import (
	"context"
	"crypto/ecdsa"
	"crypto/rand"
	"fmt"
	"math/big"
	"net"
	"os"
	"path"
	"sort"
	"strings"
	"testing"
	"time"

	"github.com/ethereum-optimism/optimism/op-node/p2p/store"
	"github.com/ethereum-optimism/optimism/op-service/clock"
	ds "github.com/ipfs/go-datastore"
	"github.com/ipfs/go-datastore/sync"
	"github.com/libp2p/go-libp2p/core/host"
	"github.com/libp2p/go-libp2p/core/peerstore"
	"github.com/libp2p/go-libp2p/p2p/host/peerstore/pstoremem"

	ic "github.com/libp2p/go-libp2p/core/crypto"
	"github.com/libp2p/go-libp2p/core/peer"
	ma "github.com/multiformats/go-multiaddr"

	"github.com/ethereum/go-ethereum/common"
	"github.com/ethereum/go-ethereum/common/hexutil"
	"github.com/ethereum/go-ethereum/core"
	geth_eth "github.com/ethereum/go-ethereum/eth"
	"github.com/ethereum/go-ethereum/ethclient"
	"github.com/ethereum/go-ethereum/log"
	"github.com/ethereum/go-ethereum/node"
	"github.com/ethereum/go-ethereum/rpc"
	mocknet "github.com/libp2p/go-libp2p/p2p/net/mock"
	"github.com/stretchr/testify/require"

	bss "github.com/ethereum-optimism/optimism/op-batcher/batcher"
	"github.com/ethereum-optimism/optimism/op-batcher/compressor"
	batchermetrics "github.com/ethereum-optimism/optimism/op-batcher/metrics"
	"github.com/ethereum-optimism/optimism/op-bindings/predeploys"
	"github.com/ethereum-optimism/optimism/op-chain-ops/genesis"
	"github.com/ethereum-optimism/optimism/op-e2e/e2eutils"
	"github.com/ethereum-optimism/optimism/op-node/chaincfg"
	"github.com/ethereum-optimism/optimism/op-node/eth"
	"github.com/ethereum-optimism/optimism/op-node/metrics"
	rollupNode "github.com/ethereum-optimism/optimism/op-node/node"
	"github.com/ethereum-optimism/optimism/op-node/p2p"
	"github.com/ethereum-optimism/optimism/op-node/rollup"
	"github.com/ethereum-optimism/optimism/op-node/rollup/driver"
	"github.com/ethereum-optimism/optimism/op-node/sources"
	"github.com/ethereum-optimism/optimism/op-node/testlog"
	proposermetrics "github.com/ethereum-optimism/optimism/op-proposer/metrics"
	l2os "github.com/ethereum-optimism/optimism/op-proposer/proposer"
	oplog "github.com/ethereum-optimism/optimism/op-service/log"
	"github.com/ethereum-optimism/optimism/op-service/txmgr"
)

var testingJWTSecret = [32]byte{123}

var (
	erigonBinPath string
)

func newTxMgrConfig(l1Addr string, privKey *ecdsa.PrivateKey) txmgr.CLIConfig {
	return txmgr.CLIConfig{
		L1RPCURL:                  l1Addr,
		PrivateKey:                hexPriv(privKey),
		NumConfirmations:          1,
		SafeAbortNonceTooLowCount: 3,
		ResubmissionTimeout:       3 * time.Second,
		ReceiptQueryInterval:      50 * time.Millisecond,
		NetworkTimeout:            2 * time.Second,
		TxNotInMempoolTimeout:     2 * time.Minute,
	}
}

func DefaultSystemConfig(t *testing.T) SystemConfig {
	secrets, err := e2eutils.DefaultMnemonicConfig.Secrets()
	require.NoError(t, err)
	addresses := secrets.Addresses()

	deployConfig := &genesis.DeployConfig{
		L1ChainID:   900,
		L2ChainID:   901,
		L2BlockTime: 2,

		FinalizationPeriodSeconds: 60 * 60 * 24,
		MaxSequencerDrift:         10,
		SequencerWindowSize:       30,
		ChannelTimeout:            10,
		P2PSequencerAddress:       addresses.SequencerP2P,
		BatchInboxAddress:         common.Address{0: 0x52, 19: 0xff}, // tbd
		BatchSenderAddress:        addresses.Batcher,

		L2OutputOracleSubmissionInterval: 4,
		L2OutputOracleStartingTimestamp:  -1,
		L2OutputOracleProposer:           addresses.Proposer,
		L2OutputOracleChallenger:         common.Address{}, // tbd

		FinalSystemOwner: addresses.SysCfgOwner,

		L1BlockTime:                 2,
		L1GenesisBlockNonce:         4660,
		CliqueSignerAddress:         common.Address{}, // op-e2e used to run Clique, but now uses fake Proof of Stake.
		L1GenesisBlockTimestamp:     hexutil.Uint64(time.Now().Unix()),
		L1GenesisBlockGasLimit:      30_000_000,
		L1GenesisBlockDifficulty:    uint642big(1),
		L1GenesisBlockMixHash:       common.Hash{},
		L1GenesisBlockCoinbase:      common.Address{},
		L1GenesisBlockNumber:        0,
		L1GenesisBlockGasUsed:       0,
		L1GenesisBlockParentHash:    common.Hash{},
		L1GenesisBlockBaseFeePerGas: uint642big(7),

		L2GenesisBlockNonce:         0,
		L2GenesisBlockGasLimit:      30_000_000,
		L2GenesisBlockDifficulty:    uint642big(1),
		L2GenesisBlockMixHash:       common.Hash{},
		L2GenesisBlockNumber:        0,
		L2GenesisBlockGasUsed:       0,
		L2GenesisBlockParentHash:    common.Hash{},
		L2GenesisBlockBaseFeePerGas: uint642big(7),

		GasPriceOracleOverhead: 2100,
		GasPriceOracleScalar:   1_000_000,

		SequencerFeeVaultRecipient:               common.Address{19: 1},
		BaseFeeVaultRecipient:                    common.Address{19: 2},
		L1FeeVaultRecipient:                      common.Address{19: 3},
		BaseFeeVaultMinimumWithdrawalAmount:      uint642big(1000_000_000), // 1 gwei
		L1FeeVaultMinimumWithdrawalAmount:        uint642big(1000_000_000), // 1 gwei
		SequencerFeeVaultMinimumWithdrawalAmount: uint642big(1000_000_000), // 1 gwei
		BaseFeeVaultWithdrawalNetwork:            uint8(1),                 // L2 withdrawal network
		L1FeeVaultWithdrawalNetwork:              uint8(1),                 // L2 withdrawal network
		SequencerFeeVaultWithdrawalNetwork:       uint8(1),                 // L2 withdrawal network

		DeploymentWaitConfirmations: 1,

		EIP1559Elasticity:  2,
		EIP1559Denominator: 8,

		FundDevAccounts: true,
	}

	if err := deployConfig.InitDeveloperDeployedAddresses(); err != nil {
		panic(err)
	}

	return SystemConfig{
		Secrets: secrets,

		Premine: make(map[common.Address]*big.Int),

		DeployConfig:           deployConfig,
		L1InfoPredeployAddress: predeploys.L1BlockAddr,
		JWTFilePath:            writeDefaultJWT(t),
		JWTSecret:              testingJWTSecret,
		Nodes: map[string]*rollupNode.Config{
			"sequencer": {
				Driver: driver.Config{
					VerifierConfDepth:  0,
					SequencerConfDepth: 0,
					SequencerEnabled:   true,
				},
				// Submitter PrivKey is set in system start for rollup nodes where sequencer = true
				RPC: rollupNode.RPCConfig{
					ListenAddr:  "127.0.0.1",
					ListenPort:  0,
					EnableAdmin: true,
				},
				L1EpochPollInterval: time.Second * 4,
				ConfigPersistence:   &rollupNode.DisabledConfigPersistence{},
			},
			"verifier": {
				Driver: driver.Config{
					VerifierConfDepth:  0,
					SequencerConfDepth: 0,
					SequencerEnabled:   false,
				},
				L1EpochPollInterval: time.Second * 4,
				ConfigPersistence:   &rollupNode.DisabledConfigPersistence{},
			},
		},
		Loggers: map[string]log.Logger{
			"verifier":  testlog.Logger(t, log.LvlInfo).New("role", "verifier"),
			"sequencer": testlog.Logger(t, log.LvlInfo).New("role", "sequencer"),
			"batcher":   testlog.Logger(t, log.LvlInfo).New("role", "batcher"),
			"proposer":  testlog.Logger(t, log.LvlInfo).New("role", "proposer"),
		},
<<<<<<< HEAD
		GasCeilOverride:       map[string]uint64{},
		P2PTopology:           nil, // no P2P connectivity by default
		NonFinalizedProposals: false,
		ErigonL2Nodes:         erigonL2Nodes,
=======
		GethOptions:                map[string][]GethOption{},
		P2PTopology:                nil, // no P2P connectivity by default
		NonFinalizedProposals:      false,
		ExternalL2Nodes:            externalL2Nodes,
		BatcherTargetL1TxSizeBytes: 100_000,
>>>>>>> 4aa04232
	}
}

func writeDefaultJWT(t *testing.T) string {
	// Sadly the geth node config cannot load JWT secret from memory, it has to be a file
	jwtPath := path.Join(t.TempDir(), "jwt_secret")
	if err := os.WriteFile(jwtPath, []byte(hexutil.Encode(testingJWTSecret[:])), 0o600); err != nil {
		t.Fatalf("failed to prepare jwt file for geth: %v", err)
	}
	return jwtPath
}

type DepositContractConfig struct {
	L2Oracle           common.Address
	FinalizationPeriod *big.Int
}

type SystemConfig struct {
	Secrets                *e2eutils.Secrets
	L1InfoPredeployAddress common.Address

	DeployConfig *genesis.DeployConfig

	JWTFilePath string
	JWTSecret   [32]byte

	Premine         map[common.Address]*big.Int
	Nodes           map[string]*rollupNode.Config // Per node config. Don't use populate rollup.Config
	Loggers         map[string]log.Logger
	GasCeilOverride map[string]uint64
	ProposerLogger  log.Logger
	BatcherLogger   log.Logger

	ErigonL2Nodes bool

	ExternalL2Nodes string

	// map of outbound connections to other nodes. Node names prefixed with "~" are unconnected but linked.
	// A nil map disables P2P completely.
	// Any node name not in the topology will not have p2p enabled.
	P2PTopology map[string][]string

	// Enables req-resp sync in the P2P nodes
	P2PReqRespSync bool

	// If the proposer can make proposals for L2 blocks derived from L1 blocks which are not finalized on L1 yet.
	NonFinalizedProposals bool

	// Explicitly disable batcher, for tests that rely on unsafe L2 payloads
	DisableBatcher bool

	// Target L1 tx size for the batcher transactions
	BatcherTargetL1TxSizeBytes uint64

	// SupportL1TimeTravel determines if the L1 node supports quickly skipping forward in time
	SupportL1TimeTravel bool
}

type GethInstance struct {
	Backend *geth_eth.Ethereum
	Node    *node.Node
}

func (gi *GethInstance) HTTPEndpoint() string {
	return gi.Node.HTTPEndpoint()
}

func (gi *GethInstance) WSEndpoint() string {
	return gi.Node.WSEndpoint()
}

func (gi *GethInstance) WSAuthEndpoint() string {
	return gi.Node.WSAuthEndpoint()
}

func (gi *GethInstance) HTTPAuthEndpoint() string {
	return gi.Node.HTTPAuthEndpoint()
}

func (gi *GethInstance) Close() {
	gi.Node.Close()
}

// EthInstance is either an in process Geth or external process exposing its
// endpoints over the network
type EthInstance interface {
	HTTPEndpoint() string
	WSEndpoint() string
	HTTPAuthEndpoint() string
	WSAuthEndpoint() string
	Close()
}

type GethInstance struct {
	Backend *geth_eth.Ethereum
	Node    *node.Node
}

type EthInstance struct {
	GethInstance   *GethInstance
	ErigonInstance *ErigonInstance
}

func (ei *EthInstance) Close() {
	if ei.GethInstance != nil {
		ei.GethInstance.Node.Close()
	}
	if ei.ErigonInstance != nil {
		ei.ErigonInstance.Shutdown()
	}
}

func (ei *EthInstance) WSEndpoint() string {
	if ei.GethInstance != nil {
		return ei.GethInstance.Node.WSEndpoint()
	}
	// Erigon does HTTP and WS on the same port
	return fmt.Sprintf("ws://127.0.0.1:%d", ei.ErigonInstance.HTTPPort)
}

func (ei *EthInstance) HTTPEndpoint() string {
	if ei.GethInstance != nil {
		return ei.GethInstance.Node.HTTPEndpoint()
	}
	return fmt.Sprintf("http://127.0.0.1:%d", ei.ErigonInstance.HTTPPort)
}

func (ei *EthInstance) WSAuthEndpoint() string {
	if ei.GethInstance != nil {
		return ei.GethInstance.Node.WSAuthEndpoint()
	}
	return fmt.Sprintf("ws://127.0.0.1:%d", ei.ErigonInstance.EnginePort)
}

func (ei *EthInstance) HTTPAuthEndpoint() string {
	if ei.GethInstance != nil {
		return ei.GethInstance.Node.HTTPAuthEndpoint()
	}
	return fmt.Sprintf("http://127.0.0.1:%d", ei.ErigonInstance.EnginePort)
}

type System struct {
	cfg SystemConfig

	RollupConfig *rollup.Config

	L2GenesisCfg *core.Genesis

	// Connections to running nodes
<<<<<<< HEAD
	EthInstances      map[string]*EthInstance
=======
	EthInstances      map[string]EthInstance
>>>>>>> 4aa04232
	Clients           map[string]*ethclient.Client
	RawClients        map[string]*rpc.Client
	RollupNodes       map[string]*rollupNode.OpNode
	L2OutputSubmitter *l2os.L2OutputSubmitter
	BatchSubmitter    *bss.BatchSubmitter
	Mocknet           mocknet.Mocknet

	// TimeTravelClock is nil unless SystemConfig.SupportL1TimeTravel was set to true
	// It provides access to the clock instance used by the L1 node. Calling TimeTravelClock.AdvanceBy
	// allows tests to quickly time travel L1 into the future.
	// Note that this time travel may occur in a single block, creating a very large difference in the Time
	// on sequential blocks.
	TimeTravelClock *clock.AdvancingClock
}

func (sys *System) NodeEndpoint(name string) string {
	return selectEndpoint(sys.EthInstances[name])
}

func (sys *System) Close() {
	if sys.L2OutputSubmitter != nil {
		sys.L2OutputSubmitter.Stop()
	}
	if sys.BatchSubmitter != nil {
		ctx, cancel := context.WithTimeout(context.Background(), 10*time.Second)
		defer cancel()
		sys.BatchSubmitter.StopIfRunning(ctx)
	}

	for _, node := range sys.RollupNodes {
		node.Close()
	}
	for _, ei := range sys.EthInstances {
		ei.Close()
	}
	sys.Mocknet.Close()
}

type systemConfigHook func(sCfg *SystemConfig, s *System)

type SystemConfigOption struct {
	key    string
	role   string
	action systemConfigHook
}

type SystemConfigOptions struct {
	opts map[string]systemConfigHook
}

func NewSystemConfigOptions(_opts []SystemConfigOption) (SystemConfigOptions, error) {
	opts := make(map[string]systemConfigHook)
	for _, opt := range _opts {
		if _, ok := opts[opt.key+":"+opt.role]; ok {
			return SystemConfigOptions{}, fmt.Errorf("duplicate option for key %s and role %s", opt.key, opt.role)
		}
		opts[opt.key+":"+opt.role] = opt.action
	}

	return SystemConfigOptions{
		opts: opts,
	}, nil
}

func (s *SystemConfigOptions) Get(key, role string) (systemConfigHook, bool) {
	v, ok := s.opts[key+":"+role]
	return v, ok
}

func (cfg SystemConfig) Start(t *testing.T, _opts ...SystemConfigOption) (*System, error) {
	opts, err := NewSystemConfigOptions(_opts)
	if err != nil {
		return nil, err
	}

	sys := &System{
		cfg:          cfg,
<<<<<<< HEAD
		EthInstances: make(map[string]*EthInstance),
=======
		EthInstances: make(map[string]EthInstance),
>>>>>>> 4aa04232
		Clients:      make(map[string]*ethclient.Client),
		RawClients:   make(map[string]*rpc.Client),
		RollupNodes:  make(map[string]*rollupNode.OpNode),
	}
	didErrAfterStart := false
	defer func() {
		if didErrAfterStart {
			for _, node := range sys.RollupNodes {
				node.Close()
			}
			for _, ei := range sys.EthInstances {
				ei.Close()
			}
		}
	}()

	c := clock.SystemClock
	if cfg.SupportL1TimeTravel {
		sys.TimeTravelClock = clock.NewAdvancingClock(100 * time.Millisecond)
		c = sys.TimeTravelClock
	}

	l1Genesis, err := genesis.BuildL1DeveloperGenesis(cfg.DeployConfig)
	if err != nil {
		return nil, err
	}

	for addr, amount := range cfg.Premine {
		if existing, ok := l1Genesis.Alloc[addr]; ok {
			l1Genesis.Alloc[addr] = core.GenesisAccount{
				Code:    existing.Code,
				Storage: existing.Storage,
				Balance: amount,
				Nonce:   existing.Nonce,
			}
		} else {
			l1Genesis.Alloc[addr] = core.GenesisAccount{
				Balance: amount,
				Nonce:   0,
			}
		}
	}

	l1Block := l1Genesis.ToBlock()
	l2Genesis, err := genesis.BuildL2Genesis(cfg.DeployConfig, l1Block)
	if err != nil {
		return nil, err
	}
	sys.L2GenesisCfg = l2Genesis
	for addr, amount := range cfg.Premine {
		if existing, ok := l2Genesis.Alloc[addr]; ok {
			l2Genesis.Alloc[addr] = core.GenesisAccount{
				Code:    existing.Code,
				Storage: existing.Storage,
				Balance: amount,
				Nonce:   existing.Nonce,
			}
		} else {
			l2Genesis.Alloc[addr] = core.GenesisAccount{
				Balance: amount,
				Nonce:   0,
			}
		}
	}

	makeRollupConfig := func() rollup.Config {
		return rollup.Config{
			Genesis: rollup.Genesis{
				L1: eth.BlockID{
					Hash:   l1Block.Hash(),
					Number: 0,
				},
				L2: eth.BlockID{
					Hash:   l2Genesis.ToBlock().Hash(),
					Number: 0,
				},
				L2Time:       uint64(cfg.DeployConfig.L1GenesisBlockTimestamp),
				SystemConfig: e2eutils.SystemConfigFromDeployConfig(cfg.DeployConfig),
			},
			BlockTime:              cfg.DeployConfig.L2BlockTime,
			MaxSequencerDrift:      cfg.DeployConfig.MaxSequencerDrift,
			SeqWindowSize:          cfg.DeployConfig.SequencerWindowSize,
			ChannelTimeout:         cfg.DeployConfig.ChannelTimeout,
			L1ChainID:              cfg.L1ChainIDBig(),
			L2ChainID:              cfg.L2ChainIDBig(),
			BatchInboxAddress:      cfg.DeployConfig.BatchInboxAddress,
			DepositContractAddress: predeploys.DevOptimismPortalAddr,
			L1SystemConfigAddress:  predeploys.DevSystemConfigAddr,
			RegolithTime:           cfg.DeployConfig.RegolithTime(uint64(cfg.DeployConfig.L1GenesisBlockTimestamp)),
		}
	}
	defaultConfig := makeRollupConfig()
	sys.RollupConfig = &defaultConfig

	// Initialize nodes
<<<<<<< HEAD
	l1Node, l1Backend, err := initL1Geth(&cfg, l1Genesis)
	if err != nil {
		return nil, err
	}
	sys.EthInstances["l1"] = &EthInstance{
		GethInstance: &GethInstance{
			Backend: l1Backend,
			Node:    l1Node,
		},
	}

	for name := range cfg.Nodes {
		var gethInstance *GethInstance
		var erigonInstance *ErigonInstance
		if !cfg.ErigonL2Nodes {
			node, backend, err := initL2Geth(name, big.NewInt(int64(cfg.DeployConfig.L2ChainID)), l2Genesis, cfg.JWTFilePath, cfg.GasCeilOverride[name])
			if err != nil {
				return nil, err
			}
			gethInstance = &GethInstance{
				Backend: backend,
				Node:    node,
			}
		} else {
			ei := (&ErigonRunner{
				Name:     name,
				BinPath:  erigonBinPath,
				ChainID:  cfg.DeployConfig.L2ChainID,
				Genesis:  l2Genesis,
				JWTPath:  cfg.JWTFilePath,
				GasCeil:  cfg.GasCeilOverride[name],
				GasPrice: 1_000_000_000,
			}).Run(t)
			erigonInstance = &ei
		}
		sys.EthInstances[name] = &EthInstance{
			GethInstance:   gethInstance,
			ErigonInstance: erigonInstance,
		}
=======
	l1Node, l1Backend, err := initL1Geth(&cfg, l1Genesis, c, cfg.GethOptions["l1"]...)
	if err != nil {
		return nil, err
	}
	sys.EthInstances["l1"] = &GethInstance{
		Backend: l1Backend,
		Node:    l1Node,
>>>>>>> 4aa04232
	}
	err = l1Node.Start()
	if err != nil {
		didErrAfterStart = true
		return nil, err
	}
<<<<<<< HEAD
	for name, ethInst := range sys.EthInstances {
		if name == "l1" {
			continue
		}
		if gethInst := ethInst.GethInstance; gethInst != nil {
=======

	for name := range cfg.Nodes {
		var ethClient EthInstance
		if cfg.ExternalL2Nodes == "" {
			node, backend, err := initL2Geth(name, big.NewInt(int64(cfg.DeployConfig.L2ChainID)), l2Genesis, cfg.JWTFilePath, cfg.GethOptions[name]...)
			if err != nil {
				return nil, err
			}
			gethInst := &GethInstance{
				Backend: backend,
				Node:    node,
			}
>>>>>>> 4aa04232
			err = gethInst.Node.Start()
			if err != nil {
				didErrAfterStart = true
				return nil, err
			}
<<<<<<< HEAD
=======
			ethClient = gethInst
		} else {
			if len(cfg.GethOptions[name]) > 0 {
				t.Errorf("External L2 nodes do not support configuration through GethOptions")
			}
			ethClient = (&ExternalRunner{
				Name:    name,
				BinPath: cfg.ExternalL2Nodes,
				Genesis: l2Genesis,
				JWTPath: cfg.JWTFilePath,
			}).Run(t)
>>>>>>> 4aa04232
		}
		sys.EthInstances[name] = ethClient
	}

	// Configure connections to L1 and L2 for rollup nodes.
	// TODO: refactor testing to allow use of in-process rpc connections instead
	// of only websockets (which are required for Erigon tests).

	for name, rollupCfg := range cfg.Nodes {
		configureL1(rollupCfg, sys.EthInstances["l1"])
		configureL2(rollupCfg, sys.EthInstances[name], cfg.JWTSecret)

		rollupCfg.L2Sync = &rollupNode.PreparedL2SyncEndpoint{
			Client:   nil,
			TrustRPC: false,
		}
	}

	// Geth Clients
	ctx, cancel := context.WithTimeout(context.Background(), 2*time.Second)
	defer cancel()
	l1Srv, err := l1Node.RPCHandler()
	if err != nil {
		didErrAfterStart = true
		return nil, err
	}
	rawL1Client := rpc.DialInProc(l1Srv)
	l1Client := ethclient.NewClient(rawL1Client)
	sys.Clients["l1"] = l1Client
	sys.RawClients["l1"] = rawL1Client
	for name, ethInst := range sys.EthInstances {
		rawClient, err := rpc.DialContext(ctx, ethInst.WSEndpoint())
		if err != nil {
			didErrAfterStart = true
			return nil, err
		}
		client := ethclient.NewClient(rawClient)
		sys.RawClients[name] = rawClient
		sys.Clients[name] = client
	}

	_, err = waitForBlock(big.NewInt(2), l1Client, 6*time.Second*time.Duration(cfg.DeployConfig.L1BlockTime))
	if err != nil {
		return nil, fmt.Errorf("waiting for blocks: %w", err)
	}

	sys.Mocknet = mocknet.New()

	p2pNodes := make(map[string]*p2p.Prepared)
	if cfg.P2PTopology != nil {
		// create the peer if it doesn't exist yet.
		initHostMaybe := func(name string) (*p2p.Prepared, error) {
			if p, ok := p2pNodes[name]; ok {
				return p, nil
			}
			h, err := sys.newMockNetPeer()
			if err != nil {
				return nil, fmt.Errorf("failed to init p2p host for node %s", name)
			}
			h.Network()
			_, ok := cfg.Nodes[name]
			if !ok {
				return nil, fmt.Errorf("node %s from p2p topology not found in actual nodes map", name)
			}
			// TODO we can enable discv5 in the testnodes to test discovery of new peers.
			// Would need to mock though, and the discv5 implementation does not provide nice mocks here.
			p := &p2p.Prepared{
				HostP2P:           h,
				LocalNode:         nil,
				UDPv5:             nil,
				EnableReqRespSync: cfg.P2PReqRespSync,
			}
			p2pNodes[name] = p
			return p, nil
		}
		for k, vs := range cfg.P2PTopology {
			peerA, err := initHostMaybe(k)
			if err != nil {
				return nil, fmt.Errorf("failed to setup mocknet peer %s", k)
			}
			for _, v := range vs {
				v = strings.TrimPrefix(v, "~")
				peerB, err := initHostMaybe(v)
				if err != nil {
					return nil, fmt.Errorf("failed to setup mocknet peer %s (peer of %s)", v, k)
				}
				if _, err := sys.Mocknet.LinkPeers(peerA.HostP2P.ID(), peerB.HostP2P.ID()); err != nil {
					return nil, fmt.Errorf("failed to setup mocknet link between %s and %s", k, v)
				}
				// connect the peers after starting the full rollup node
			}
		}
	}

	// Don't log state snapshots in test output
	snapLog := log.New()
	snapLog.SetHandler(log.DiscardHandler())

	// Rollup nodes

	// Ensure we are looping through the nodes in alphabetical order
	ks := make([]string, 0, len(cfg.Nodes))
	for k := range cfg.Nodes {
		ks = append(ks, k)
	}
	// Sort strings in ascending alphabetical order
	sort.Strings(ks)

	for _, name := range ks {
		nodeConfig := cfg.Nodes[name]
		c := *nodeConfig // copy
		c.Rollup = makeRollupConfig()
		if err := c.LoadPersisted(cfg.Loggers[name]); err != nil {
			return nil, err
		}

		if p, ok := p2pNodes[name]; ok {
			c.P2P = p

			if c.Driver.SequencerEnabled && c.P2PSigner == nil {
				c.P2PSigner = &p2p.PreparedSigner{Signer: p2p.NewLocalSigner(cfg.Secrets.SequencerP2P)}
			}
		}

		c.Rollup.LogDescription(cfg.Loggers[name], chaincfg.L2ChainIDToNetworkName)

		node, err := rollupNode.New(context.Background(), &c, cfg.Loggers[name], snapLog, "", metrics.NewMetrics(""))
		if err != nil {
			didErrAfterStart = true
			return nil, err
		}
		err = node.Start(context.Background())
		if err != nil {
			didErrAfterStart = true
			return nil, err
		}
		sys.RollupNodes[name] = node

		if action, ok := opts.Get("afterRollupNodeStart", name); ok {
			action(&cfg, sys)
		}
	}

	if cfg.P2PTopology != nil {
		// We only set up the connections after starting the actual nodes,
		// so GossipSub and other p2p protocols can be started before the connections go live.
		// This way protocol negotiation happens correctly.
		for k, vs := range cfg.P2PTopology {
			peerA := p2pNodes[k]
			for _, v := range vs {
				unconnected := strings.HasPrefix(v, "~")
				if unconnected {
					v = v[1:]
				}
				if !unconnected {
					peerB := p2pNodes[v]
					if _, err := sys.Mocknet.ConnectPeers(peerA.HostP2P.ID(), peerB.HostP2P.ID()); err != nil {
						return nil, fmt.Errorf("failed to setup mocknet connection between %s and %s", k, v)
					}
				}
			}
		}
	}

	// L2Output Submitter
	sys.L2OutputSubmitter, err = l2os.NewL2OutputSubmitterFromCLIConfig(l2os.CLIConfig{
		L1EthRpc:          sys.EthInstances["l1"].WSEndpoint(),
		RollupRpc:         sys.RollupNodes["sequencer"].HTTPEndpoint(),
		L2OOAddress:       predeploys.DevL2OutputOracleAddr.String(),
		PollInterval:      50 * time.Millisecond,
		TxMgrConfig:       newTxMgrConfig(sys.EthInstances["l1"].WSEndpoint(), cfg.Secrets.Proposer),
		AllowNonFinalized: cfg.NonFinalizedProposals,
		LogConfig: oplog.CLIConfig{
			Level:  "info",
			Format: "text",
		},
	}, sys.cfg.Loggers["proposer"], proposermetrics.NoopMetrics)
	if err != nil {
		return nil, fmt.Errorf("unable to setup l2 output submitter: %w", err)
	}

	if err := sys.L2OutputSubmitter.Start(); err != nil {
		return nil, fmt.Errorf("unable to start l2 output submitter: %w", err)
	}

	// Batch Submitter
	sys.BatchSubmitter, err = bss.NewBatchSubmitterFromCLIConfig(bss.CLIConfig{
		L1EthRpc:               sys.EthInstances["l1"].WSEndpoint(),
		L2EthRpc:               sys.EthInstances["sequencer"].WSEndpoint(),
		RollupRpc:              sys.RollupNodes["sequencer"].HTTPEndpoint(),
		MaxPendingTransactions: 0,
		MaxChannelDuration:     1,
		MaxL1TxSize:            120_000,
		CompressorConfig: compressor.CLIConfig{
			TargetL1TxSizeBytes: cfg.BatcherTargetL1TxSizeBytes,
			TargetNumFrames:     1,
			ApproxComprRatio:    0.4,
		},
		SubSafetyMargin: 4,
		PollInterval:    50 * time.Millisecond,
		TxMgrConfig:     newTxMgrConfig(sys.EthInstances["l1"].WSEndpoint(), cfg.Secrets.Batcher),
		LogConfig: oplog.CLIConfig{
			Level:  "info",
			Format: "text",
		},
	}, sys.cfg.Loggers["batcher"], batchermetrics.NoopMetrics)
	if err != nil {
		return nil, fmt.Errorf("failed to setup batch submitter: %w", err)
	}

	// Batcher may be enabled later
	if !sys.cfg.DisableBatcher {
		if err := sys.BatchSubmitter.Start(); err != nil {
			return nil, fmt.Errorf("unable to start batch submitter: %w", err)
		}
	}

	return sys, nil
}

// IP6 range that gets blackholed (in case our traffic ever makes it out onto
// the internet).
var blackholeIP6 = net.ParseIP("100::")

// mocknet doesn't allow us to add a peerstore without fully creating the peer ourselves
func (sys *System) newMockNetPeer() (host.Host, error) {
	sk, _, err := ic.GenerateECDSAKeyPair(rand.Reader)
	if err != nil {
		return nil, err
	}
	id, err := peer.IDFromPrivateKey(sk)
	if err != nil {
		return nil, err
	}
	suffix := id
	if len(id) > 8 {
		suffix = id[len(id)-8:]
	}
	ip := append(net.IP{}, blackholeIP6...)
	copy(ip[net.IPv6len-len(suffix):], suffix)
	a, err := ma.NewMultiaddr(fmt.Sprintf("/ip6/%s/tcp/4242", ip))
	if err != nil {
		return nil, fmt.Errorf("failed to create test multiaddr: %w", err)
	}
	p, err := peer.IDFromPublicKey(sk.GetPublic())
	if err != nil {
		return nil, err
	}

	ps, err := pstoremem.NewPeerstore()
	if err != nil {
		return nil, err
	}
	ps.AddAddr(p, a, peerstore.PermanentAddrTTL)
	_ = ps.AddPrivKey(p, sk)
	_ = ps.AddPubKey(p, sk.GetPublic())

	ds := sync.MutexWrap(ds.NewMapDatastore())
	eps, err := store.NewExtendedPeerstore(context.Background(), log.Root(), clock.SystemClock, ps, ds, 24*time.Hour)
	if err != nil {
		return nil, err
	}
	return sys.Mocknet.AddPeerWithPeerstore(p, eps)
}

<<<<<<< HEAD
func selectEndpoint(node *EthInstance) string {
=======
func selectEndpoint(node EthInstance) string {
>>>>>>> 4aa04232
	useHTTP := os.Getenv("OP_E2E_USE_HTTP") == "true"
	if useHTTP {
		log.Info("using HTTP client")
		return node.HTTPEndpoint()
	}
	return node.WSEndpoint()
}

<<<<<<< HEAD
func configureL1(rollupNodeCfg *rollupNode.Config, l1Node *EthInstance) {
=======
func configureL1(rollupNodeCfg *rollupNode.Config, l1Node EthInstance) {
>>>>>>> 4aa04232
	l1EndpointConfig := selectEndpoint(l1Node)
	rollupNodeCfg.L1 = &rollupNode.L1EndpointConfig{
		L1NodeAddr:       l1EndpointConfig,
		L1TrustRPC:       false,
		L1RPCKind:        sources.RPCKindBasic,
		RateLimit:        0,
		BatchSize:        20,
		HttpPollInterval: time.Millisecond * 100,
	}
}
<<<<<<< HEAD
func configureL2(rollupNodeCfg *rollupNode.Config, l2Node *EthInstance, jwtSecret [32]byte) {
	useHTTP := os.Getenv("OP_E2E_USE_HTTP") == "true"
	l2EndpointConfig := l2Node.WSAuthEndpoint()
	if useHTTP {
		l2EndpointConfig = l2Node.HTTPAuthEndpoint()
	}

	rollupNodeCfg.L2 = &rollupNode.L2EndpointConfig{
		L2EngineAddr:      l2EndpointConfig,
		L2EngineJWTSecret: jwtSecret,
	}
}

// FIXME - added to support syncerL2Engine at system_test.go line 872
func configureL2n(rollupNodeCfg *rollupNode.Config, l2Node *node.Node, jwtSecret [32]byte) {
=======

type WSOrHTTPEndpoint interface {
	WSAuthEndpoint() string
	HTTPAuthEndpoint() string
}

func configureL2(rollupNodeCfg *rollupNode.Config, l2Node WSOrHTTPEndpoint, jwtSecret [32]byte) {
>>>>>>> 4aa04232
	useHTTP := os.Getenv("OP_E2E_USE_HTTP") == "true"
	l2EndpointConfig := l2Node.WSAuthEndpoint()
	if useHTTP {
		l2EndpointConfig = l2Node.HTTPAuthEndpoint()
	}

	rollupNodeCfg.L2 = &rollupNode.L2EndpointConfig{
		L2EngineAddr:      l2EndpointConfig,
		L2EngineJWTSecret: jwtSecret,
	}
}

func (cfg SystemConfig) L1ChainIDBig() *big.Int {
	return new(big.Int).SetUint64(cfg.DeployConfig.L1ChainID)
}

func (cfg SystemConfig) L2ChainIDBig() *big.Int {
	return new(big.Int).SetUint64(cfg.DeployConfig.L2ChainID)
}

func uint642big(in uint64) *hexutil.Big {
	b := new(big.Int).SetUint64(in)
	hu := hexutil.Big(*b)
	return &hu
}

func hexPriv(in *ecdsa.PrivateKey) string {
	b := e2eutils.EncodePrivKey(in)
	return hexutil.Encode(b)
}<|MERGE_RESOLUTION|>--- conflicted
+++ resolved
@@ -58,10 +58,8 @@
 	"github.com/ethereum-optimism/optimism/op-service/txmgr"
 )
 
-var testingJWTSecret = [32]byte{123}
-
 var (
-	erigonBinPath string
+	testingJWTSecret = [32]byte{123}
 )
 
 func newTxMgrConfig(l1Addr string, privKey *ecdsa.PrivateKey) txmgr.CLIConfig {
@@ -85,7 +83,7 @@
 	deployConfig := &genesis.DeployConfig{
 		L1ChainID:   900,
 		L2ChainID:   901,
-		L2BlockTime: 2,
+		L2BlockTime: 1,
 
 		FinalizationPeriodSeconds: 60 * 60 * 24,
 		MaxSequencerDrift:         10,
@@ -188,20 +186,13 @@
 			"verifier":  testlog.Logger(t, log.LvlInfo).New("role", "verifier"),
 			"sequencer": testlog.Logger(t, log.LvlInfo).New("role", "sequencer"),
 			"batcher":   testlog.Logger(t, log.LvlInfo).New("role", "batcher"),
-			"proposer":  testlog.Logger(t, log.LvlInfo).New("role", "proposer"),
+			"proposer":  testlog.Logger(t, log.LvlCrit).New("role", "proposer"),
 		},
-<<<<<<< HEAD
-		GasCeilOverride:       map[string]uint64{},
-		P2PTopology:           nil, // no P2P connectivity by default
-		NonFinalizedProposals: false,
-		ErigonL2Nodes:         erigonL2Nodes,
-=======
 		GethOptions:                map[string][]GethOption{},
 		P2PTopology:                nil, // no P2P connectivity by default
 		NonFinalizedProposals:      false,
 		ExternalL2Nodes:            externalL2Nodes,
 		BatcherTargetL1TxSizeBytes: 100_000,
->>>>>>> 4aa04232
 	}
 }
 
@@ -228,14 +219,12 @@
 	JWTFilePath string
 	JWTSecret   [32]byte
 
-	Premine         map[common.Address]*big.Int
-	Nodes           map[string]*rollupNode.Config // Per node config. Don't use populate rollup.Config
-	Loggers         map[string]log.Logger
-	GasCeilOverride map[string]uint64
-	ProposerLogger  log.Logger
-	BatcherLogger   log.Logger
-
-	ErigonL2Nodes bool
+	Premine        map[common.Address]*big.Int
+	Nodes          map[string]*rollupNode.Config // Per node config. Don't use populate rollup.Config
+	Loggers        map[string]log.Logger
+	GethOptions    map[string][]GethOption
+	ProposerLogger log.Logger
+	BatcherLogger  log.Logger
 
 	ExternalL2Nodes string
 
@@ -295,54 +284,6 @@
 	Close()
 }
 
-type GethInstance struct {
-	Backend *geth_eth.Ethereum
-	Node    *node.Node
-}
-
-type EthInstance struct {
-	GethInstance   *GethInstance
-	ErigonInstance *ErigonInstance
-}
-
-func (ei *EthInstance) Close() {
-	if ei.GethInstance != nil {
-		ei.GethInstance.Node.Close()
-	}
-	if ei.ErigonInstance != nil {
-		ei.ErigonInstance.Shutdown()
-	}
-}
-
-func (ei *EthInstance) WSEndpoint() string {
-	if ei.GethInstance != nil {
-		return ei.GethInstance.Node.WSEndpoint()
-	}
-	// Erigon does HTTP and WS on the same port
-	return fmt.Sprintf("ws://127.0.0.1:%d", ei.ErigonInstance.HTTPPort)
-}
-
-func (ei *EthInstance) HTTPEndpoint() string {
-	if ei.GethInstance != nil {
-		return ei.GethInstance.Node.HTTPEndpoint()
-	}
-	return fmt.Sprintf("http://127.0.0.1:%d", ei.ErigonInstance.HTTPPort)
-}
-
-func (ei *EthInstance) WSAuthEndpoint() string {
-	if ei.GethInstance != nil {
-		return ei.GethInstance.Node.WSAuthEndpoint()
-	}
-	return fmt.Sprintf("ws://127.0.0.1:%d", ei.ErigonInstance.EnginePort)
-}
-
-func (ei *EthInstance) HTTPAuthEndpoint() string {
-	if ei.GethInstance != nil {
-		return ei.GethInstance.Node.HTTPAuthEndpoint()
-	}
-	return fmt.Sprintf("http://127.0.0.1:%d", ei.ErigonInstance.EnginePort)
-}
-
 type System struct {
 	cfg SystemConfig
 
@@ -351,11 +292,7 @@
 	L2GenesisCfg *core.Genesis
 
 	// Connections to running nodes
-<<<<<<< HEAD
-	EthInstances      map[string]*EthInstance
-=======
 	EthInstances      map[string]EthInstance
->>>>>>> 4aa04232
 	Clients           map[string]*ethclient.Client
 	RawClients        map[string]*rpc.Client
 	RollupNodes       map[string]*rollupNode.OpNode
@@ -433,11 +370,7 @@
 
 	sys := &System{
 		cfg:          cfg,
-<<<<<<< HEAD
-		EthInstances: make(map[string]*EthInstance),
-=======
 		EthInstances: make(map[string]EthInstance),
->>>>>>> 4aa04232
 		Clients:      make(map[string]*ethclient.Client),
 		RawClients:   make(map[string]*rpc.Client),
 		RollupNodes:  make(map[string]*rollupNode.OpNode),
@@ -533,47 +466,6 @@
 	sys.RollupConfig = &defaultConfig
 
 	// Initialize nodes
-<<<<<<< HEAD
-	l1Node, l1Backend, err := initL1Geth(&cfg, l1Genesis)
-	if err != nil {
-		return nil, err
-	}
-	sys.EthInstances["l1"] = &EthInstance{
-		GethInstance: &GethInstance{
-			Backend: l1Backend,
-			Node:    l1Node,
-		},
-	}
-
-	for name := range cfg.Nodes {
-		var gethInstance *GethInstance
-		var erigonInstance *ErigonInstance
-		if !cfg.ErigonL2Nodes {
-			node, backend, err := initL2Geth(name, big.NewInt(int64(cfg.DeployConfig.L2ChainID)), l2Genesis, cfg.JWTFilePath, cfg.GasCeilOverride[name])
-			if err != nil {
-				return nil, err
-			}
-			gethInstance = &GethInstance{
-				Backend: backend,
-				Node:    node,
-			}
-		} else {
-			ei := (&ErigonRunner{
-				Name:     name,
-				BinPath:  erigonBinPath,
-				ChainID:  cfg.DeployConfig.L2ChainID,
-				Genesis:  l2Genesis,
-				JWTPath:  cfg.JWTFilePath,
-				GasCeil:  cfg.GasCeilOverride[name],
-				GasPrice: 1_000_000_000,
-			}).Run(t)
-			erigonInstance = &ei
-		}
-		sys.EthInstances[name] = &EthInstance{
-			GethInstance:   gethInstance,
-			ErigonInstance: erigonInstance,
-		}
-=======
 	l1Node, l1Backend, err := initL1Geth(&cfg, l1Genesis, c, cfg.GethOptions["l1"]...)
 	if err != nil {
 		return nil, err
@@ -581,20 +473,12 @@
 	sys.EthInstances["l1"] = &GethInstance{
 		Backend: l1Backend,
 		Node:    l1Node,
->>>>>>> 4aa04232
 	}
 	err = l1Node.Start()
 	if err != nil {
 		didErrAfterStart = true
 		return nil, err
 	}
-<<<<<<< HEAD
-	for name, ethInst := range sys.EthInstances {
-		if name == "l1" {
-			continue
-		}
-		if gethInst := ethInst.GethInstance; gethInst != nil {
-=======
 
 	for name := range cfg.Nodes {
 		var ethClient EthInstance
@@ -607,14 +491,11 @@
 				Backend: backend,
 				Node:    node,
 			}
->>>>>>> 4aa04232
 			err = gethInst.Node.Start()
 			if err != nil {
 				didErrAfterStart = true
 				return nil, err
 			}
-<<<<<<< HEAD
-=======
 			ethClient = gethInst
 		} else {
 			if len(cfg.GethOptions[name]) > 0 {
@@ -626,7 +507,6 @@
 				Genesis: l2Genesis,
 				JWTPath: cfg.JWTFilePath,
 			}).Run(t)
->>>>>>> 4aa04232
 		}
 		sys.EthInstances[name] = ethClient
 	}
@@ -892,11 +772,7 @@
 	return sys.Mocknet.AddPeerWithPeerstore(p, eps)
 }
 
-<<<<<<< HEAD
-func selectEndpoint(node *EthInstance) string {
-=======
 func selectEndpoint(node EthInstance) string {
->>>>>>> 4aa04232
 	useHTTP := os.Getenv("OP_E2E_USE_HTTP") == "true"
 	if useHTTP {
 		log.Info("using HTTP client")
@@ -905,11 +781,7 @@
 	return node.WSEndpoint()
 }
 
-<<<<<<< HEAD
-func configureL1(rollupNodeCfg *rollupNode.Config, l1Node *EthInstance) {
-=======
 func configureL1(rollupNodeCfg *rollupNode.Config, l1Node EthInstance) {
->>>>>>> 4aa04232
 	l1EndpointConfig := selectEndpoint(l1Node)
 	rollupNodeCfg.L1 = &rollupNode.L1EndpointConfig{
 		L1NodeAddr:       l1EndpointConfig,
@@ -920,8 +792,13 @@
 		HttpPollInterval: time.Millisecond * 100,
 	}
 }
-<<<<<<< HEAD
-func configureL2(rollupNodeCfg *rollupNode.Config, l2Node *EthInstance, jwtSecret [32]byte) {
+
+type WSOrHTTPEndpoint interface {
+	WSAuthEndpoint() string
+	HTTPAuthEndpoint() string
+}
+
+func configureL2(rollupNodeCfg *rollupNode.Config, l2Node WSOrHTTPEndpoint, jwtSecret [32]byte) {
 	useHTTP := os.Getenv("OP_E2E_USE_HTTP") == "true"
 	l2EndpointConfig := l2Node.WSAuthEndpoint()
 	if useHTTP {
@@ -934,29 +811,6 @@
 	}
 }
 
-// FIXME - added to support syncerL2Engine at system_test.go line 872
-func configureL2n(rollupNodeCfg *rollupNode.Config, l2Node *node.Node, jwtSecret [32]byte) {
-=======
-
-type WSOrHTTPEndpoint interface {
-	WSAuthEndpoint() string
-	HTTPAuthEndpoint() string
-}
-
-func configureL2(rollupNodeCfg *rollupNode.Config, l2Node WSOrHTTPEndpoint, jwtSecret [32]byte) {
->>>>>>> 4aa04232
-	useHTTP := os.Getenv("OP_E2E_USE_HTTP") == "true"
-	l2EndpointConfig := l2Node.WSAuthEndpoint()
-	if useHTTP {
-		l2EndpointConfig = l2Node.HTTPAuthEndpoint()
-	}
-
-	rollupNodeCfg.L2 = &rollupNode.L2EndpointConfig{
-		L2EngineAddr:      l2EndpointConfig,
-		L2EngineJWTSecret: jwtSecret,
-	}
-}
-
 func (cfg SystemConfig) L1ChainIDBig() *big.Int {
 	return new(big.Int).SetUint64(cfg.DeployConfig.L1ChainID)
 }
