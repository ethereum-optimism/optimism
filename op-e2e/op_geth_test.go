package op_e2e

import (
	"context"
	"math/big"
	"testing"
	"time"

	"github.com/stretchr/testify/require"

	"github.com/ethereum/go-ethereum"
	"github.com/ethereum/go-ethereum/common"
	"github.com/ethereum/go-ethereum/common/hexutil"
	"github.com/ethereum/go-ethereum/core/txpool"
	"github.com/ethereum/go-ethereum/core/types"
	"github.com/ethereum/go-ethereum/core/vm"
	"github.com/ethereum/go-ethereum/crypto"
	"github.com/ethereum/go-ethereum/params"

	"github.com/ethereum-optimism/optimism/op-node/rollup/derive"
	"github.com/ethereum-optimism/optimism/op-service/eth"
)

// TestMissingGasLimit tests that op-geth cannot build a block without gas limit while optimism is active in the chain config.
func TestMissingGasLimit(t *testing.T) {
	InitParallel(t)
	cfg := DefaultSystemConfig(t)
	cfg.DeployConfig.FundDevAccounts = false
	ctx, cancel := context.WithTimeout(context.Background(), 60*time.Second)
	defer cancel()
	opGeth, err := NewOpGeth(t, ctx, &cfg)
	require.NoError(t, err)
	defer opGeth.Close()

	attrs, err := opGeth.CreatePayloadAttributes()
	require.NoError(t, err)
	// Remove the GasLimit from the otherwise valid attributes
	attrs.GasLimit = nil

	res, err := opGeth.StartBlockBuilding(ctx, attrs)
	require.Error(t, err)
	require.ErrorIs(t, err, eth.InputError{})
	require.Equal(t, eth.InvalidPayloadAttributes, err.(eth.InputError).Code)
	require.Nil(t, res)
}

// TestTxGasSameAsBlockGasLimit tests that op-geth rejects transactions that attempt to use the full block gas limit.
// The L1 Info deposit always takes gas so the effective gas limit is lower than the full block gas limit.
func TestTxGasSameAsBlockGasLimit(t *testing.T) {
	InitParallel(t)
	cfg := DefaultSystemConfig(t)
	sys, err := cfg.Start(t)
	require.Nil(t, err, "Error starting up system")
	defer sys.Close()

	ethPrivKey := sys.cfg.Secrets.Alice
	tx := types.MustSignNewTx(ethPrivKey, types.LatestSignerForChainID(cfg.L2ChainIDBig()), &types.DynamicFeeTx{
		ChainID: cfg.L2ChainIDBig(),
		Gas:     29_999_999,
	})
	ctx, cancel := context.WithTimeout(context.Background(), 30*time.Second)
	defer cancel()
	l2Seq := sys.Clients["sequencer"]
	err = l2Seq.SendTransaction(ctx, tx)
	require.ErrorContains(t, err, txpool.ErrGasLimit.Error())

}

// TestInvalidDepositInFCU runs an invalid deposit through a FCU/GetPayload/NewPayload/FCU set of calls.
// This tests that deposits must always allow the block to be built even if they are invalid.
func TestInvalidDepositInFCU(t *testing.T) {
	InitParallel(t)
	cfg := DefaultSystemConfig(t)
	cfg.DeployConfig.FundDevAccounts = false
	ctx, cancel := context.WithTimeout(context.Background(), 60*time.Second)
	defer cancel()
	opGeth, err := NewOpGeth(t, ctx, &cfg)
	require.NoError(t, err)
	defer opGeth.Close()

	// Create a deposit from alice that will always fail (not enough funds)
	fromAddr := cfg.Secrets.Addresses().Alice
	balance, err := opGeth.L2Client.BalanceAt(ctx, fromAddr, nil)
	require.Nil(t, err)
	require.Equal(t, 0, balance.Cmp(common.Big0))

	badDepositTx := types.NewTx(&types.DepositTx{
		From:                fromAddr,
		To:                  &fromAddr, // send it to ourselves
		Value:               big.NewInt(params.Ether),
		Gas:                 25000,
		IsSystemTransaction: false,
	})

	// We are inserting a block with an invalid deposit.
	// The invalid deposit should still remain in the block.
	_, err = opGeth.AddL2Block(ctx, badDepositTx)
	require.NoError(t, err)

	// Deposit tx was included, but Alice still shouldn't have any ETH
	balance, err = opGeth.L2Client.BalanceAt(ctx, fromAddr, nil)
	require.Nil(t, err)
	require.Equal(t, 0, balance.Cmp(common.Big0))
}

// TestGethOnlyPendingBlockIsLatest walks through an engine-API block building job,
// and asserts that the pending block is set to match the latest block at every stage,
// for stability and tx-privacy.
func TestGethOnlyPendingBlockIsLatest(t *testing.T) {
	InitParallel(t)
	cfg := DefaultSystemConfig(t)
	cfg.DeployConfig.FundDevAccounts = true
	ctx, cancel := context.WithTimeout(context.Background(), 60*time.Second)
	defer cancel()
	opGeth, err := NewOpGeth(t, ctx, &cfg)
	require.NoError(t, err)
	defer opGeth.Close()

	checkPending := func(stage string, number uint64) {
		// TODO(CLI-4044): pending-block ID change
		pendingBlock, err := opGeth.L2Client.BlockByNumber(ctx, big.NewInt(-1))
		require.NoError(t, err, "failed to fetch pending block at stage "+stage)
		require.Equal(t, number, pendingBlock.NumberU64(), "pending block must have expected number")
		latestBlock, err := opGeth.L2Client.BlockByNumber(ctx, nil)
		require.NoError(t, err, "failed to fetch latest block at stage "+stage)
		require.Equal(t, pendingBlock.Hash(), latestBlock.Hash(), "pending and latest do not match at stage "+stage)
	}

	checkPending("genesis", 0)

	amount := big.NewInt(42) // send 42 wei

	aliceStartBalance, err := opGeth.L2Client.PendingBalanceAt(ctx, cfg.Secrets.Addresses().Alice)
	require.NoError(t, err)
	require.True(t, aliceStartBalance.Cmp(big.NewInt(0)) > 0, "alice must be funded")

	checkPendingBalance := func() {
		pendingBalance, err := opGeth.L2Client.PendingBalanceAt(ctx, cfg.Secrets.Addresses().Alice)
		require.NoError(t, err)
		require.Equal(t, pendingBalance, aliceStartBalance, "pending balance must still be the same")
	}

	startBlock, err := opGeth.L2Client.BlockByNumber(ctx, nil)
	require.NoError(t, err)

	signer := types.LatestSigner(opGeth.L2ChainConfig)
	tip := big.NewInt(7_000_000_000) // 7 gwei tip
	tx := types.MustSignNewTx(cfg.Secrets.Alice, signer, &types.DynamicFeeTx{
		ChainID:   big.NewInt(int64(cfg.DeployConfig.L2ChainID)),
		Nonce:     0,
		GasTipCap: tip,
		GasFeeCap: new(big.Int).Add(startBlock.BaseFee(), tip),
		Gas:       1_000_000,
		To:        &cfg.Secrets.Addresses().Bob,
		Value:     amount,
		Data:      nil,
	})
	require.NoError(t, opGeth.L2Client.SendTransaction(ctx, tx), "send tx to make pending work different")
	checkPending("prepared", 0)

	// Wait for tx to be in tx-pool, for it to be picked up in block building
	var txPoolStatus struct {
		Pending hexutil.Uint64 `json:"pending"`
	}
	for i := 0; i < 5; i++ {
<<<<<<< HEAD
		require.NoError(t, opGeth.L2RpcClient.CallContext(ctx, &txPoolStatus, "txpool_status"))
=======
		require.NoError(t, opGeth.L2Client.Client().Call(&txPoolStatus, "txpool_status"))
>>>>>>> c7385080
		if txPoolStatus.Pending == 0 {
			time.Sleep(time.Second)
		} else {
			break
		}
	}
	require.NotZero(t, txPoolStatus.Pending, "must have pending tx in pool")

	checkPending("in-pool", 0)
	checkPendingBalance()

	// start building a block
	attrs, err := opGeth.CreatePayloadAttributes()
	require.NoError(t, err)
	attrs.NoTxPool = false // we want to include a tx
	fc := eth.ForkchoiceState{
		HeadBlockHash: opGeth.L2Head.BlockHash,
		SafeBlockHash: opGeth.L2Head.BlockHash,
	}
	res, err := opGeth.l2Engine.ForkchoiceUpdate(ctx, &fc, attrs)
	require.NoError(t, err)

	checkPending("building", 0)
	checkPendingBalance()

	// Now we have to wait until the block-building job picks up the tx from the tx-pool.
	// See go routine that spins up in buildPayload() func in payload_building.go in miner package.
	// We can't check it, we don't want to finish block-building prematurely, and so we have to wait.
	time.Sleep(time.Second * 4) // conservatively wait 4 seconds, CI might lag during block building.

	// retrieve the block
	payload, err := opGeth.l2Engine.GetPayload(ctx, *res.PayloadID)
	require.NoError(t, err)
	checkPending("retrieved", 0)
	require.Len(t, payload.Transactions, 2, "must include L1 info tx and tx from alice")
	checkPendingBalance()

	// process the block
	status, err := opGeth.l2Engine.NewPayload(ctx, payload)
	require.NoError(t, err)
	require.Equal(t, eth.ExecutionValid, status.Status)
	checkPending("processed", 0)
	checkPendingBalance()

	// make the block canonical
	fc = eth.ForkchoiceState{
		HeadBlockHash: payload.BlockHash,
		SafeBlockHash: payload.BlockHash,
	}
	res, err = opGeth.l2Engine.ForkchoiceUpdate(ctx, &fc, nil)
	require.NoError(t, err)
	require.Equal(t, eth.ExecutionValid, res.PayloadStatus.Status)
	checkPending("canonical", 1)
}

func TestPreregolith(t *testing.T) {
	InitParallel(t)
	futureTimestamp := hexutil.Uint64(4)
	tests := []struct {
		name         string
		regolithTime *hexutil.Uint64
	}{
		{name: "RegolithNotScheduled"},
		{name: "RegolithNotYetActive", regolithTime: &futureTimestamp},
	}
	for _, test := range tests {
		test := test
		t.Run("GasUsed_"+test.name, func(t *testing.T) {
			InitParallel(t)
			// Setup an L2 EE and create a client connection to the engine.
			// We also need to setup a L1 Genesis to create the rollup genesis.
			cfg := DefaultSystemConfig(t)
			cfg.DeployConfig.L2GenesisRegolithTimeOffset = test.regolithTime

			ctx, cancel := context.WithTimeout(context.Background(), 60*time.Second)
			defer cancel()

			opGeth, err := NewOpGeth(t, ctx, &cfg)
			require.NoError(t, err)
			defer opGeth.Close()

			fromAddr := cfg.Secrets.Addresses().Alice

			oldBalance, err := opGeth.L2Client.BalanceAt(ctx, fromAddr, nil)
			require.NoError(t, err)

			// Simple transfer deposit tx
			depositTx := types.NewTx(&types.DepositTx{
				From:                fromAddr,
				To:                  &fromAddr, // send it to ourselves
				Value:               big.NewInt(params.Ether),
				Gas:                 25000,
				IsSystemTransaction: false,
			})

			block, err := opGeth.AddL2Block(ctx, depositTx)
			require.NoError(t, err)

			// L1Info tx should report 0 gas used
			infoTx, err := opGeth.L2Client.TransactionInBlock(ctx, block.BlockHash, 0)
			require.NoError(t, err)
			infoRcpt, err := opGeth.L2Client.TransactionReceipt(ctx, infoTx.Hash())
			require.NoError(t, err)
			require.Zero(t, infoRcpt.GasUsed, "should use 0 gas for system tx")

			// Deposit tx should report all gas used
			receipt, err := opGeth.L2Client.TransactionReceipt(ctx, depositTx.Hash())
			require.NoError(t, err)
			require.Equal(t, depositTx.Gas(), receipt.GasUsed, "should report all gas used")

			// Should not refund ETH for unused gas
			newBalance, err := opGeth.L2Client.BalanceAt(ctx, fromAddr, nil)
			require.NoError(t, err)
			require.Equal(t, oldBalance, newBalance, "should not repay sender for unused gas")
		})

		t.Run("DepositNonce_"+test.name, func(t *testing.T) {
			InitParallel(t)
			// Setup an L2 EE and create a client connection to the engine.
			// We also need to setup a L1 Genesis to create the rollup genesis.
			cfg := DefaultSystemConfig(t)
			cfg.DeployConfig.L2GenesisRegolithTimeOffset = test.regolithTime

			ctx, cancel := context.WithTimeout(context.Background(), 60*time.Second)
			defer cancel()

			opGeth, err := NewOpGeth(t, ctx, &cfg)
			require.NoError(t, err)
			defer opGeth.Close()

			fromAddr := cfg.Secrets.Addresses().Alice
			// Include a tx just to ensure Alice's nonce isn't 0
			incrementNonceTx := types.NewTx(&types.DepositTx{
				From:                fromAddr,
				To:                  &fromAddr,
				Value:               big.NewInt(0),
				Gas:                 21_000,
				IsSystemTransaction: false,
			})

			// Contract creation deposit tx
			contractCreateTx := types.NewTx(&types.DepositTx{
				From:                fromAddr,
				Value:               big.NewInt(params.Ether),
				Gas:                 1000001,
				Data:                []byte{},
				IsSystemTransaction: false,
			})

			_, err = opGeth.AddL2Block(ctx, incrementNonceTx, contractCreateTx)
			require.NoError(t, err)

			expectedNonce := uint64(1)
			incorrectContractAddress := crypto.CreateAddress(fromAddr, uint64(0))
			correctContractAddress := crypto.CreateAddress(fromAddr, expectedNonce)
			createRcpt, err := opGeth.L2Client.TransactionReceipt(ctx, contractCreateTx.Hash())
			require.NoError(t, err)
			require.Equal(t, types.ReceiptStatusSuccessful, createRcpt.Status, "create should succeed")
			require.Nil(t, createRcpt.DepositNonce, "should not report deposit nonce")
			require.Equal(t, incorrectContractAddress, createRcpt.ContractAddress, "should report correct contract address")

			contractBalance, err := opGeth.L2Client.BalanceAt(ctx, incorrectContractAddress, nil)
			require.NoError(t, err)
			require.Equal(t, uint64(0), contractBalance.Uint64(), "balance unchanged on incorrect contract address")

			contractBalance, err = opGeth.L2Client.BalanceAt(ctx, correctContractAddress, nil)
			require.NoError(t, err)
			require.Equal(t, uint64(params.Ether), contractBalance.Uint64(), "balance changed on correct contract address")

			// Check the actual transaction nonce is reported correctly when retrieving the tx from the API.
			tx, _, err := opGeth.L2Client.TransactionByHash(ctx, contractCreateTx.Hash())
			require.NoError(t, err)
			require.Zero(t, *tx.EffectiveNonce(), "should report 0 as tx nonce")
		})

		t.Run("UnusedGasConsumed_"+test.name, func(t *testing.T) {
			InitParallel(t)
			cfg := DefaultSystemConfig(t)
			cfg.DeployConfig.L2GenesisRegolithTimeOffset = test.regolithTime

			ctx, cancel := context.WithTimeout(context.Background(), 60*time.Second)
			defer cancel()

			opGeth, err := NewOpGeth(t, ctx, &cfg)
			require.NoError(t, err)
			defer opGeth.Close()

			fromAddr := cfg.Secrets.Addresses().Alice

			// Deposit TX with a high gas limit but using very little actual gas
			depositTx := types.NewTx(&types.DepositTx{
				From:  fromAddr,
				To:    &fromAddr, // send it to ourselves
				Value: big.NewInt(params.Ether),
				// SystemTx is assigned 1M gas limit
				Gas:                 uint64(cfg.DeployConfig.L2GenesisBlockGasLimit) - 1_000_000,
				IsSystemTransaction: false,
			})

			signer := types.LatestSigner(opGeth.L2ChainConfig)
			// Second tx with a gas limit that will fit in regolith but not bedrock
			tx := types.MustSignNewTx(cfg.Secrets.Bob, signer, &types.DynamicFeeTx{
				ChainID:   big.NewInt(int64(cfg.DeployConfig.L2ChainID)),
				Nonce:     0,
				GasTipCap: big.NewInt(100),
				GasFeeCap: big.NewInt(100000),
				Gas:       1_000_001,
				To:        &cfg.Secrets.Addresses().Alice,
				Value:     big.NewInt(0),
				Data:      nil,
			})

			_, err = opGeth.AddL2Block(ctx, depositTx, tx)
			// Geth checks the gas limit usage of transactions as part of validating the payload attributes and refuses to even start building the block
			require.ErrorContains(t, err, "Invalid payload attributes", "block should be invalid due to using too much gas")
		})

		t.Run("AllowSystemTx_"+test.name, func(t *testing.T) {
			InitParallel(t)
			cfg := DefaultSystemConfig(t)
			cfg.DeployConfig.L2GenesisRegolithTimeOffset = test.regolithTime

			ctx, cancel := context.WithTimeout(context.Background(), 60*time.Second)
			defer cancel()

			opGeth, err := NewOpGeth(t, ctx, &cfg)
			require.NoError(t, err)
			defer opGeth.Close()

			systemTx, err := derive.L1InfoDeposit(1, opGeth.L1Head, opGeth.SystemConfig, false)
			systemTx.IsSystemTransaction = true
			require.NoError(t, err)

			_, err = opGeth.AddL2Block(ctx, types.NewTx(systemTx))
			require.NoError(t, err, "should allow blocks containing system tx")
		})
	}
}

func TestRegolith(t *testing.T) {
	InitParallel(t)
	tests := []struct {
		name             string
		regolithTime     hexutil.Uint64
		activateRegolith func(ctx context.Context, opGeth *OpGeth)
	}{
		{name: "ActivateAtGenesis", regolithTime: 0, activateRegolith: func(ctx context.Context, opGeth *OpGeth) {}},
		{name: "ActivateAfterGenesis", regolithTime: 2, activateRegolith: func(ctx context.Context, opGeth *OpGeth) {
			_, err := opGeth.AddL2Block(ctx)
			require.NoError(t, err)
		}},
	}
	for _, test := range tests {
		test := test
		t.Run("GasUsedIsAccurate_"+test.name, func(t *testing.T) {
			InitParallel(t)
			// Setup an L2 EE and create a client connection to the engine.
			// We also need to setup a L1 Genesis to create the rollup genesis.
			cfg := DefaultSystemConfig(t)
			cfg.DeployConfig.L2GenesisRegolithTimeOffset = &test.regolithTime

			ctx, cancel := context.WithTimeout(context.Background(), 60*time.Second)
			defer cancel()

			opGeth, err := NewOpGeth(t, ctx, &cfg)
			require.NoError(t, err)
			defer opGeth.Close()

			test.activateRegolith(ctx, opGeth)

			fromAddr := cfg.Secrets.Addresses().Alice

			oldBalance, err := opGeth.L2Client.BalanceAt(ctx, fromAddr, nil)
			require.NoError(t, err)

			// Simple transfer deposit tx
			depositTx := types.NewTx(&types.DepositTx{
				From:                fromAddr,
				To:                  &fromAddr, // send it to ourselves
				Value:               big.NewInt(params.Ether),
				Gas:                 25000,
				IsSystemTransaction: false,
			})

			block, err := opGeth.AddL2Block(ctx, depositTx)
			require.NoError(t, err)

			// L1Info tx should report actual gas used, not 0 or the tx gas limit
			infoTx, err := opGeth.L2Client.TransactionInBlock(ctx, block.BlockHash, 0)
			require.NoError(t, err)
			infoRcpt, err := opGeth.L2Client.TransactionReceipt(ctx, infoTx.Hash())
			require.NoError(t, err)
			require.NotZero(t, infoRcpt.GasUsed)
			require.NotEqual(t, infoTx.Gas(), infoRcpt.GasUsed)

			// Deposit tx should report actual gas used (21,000 for a normal transfer)
			receipt, err := opGeth.L2Client.TransactionReceipt(ctx, depositTx.Hash())
			require.NoError(t, err)
			require.Equal(t, uint64(21_000), receipt.GasUsed, "should report actual gas used")

			// Should not refund ETH for unused gas
			newBalance, err := opGeth.L2Client.BalanceAt(ctx, fromAddr, nil)
			require.NoError(t, err)
			require.Equal(t, oldBalance, newBalance, "should not repay sender for unused gas")
		})

		t.Run("DepositNonceCorrect_"+test.name, func(t *testing.T) {
			InitParallel(t)
			// Setup an L2 EE and create a client connection to the engine.
			// We also need to setup a L1 Genesis to create the rollup genesis.
			cfg := DefaultSystemConfig(t)
			cfg.DeployConfig.L2GenesisRegolithTimeOffset = &test.regolithTime

			ctx, cancel := context.WithTimeout(context.Background(), 60*time.Second)
			defer cancel()

			opGeth, err := NewOpGeth(t, ctx, &cfg)
			require.NoError(t, err)
			defer opGeth.Close()

			test.activateRegolith(ctx, opGeth)

			fromAddr := cfg.Secrets.Addresses().Alice
			// Include a tx just to ensure Alice's nonce isn't 0
			incrementNonceTx := types.NewTx(&types.DepositTx{
				From:                fromAddr,
				To:                  &fromAddr,
				Value:               big.NewInt(0),
				Gas:                 21_000,
				IsSystemTransaction: false,
			})

			// Contract creation deposit tx
			contractCreateTx := types.NewTx(&types.DepositTx{
				From:                fromAddr,
				Value:               big.NewInt(params.Ether),
				Gas:                 1000001,
				Data:                []byte{},
				IsSystemTransaction: false,
			})

			_, err = opGeth.AddL2Block(ctx, incrementNonceTx, contractCreateTx)
			require.NoError(t, err)

			expectedNonce := uint64(1)
			correctContractAddress := crypto.CreateAddress(fromAddr, expectedNonce)
			createRcpt, err := opGeth.L2Client.TransactionReceipt(ctx, contractCreateTx.Hash())
			require.NoError(t, err)
			require.Equal(t, types.ReceiptStatusSuccessful, createRcpt.Status, "create should succeed")
			require.Equal(t, &expectedNonce, createRcpt.DepositNonce, "should report correct deposit nonce")
			require.Equal(t, correctContractAddress, createRcpt.ContractAddress, "should report correct contract address")

			contractBalance, err := opGeth.L2Client.BalanceAt(ctx, createRcpt.ContractAddress, nil)
			require.NoError(t, err)
			require.Equal(t, uint64(params.Ether), contractBalance.Uint64(), "balance changed on correct contract address")

			// Check the actual transaction nonce is reported correctly when retrieving the tx from the API.
			tx, _, err := opGeth.L2Client.TransactionByHash(ctx, contractCreateTx.Hash())
			require.NoError(t, err)
			require.Equal(t, expectedNonce, *tx.EffectiveNonce(), "should report actual tx nonce")

			// Should be able to search for logs even though there are deposit transactions in blocks.
			logs, err := opGeth.L2Client.FilterLogs(ctx, ethereum.FilterQuery{})
			require.NoError(t, err)
			require.NotNil(t, logs)
			require.Empty(t, logs)
		})

		t.Run("ReturnUnusedGasToPool_"+test.name, func(t *testing.T) {
			InitParallel(t)
			cfg := DefaultSystemConfig(t)
			cfg.DeployConfig.L2GenesisRegolithTimeOffset = &test.regolithTime

			ctx, cancel := context.WithTimeout(context.Background(), 60*time.Second)
			defer cancel()

			opGeth, err := NewOpGeth(t, ctx, &cfg)
			require.NoError(t, err)
			defer opGeth.Close()

			test.activateRegolith(ctx, opGeth)

			fromAddr := cfg.Secrets.Addresses().Alice

			// Deposit TX with a high gas limit but using very little actual gas
			depositTx := types.NewTx(&types.DepositTx{
				From:  fromAddr,
				To:    &fromAddr, // send it to ourselves
				Value: big.NewInt(params.Ether),
				// SystemTx is assigned 1M gas limit
				Gas:                 uint64(cfg.DeployConfig.L2GenesisBlockGasLimit) - 1_000_000,
				IsSystemTransaction: false,
			})

			signer := types.LatestSigner(opGeth.L2ChainConfig)
			// Second tx with a gas limit that will fit in regolith but not bedrock
			tx := types.MustSignNewTx(cfg.Secrets.Bob, signer, &types.DynamicFeeTx{
				ChainID:   big.NewInt(int64(cfg.DeployConfig.L2ChainID)),
				Nonce:     0,
				GasTipCap: big.NewInt(100),
				GasFeeCap: big.NewInt(100000),
				Gas:       1_000_001,
				To:        &cfg.Secrets.Addresses().Alice,
				Value:     big.NewInt(0),
				Data:      nil,
			})

			_, err = opGeth.AddL2Block(ctx, depositTx, tx)
			require.NoError(t, err, "block should be valid as cumulativeGasUsed only tracks actual usage now")
		})

		t.Run("RejectSystemTx_"+test.name, func(t *testing.T) {
			InitParallel(t)
			cfg := DefaultSystemConfig(t)
			cfg.DeployConfig.L2GenesisRegolithTimeOffset = &test.regolithTime

			ctx, cancel := context.WithTimeout(context.Background(), 60*time.Second)
			defer cancel()

			opGeth, err := NewOpGeth(t, ctx, &cfg)
			require.NoError(t, err)
			defer opGeth.Close()

			test.activateRegolith(ctx, opGeth)

			systemTx, err := derive.L1InfoDeposit(1, opGeth.L1Head, opGeth.SystemConfig, false)
			systemTx.IsSystemTransaction = true
			require.NoError(t, err)

			_, err = opGeth.AddL2Block(ctx, types.NewTx(systemTx))
			require.ErrorIs(t, err, ErrNewPayloadNotValid, "should reject blocks containing system tx")
		})

		t.Run("IncludeGasRefunds_"+test.name, func(t *testing.T) {
			InitParallel(t)
			// Simple constructor that is prefixed to the actual contract code
			// Results in the contract code being returned as the code for the new contract
			deployPrefixSize := byte(16)
			deployPrefix := []byte{
				// Copy input data after this prefix into memory starting at address 0x00
				// CODECOPY arg size
				byte(vm.PUSH1), deployPrefixSize,
				byte(vm.CODESIZE),
				byte(vm.SUB),
				// CODECOPY arg offset
				byte(vm.PUSH1), deployPrefixSize,
				// CODECOPY arg destOffset
				byte(vm.PUSH1), 0x00,
				byte(vm.CODECOPY),

				// Return code from memory
				// RETURN arg size
				byte(vm.PUSH1), deployPrefixSize,
				byte(vm.CODESIZE),
				byte(vm.SUB),
				// RETURN arg offset
				byte(vm.PUSH1), 0x00,
				byte(vm.RETURN),
			}
			// Stores the first word from call data code to storage slot 0
			sstoreContract := []byte{
				// Load first word from call data
				byte(vm.PUSH1), 0x00,
				byte(vm.CALLDATALOAD),

				// Store it to slot 0
				byte(vm.PUSH1), 0x00,
				byte(vm.SSTORE),
			}

			deployData := append(deployPrefix, sstoreContract...)

			cfg := DefaultSystemConfig(t)
			cfg.DeployConfig.L2GenesisRegolithTimeOffset = &test.regolithTime

			ctx, cancel := context.WithTimeout(context.Background(), 60*time.Second)
			defer cancel()

			opGeth, err := NewOpGeth(t, ctx, &cfg)
			require.NoError(t, err)
			defer opGeth.Close()

			test.activateRegolith(ctx, opGeth)
			fromAddr := cfg.Secrets.Addresses().Alice
			storeContractAddr := crypto.CreateAddress(fromAddr, 0)

			// Deposit TX to deploy a contract that lets us store an arbitrary value
			deployTx := types.NewTx(&types.DepositTx{
				From:                fromAddr,
				Value:               common.Big0,
				Data:                deployData,
				Gas:                 1_000_000,
				IsSystemTransaction: false,
			})

			// Store a non-zero value
			storeTx := types.NewTx(&types.DepositTx{
				From:                fromAddr,
				To:                  &storeContractAddr,
				Value:               common.Big0,
				Data:                []byte{0x06},
				Gas:                 1_000_000,
				IsSystemTransaction: false,
			})

			// Store a non-zero value
			zeroTx := types.NewTx(&types.DepositTx{
				From:                fromAddr,
				To:                  &storeContractAddr,
				Value:               common.Big0,
				Data:                []byte{0x00},
				Gas:                 1_000_000,
				IsSystemTransaction: false,
			})

			// Store a non-zero value again
			// Has same gas cost as zeroTx, except the first tx gets a gas refund for clearing the storage slot
			rezeroTx := types.NewTx(&types.DepositTx{
				From:                fromAddr,
				To:                  &storeContractAddr,
				Value:               common.Big0,
				Data:                []byte{0x00},
				Gas:                 1_000_001,
				IsSystemTransaction: false,
			})

			_, err = opGeth.AddL2Block(ctx, deployTx, storeTx, zeroTx, rezeroTx)
			require.NoError(t, err)

			// Sanity check the contract code deployed correctly
			code, err := opGeth.L2Client.CodeAt(ctx, storeContractAddr, nil)
			require.NoError(t, err)
			require.Equal(t, sstoreContract, code, "should create contract with expected code")

			deployReceipt, err := opGeth.L2Client.TransactionReceipt(ctx, deployTx.Hash())
			require.NoError(t, err)
			require.Equal(t, types.ReceiptStatusSuccessful, deployReceipt.Status)
			require.Equal(t, storeContractAddr, deployReceipt.ContractAddress, "should create contract at expected address")

			storeReceipt, err := opGeth.L2Client.TransactionReceipt(ctx, storeTx.Hash())
			require.NoError(t, err)
			require.Equal(t, types.ReceiptStatusSuccessful, storeReceipt.Status, "setting storage value should succeed")

			zeroReceipt, err := opGeth.L2Client.TransactionReceipt(ctx, zeroTx.Hash())
			require.NoError(t, err)
			require.Equal(t, types.ReceiptStatusSuccessful, zeroReceipt.Status, "zeroing storage value should succeed")

			rezeroReceipt, err := opGeth.L2Client.TransactionReceipt(ctx, rezeroTx.Hash())
			require.NoError(t, err)
			require.Equal(t, types.ReceiptStatusSuccessful, rezeroReceipt.Status, "rezeroing storage value should succeed")

			require.Greater(t, rezeroReceipt.GasUsed, zeroReceipt.GasUsed, "rezero should use more gas due to not getting gas refund for clearing slot")
		})
	}
}<|MERGE_RESOLUTION|>--- conflicted
+++ resolved
@@ -163,11 +163,7 @@
 		Pending hexutil.Uint64 `json:"pending"`
 	}
 	for i := 0; i < 5; i++ {
-<<<<<<< HEAD
-		require.NoError(t, opGeth.L2RpcClient.CallContext(ctx, &txPoolStatus, "txpool_status"))
-=======
 		require.NoError(t, opGeth.L2Client.Client().Call(&txPoolStatus, "txpool_status"))
->>>>>>> c7385080
 		if txPoolStatus.Pending == 0 {
 			time.Sleep(time.Second)
 		} else {
