package actions

import (
	"context"
	"errors"
	"fmt"
	"io"

	"github.com/stretchr/testify/require"

	"github.com/ethereum/go-ethereum/common"
	"github.com/ethereum/go-ethereum/log"
	gnode "github.com/ethereum/go-ethereum/node"
	"github.com/ethereum/go-ethereum/rpc"

	"github.com/ethereum-optimism/optimism/op-node/node"
	"github.com/ethereum-optimism/optimism/op-node/rollup"
	"github.com/ethereum-optimism/optimism/op-node/rollup/attributes"
	"github.com/ethereum-optimism/optimism/op-node/rollup/clsync"
	"github.com/ethereum-optimism/optimism/op-node/rollup/derive"
	"github.com/ethereum-optimism/optimism/op-node/rollup/driver"
	"github.com/ethereum-optimism/optimism/op-node/rollup/engine"
	"github.com/ethereum-optimism/optimism/op-node/rollup/finality"
	"github.com/ethereum-optimism/optimism/op-node/rollup/sync"
	"github.com/ethereum-optimism/optimism/op-service/client"
	"github.com/ethereum-optimism/optimism/op-service/eth"
	"github.com/ethereum-optimism/optimism/op-service/safego"
	"github.com/ethereum-optimism/optimism/op-service/sources"
	"github.com/ethereum-optimism/optimism/op-service/testutils"
)

// L2Verifier is an actor that functions like a rollup node,
// without the full P2P/API/Node stack, but just the derivation state, and simplified driver.
type L2Verifier struct {
	log log.Logger

	eng L2API

	synchronousEvents *rollup.SynchronousEvents

	syncDeriver *driver.SyncDeriver

	// L2 rollup
	engine     *engine.EngineController
	derivation *derive.DerivationPipeline
	clSync     *clsync.CLSync

	safeHeadListener rollup.SafeHeadListener
	finalizer        driver.Finalizer
	syncCfg          *sync.Config

	l1      derive.L1Fetcher
	l1State *driver.L1State

	l2PipelineIdle bool
	l2Building     bool

	rollupCfg *rollup.Config

	rpc *rpc.Server

	failRPC error // mock error

	// The L2Verifier actor is embedded in the L2Sequencer actor,
	// but must not be copied for the deriver-functionality to modify the same state.
	_ safego.NoCopy
}

type L2API interface {
	engine.Engine
	L2BlockRefByNumber(ctx context.Context, num uint64) (eth.L2BlockRef, error)
	InfoByHash(ctx context.Context, hash common.Hash) (eth.BlockInfo, error)
	// GetProof returns a proof of the account, it may return a nil result without error if the address was not found.
	GetProof(ctx context.Context, address common.Address, storage []common.Hash, blockTag string) (*eth.AccountResult, error)
	OutputV0AtBlock(ctx context.Context, blockHash common.Hash) (*eth.OutputV0, error)
}

type safeDB interface {
	rollup.SafeHeadListener
	node.SafeDBReader
}

func NewL2Verifier(t Testing, log log.Logger, l1 derive.L1Fetcher, blobsSrc derive.L1BlobsFetcher, plasmaSrc driver.PlasmaIface, eng L2API, cfg *rollup.Config, syncCfg *sync.Config, safeHeadListener safeDB) *L2Verifier {
	ctx, cancel := context.WithCancel(context.Background())
	t.Cleanup(cancel)

	rootDeriver := &rollup.SynchronousDerivers{}
	synchronousEvents := rollup.NewSynchronousEvents(log, ctx, rootDeriver)

	metrics := &testutils.TestDerivationMetrics{}
<<<<<<< HEAD
	ec := engine.NewEngineController(eng, log, metrics, cfg, syncCfg)
=======
	ec := engine.NewEngineController(eng, log, metrics, cfg, syncCfg.SyncMode, synchronousEvents)
	engineResetDeriver := engine.NewEngineResetDeriver(ctx, log, cfg, l1, eng, syncCfg, synchronousEvents)
>>>>>>> 31653e5e

	clSync := clsync.NewCLSync(log, cfg, metrics, synchronousEvents)

	var finalizer driver.Finalizer
	if cfg.PlasmaEnabled() {
		finalizer = finality.NewPlasmaFinalizer(ctx, log, cfg, l1, synchronousEvents, plasmaSrc)
	} else {
		finalizer = finality.NewFinalizer(ctx, log, cfg, l1, synchronousEvents)
	}

	attributesHandler := attributes.NewAttributesHandler(log, cfg, ctx, eng, synchronousEvents)

	pipeline := derive.NewDerivationPipeline(log, cfg, l1, blobsSrc, plasmaSrc, eng, metrics)
	pipelineDeriver := derive.NewPipelineDeriver(ctx, pipeline, synchronousEvents)

	syncDeriver := &driver.SyncDeriver{
		Derivation:     pipeline,
		Finalizer:      finalizer,
		SafeHeadNotifs: safeHeadListener,
		CLSync:         clSync,
		Engine:         ec,
		SyncCfg:        syncCfg,
		Config:         cfg,
		L1:             l1,
		L2:             eng,
		Emitter:        synchronousEvents,
		Log:            log,
		Ctx:            ctx,
		Drain:          synchronousEvents.Drain,
	}

	engDeriv := engine.NewEngDeriver(log, ctx, cfg, ec, synchronousEvents)

	rollupNode := &L2Verifier{
		log:               log,
		eng:               eng,
		engine:            ec,
		clSync:            clSync,
		derivation:        pipeline,
		finalizer:         finalizer,
		safeHeadListener:  safeHeadListener,
		syncCfg:           syncCfg,
		syncDeriver:       syncDeriver,
		l1:                l1,
		l1State:           driver.NewL1State(log, metrics),
		l2PipelineIdle:    true,
		l2Building:        false,
		rollupCfg:         cfg,
		rpc:               rpc.NewServer(),
		synchronousEvents: synchronousEvents,
	}

	*rootDeriver = rollup.SynchronousDerivers{
		syncDeriver,
		engineResetDeriver,
		engDeriv,
		rollupNode,
		clSync,
		pipelineDeriver,
		attributesHandler,
		finalizer,
	}

	t.Cleanup(rollupNode.rpc.Stop)

	// setup RPC server for rollup node, hooked to the actor as backend
	m := &testutils.TestRPCMetrics{}
	backend := &l2VerifierBackend{verifier: rollupNode}
	apis := []rpc.API{
		{
			Namespace:     "optimism",
			Service:       node.NewNodeAPI(cfg, eng, backend, safeHeadListener, log, m),
			Public:        true,
			Authenticated: false,
		},
		{
			Namespace:     "admin",
			Version:       "",
			Service:       node.NewAdminAPI(backend, m, log),
			Public:        true, // TODO: this field is deprecated. Do we even need this anymore?
			Authenticated: false,
		},
	}
	require.NoError(t, gnode.RegisterApis(apis, nil, rollupNode.rpc), "failed to set up APIs")
	return rollupNode
}

type l2VerifierBackend struct {
	verifier *L2Verifier
}

func (s *l2VerifierBackend) BlockRefWithStatus(ctx context.Context, num uint64) (eth.L2BlockRef, *eth.SyncStatus, error) {
	ref, err := s.verifier.eng.L2BlockRefByNumber(ctx, num)
	return ref, s.verifier.SyncStatus(), err
}

func (s *l2VerifierBackend) SyncStatus(ctx context.Context) (*eth.SyncStatus, error) {
	return s.verifier.SyncStatus(), nil
}

func (s *l2VerifierBackend) ResetDerivationPipeline(ctx context.Context) error {
	s.verifier.derivation.Reset()
	return nil
}

func (s *l2VerifierBackend) StartSequencer(ctx context.Context, blockHash common.Hash) error {
	return nil
}

func (s *l2VerifierBackend) StopSequencer(ctx context.Context) (common.Hash, error) {
	return common.Hash{}, errors.New("stopping the L2Verifier sequencer is not supported")
}

func (s *l2VerifierBackend) SequencerActive(ctx context.Context) (bool, error) {
	return false, nil
}

func (s *l2VerifierBackend) OnUnsafeL2Payload(ctx context.Context, envelope *eth.ExecutionPayloadEnvelope) error {
	return nil
}

func (s *L2Verifier) L2Finalized() eth.L2BlockRef {
	return s.engine.Finalized()
}

func (s *L2Verifier) L2Safe() eth.L2BlockRef {
	return s.engine.SafeL2Head()
}

func (s *L2Verifier) L2PendingSafe() eth.L2BlockRef {
	return s.engine.PendingSafeL2Head()
}

func (s *L2Verifier) L2Unsafe() eth.L2BlockRef {
	return s.engine.UnsafeL2Head()
}

func (s *L2Verifier) L2BackupUnsafe() eth.L2BlockRef {
	return s.engine.BackupUnsafeL2Head()
}

func (s *L2Verifier) SyncStatus() *eth.SyncStatus {
	return &eth.SyncStatus{
		CurrentL1:          s.derivation.Origin(),
		CurrentL1Finalized: s.finalizer.FinalizedL1(),
		HeadL1:             s.l1State.L1Head(),
		SafeL1:             s.l1State.L1Safe(),
		FinalizedL1:        s.l1State.L1Finalized(),
		UnsafeL2:           s.L2Unsafe(),
		SafeL2:             s.L2Safe(),
		FinalizedL2:        s.L2Finalized(),
		PendingSafeL2:      s.L2PendingSafe(),
	}
}

func (s *L2Verifier) RollupClient() *sources.RollupClient {
	return sources.NewRollupClient(s.RPCClient())
}

func (s *L2Verifier) RPCClient() client.RPC {
	cl := rpc.DialInProc(s.rpc)
	return testutils.RPCErrFaker{
		RPC: client.NewBaseRPCClient(cl),
		ErrFn: func() error {
			err := s.failRPC
			s.failRPC = nil // reset back, only error once.
			return err
		},
	}
}

// ActRPCFail makes the next L2 RPC request fail
func (s *L2Verifier) ActRPCFail(t Testing) {
	if s.failRPC != nil { // already set to fail?
		t.InvalidAction("already set a mock rpc error")
		return
	}
	s.failRPC = errors.New("mock RPC error")
}

func (s *L2Verifier) ActL1HeadSignal(t Testing) {
	head, err := s.l1.L1BlockRefByLabel(t.Ctx(), eth.Unsafe)
	require.NoError(t, err)
	s.l1State.HandleNewL1HeadBlock(head)
}

func (s *L2Verifier) ActL1SafeSignal(t Testing) {
	safe, err := s.l1.L1BlockRefByLabel(t.Ctx(), eth.Safe)
	require.NoError(t, err)
	s.l1State.HandleNewL1SafeBlock(safe)
}

func (s *L2Verifier) ActL1FinalizedSignal(t Testing) {
	finalized, err := s.l1.L1BlockRefByLabel(t.Ctx(), eth.Finalized)
	require.NoError(t, err)
	s.l1State.HandleNewL1FinalizedBlock(finalized)
	s.synchronousEvents.Emit(finality.FinalizeL1Event{FinalizedL1: finalized})
}

func (s *L2Verifier) OnEvent(ev rollup.Event) {
	switch x := ev.(type) {
	case rollup.L1TemporaryErrorEvent:
		s.log.Warn("L1 temporary error", "err", x.Err)
	case rollup.EngineTemporaryErrorEvent:
		s.log.Warn("Engine temporary error", "err", x.Err)
		if errors.Is(x.Err, sync.WrongChainErr) { // action-tests don't back off on temporary errors. Avoid a bad genesis setup from looping.
			panic(fmt.Errorf("genesis setup issue: %w", x.Err))
		}
	case rollup.ResetEvent:
		s.log.Warn("Derivation pipeline is being reset", "err", x.Err)
	case rollup.CriticalErrorEvent:
		panic(fmt.Errorf("derivation failed critically: %w", x.Err))
	case derive.DeriverIdleEvent:
		s.l2PipelineIdle = true
	}
}

func (s *L2Verifier) ActL2EventsUntilPending(t Testing, num uint64) {
	s.ActL2EventsUntil(t, func(ev rollup.Event) bool {
		x, ok := ev.(engine.PendingSafeUpdateEvent)
		return ok && x.PendingSafe.Number == num
	}, 1000, false)
}

func (s *L2Verifier) ActL2EventsUntil(t Testing, fn func(ev rollup.Event) bool, max int, excl bool) {
	t.Helper()
	if s.l2Building {
		t.InvalidAction("cannot derive new data while building L2 block")
		return
	}
	for i := 0; i < max; i++ {
		err := s.synchronousEvents.DrainUntil(fn, excl)
		if err == nil {
			return
		}
		if err == io.EOF {
			s.synchronousEvents.Emit(driver.StepEvent{})
		}
	}
	t.Fatalf("event condition did not hit, ran maximum number of steps: %d", max)
}

func (s *L2Verifier) ActL2PipelineFull(t Testing) {
	s.l2PipelineIdle = false
	i := 0
	for !s.l2PipelineIdle {
		i += 1
		// Some tests do generate a lot of derivation steps
		// (e.g. thousand blocks span-batch, or deep reorgs).
		// Hence we set the sanity limit to something really high.
		if i > 10_000 {
			t.Fatalf("ActL2PipelineFull running for too long. Is a deriver looping?")
		}
		if s.l2Building {
			t.InvalidAction("cannot derive new data while building L2 block")
			return
		}
		s.syncDeriver.Emitter.Emit(driver.StepEvent{})
		require.NoError(t, s.syncDeriver.Drain(), "complete all event processing triggered by deriver step")
	}
}

// ActL2UnsafeGossipReceive creates an action that can receive an unsafe execution payload, like gossipsub
func (s *L2Verifier) ActL2UnsafeGossipReceive(payload *eth.ExecutionPayloadEnvelope) Action {
	return func(t Testing) {
		s.synchronousEvents.Emit(clsync.ReceivedUnsafePayloadEvent{Envelope: payload})
	}
}

// ActL2InsertUnsafePayload creates an action that can insert an unsafe execution payload
func (s *L2Verifier) ActL2InsertUnsafePayload(payload *eth.ExecutionPayloadEnvelope) Action {
	return func(t Testing) {
		ref, err := derive.PayloadToBlockRef(s.rollupCfg, payload.ExecutionPayload)
		require.NoError(t, err)
		err = s.engine.InsertUnsafePayload(t.Ctx(), payload, ref)
		require.NoError(t, err)
	}
}<|MERGE_RESOLUTION|>--- conflicted
+++ resolved
@@ -88,12 +88,8 @@
 	synchronousEvents := rollup.NewSynchronousEvents(log, ctx, rootDeriver)
 
 	metrics := &testutils.TestDerivationMetrics{}
-<<<<<<< HEAD
-	ec := engine.NewEngineController(eng, log, metrics, cfg, syncCfg)
-=======
-	ec := engine.NewEngineController(eng, log, metrics, cfg, syncCfg.SyncMode, synchronousEvents)
+	ec := engine.NewEngineController(eng, log, metrics, cfg, syncCfg, synchronousEvents)
 	engineResetDeriver := engine.NewEngineResetDeriver(ctx, log, cfg, l1, eng, syncCfg, synchronousEvents)
->>>>>>> 31653e5e
 
 	clSync := clsync.NewCLSync(log, cfg, metrics, synchronousEvents)
 
